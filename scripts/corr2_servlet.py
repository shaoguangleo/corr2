#!/usr/bin/env python

__author__ = 'paulp'

import logging
import sys
import argparse
import Queue

import katcp
from katcp.kattypes import request, return_reply, Float, Int, Str, Bool
from corr2 import fxcorrelator
from corr2 import sensors
<<<<<<< HEAD
from corr2 import fxcorrelator_xengine as xengops
=======
from corr2 import fxcorrelator_xengops as xengops
>>>>>>> f370826e
from corr2 import fxcorrelator_fengops as fengops

class KatcpLogFormatter(logging.Formatter):
    def format(self, record):
        translate_levels = {
            'INFO': 'info',
            'DEBUG': 'debug',
            'WARNING': 'warn'
        }
        if record.levelname in translate_levels:
            record.levelname = translate_levels(record.levelname)
        else:
            record.levelname = record.levelname.lower()
        record.msg = record.msg.replace(' ', '\_')
        return super(KatcpLogFormatter, self).format(record)

class KatcpLogEmitHandler(logging.StreamHandler):

    def __init__(self, katcp_server, stream=None):
        self.katcp_server = katcp_server
        super(KatcpLogEmitHandler, self).__init__(stream)

    def emit(self, record):
        """
        Replace a regular log emit with sending a katcp
        log message to all connected clients.
        """
        try:
            inform_msg = self.katcp_server.create_log_inform(record.levelname.lower(),
                                                             record.msg,
                                                             record.filename)
            self.katcp_server.mass_inform(inform_msg)
            self.flush()
        except (KeyboardInterrupt, SystemExit):
            raise
        except:
            self.handleError(record)

class Corr2Server(katcp.DeviceServer):

    # Interface version information.
    VERSION_INFO = ('corr2 instrument servlet', 0, 1)

    # Device server build / instance information.
    BUILD_INFO = ('corr2', 0, 1, 'alpha')

    def __init__(self, *args, **kwargs):
        super(Corr2Server, self).__init__(*args, **kwargs)
        self.instrument = None

    def setup_sensors(self):
        """
        Must be implemented in interface.
        :return: nothing
        """
        pass

    @request()
    @return_reply()
    def request_ping(self, sock):
        """
        Just ping the server
        :param sock:
        :return: 'ok'
        """
        return 'ok',

    @request(Str(), Int(default=1000))
    @return_reply()
    def request_create(self, sock, config_file, log_len):
        """
        Create the instrument using the detail in config_file
        :param sock:
        :param config_file: The instrument config file to use
        :param log_len:
        :return:
        """
        logging.info('got a create request with config file %s' % config_file)
        try:
            self.instrument = fxcorrelator.FxCorrelator('RTS correlator', config_source=config_file)
            logging.info('made correlator okay')
            return 'ok',
        except Exception as e:
            localexc = e
            pass
        logging.error('create threw Exception: %s' % localexc.message)
        return 'fail', 'create threw Exception: %s' % localexc.message

    @request(Bool(default=True))
    @return_reply()
    def request_initialise(self, sock, program):
        """
        Initialise self.instrument
        Setup and start sensors
        :param sock:
        :return:
        """
        try:
            self.instrument.initialise(program=program, tvg=False)
            sensors.setup_sensors(instrument=self.instrument, katcp_server=self)
            return 'ok',
        except Exception as e:
            localexc = e
            pass
        logging.error('create threw Exception: %s' % localexc.message)
        return 'fail', 'create threw Exception: %s' % localexc.message

    @request(Str(multiple=True))
    @return_reply()
    def request_testfail(self, sock, *multiargs):
        """
        Just a command that fails. For testing.
        :param sock:
        :return: 'fail' and a test fail message
        """
        print multiargs
        return 'fail', 'a test failure, like it should'

    @request(Int(default=-1))
    @return_reply(Int())
    def request_digitiser_synch_epoch(self, sock, synch_time):
        """
        Set/Get the digitiser synch time, UNIX time.
        :param sock:
        :param synch_time:
        :return:
        """
        if synch_time > -1:
            try:
                self.instrument.set_synch_time(synch_time)
            except RuntimeError:
                return 'fail', 'request digitiser_synch_epoch did not succeed, check the log'
            except Exception:
                return 'fail', 'request digitiser_synch_epoch failed for an unknown reason, check the log'
        return 'ok', self.instrument.get_synch_time()

    @request(Str(), Str())
    @return_reply()
    def request_capture_destination(self, sock, stream, ipportstr):
        """
        Set/Get the capture destination for this instrument
        :param sock:
        :return:
        """
        if stream not in self.instrument.configd['xengine']['output_products']:
            return 'fail', 'stream %s is not in product list: %s' % (stream, self.instrument.configd['xengine']['output_products'])
        temp = ipportstr.split(':')
        txipstr = temp[0]
        txport = int(temp[1])
        self.instrument.set_meta_destination(txip_str=txipstr, txport=txport)
        self.instrument.set_stream_destination(txip_str=txipstr, txport=txport)
        return 'ok',

    @request(Str(default=''))
    @return_reply()
    def request_capture_list(self, sock, product_name):
        """
        :param sock:
        :return:
        """
        if product_name == '':
            product_list = self.instrument.configd['xengine']['output_products']
            product_string = str(product_list).replace('[', '').replace(']', '')
        else:
            product_string = product_name
            if product_name not in self.instrument.configd['xengine']['output_products']:
                return 'fail', 'requested product name not found'
        sock.inform(product_string, '%s:%d' % (self.instrument.xeng_tx_destination[0],
                                               self.instrument.xeng_tx_destination[1]))
        return 'ok',

    @request(Str(default=''))
    @return_reply()
    def request_capture_start(self, sock, product_name):
        """
        :param sock:
        :return:
        """
        if product_name not in self.instrument.configd['xengine']['output_products']:
            return 'fail', 'requested product name not found'
        self.instrument.tx_start()
        return 'ok',

    @request(Str(default=''))
    @return_reply()
    def request_capture_stop(self, sock, product_name):
        """
        :param sock:
        :return:
        """
        if product_name not in self.instrument.configd['xengine']['output_products']:
            return 'fail', 'requested product name not found'
        self.instrument.tx_stop()
        return 'ok',

    @request(Str(default=''))
    @return_reply()
    def request_capture_meta(self, sock, product_name):
        """

        :param sock:
        :return:
        """
        if product_name not in self.instrument.configd['xengine']['output_products']:
            return 'fail', 'requested product name not found'
        self.instrument.spead_issue_meta()
        return 'ok',

    @request(Str(default='', multiple=True))
    @return_reply(Str(multiple=True))
    def request_input_labels(self, sock, *newlist):
        """

        :param sock:
        :return:
        """
        if len(newlist) == 1:
            if newlist[0] == '':
                newlist = []
        if len(newlist) > 0:
            try:
                self.instrument.set_labels(newlist)
            except:
                return 'fail', 'provided input labels were not correct'
        return 'ok', self.instrument.get_labels()

    @request(Str(default=''), Str(default='', multiple=True))
    @return_reply(Str(multiple=True))
    def request_gain(self, sock, source_name, *eq_vals):
        """
        Apply and/or get the gain settings for an input
        :param sock:
        :param source_name: the source on which to act
        :param eq_vals: the equaliser values
        :return:
        """
        if source_name == '':
            return 'fail', 'no source name given'
        if len(eq_vals) > 0 and eq_vals[0] != '':
            try:
                fengops.feng_eq_set(self.instrument, True, source_name, list(eq_vals))
            except Exception as e:
                return 'fail', 'unknown exception: %s' % e.message
        eqstring = str(fengops.feng_eq_get(self.instrument, source_name)[source_name]['eq'])
        eqstring = eqstring.replace('(', '').replace(')', '').replace('[', '').replace(']', '').replace(',', '')
        return 'ok', eqstring

    @request()
    @return_reply()
    def request_delays(self, sock):
        """

        :param sock:
        :return:
        """
        return 'ok',

    @request(Float(default=-1.0))
    @return_reply(Float())
    def request_accumulation_length(self, sock, new_acc_time):
        """
        Set & get the accumulation time
        :param sock:
        :param new_acc_time: if this is -1.0, the current acc len will be returned, but nothing set
        :return:
        """
        if new_acc_time != -1.0:
            try:
                xengops.xeng_set_acc_time(self.instrument, new_acc_time)
            except:
                return 'fail', 'could not set accumulation length'
        return 'ok', xengops.xeng_get_acc_time(self.instrument)

    @request(Str(default=''))
    @return_reply(Str(multiple=True))
    def request_quantiser_snapshot(self, sock, source_name):
        """
        Get a list of values representing the quantised spectrum for the given source
        :param sock:
        :param source_name: the source to query
        :return:
        """
        try:
            snapdata = fengops.feng_get_quant_snap(self.instrument, source_name)
        except Exception as e:
            logging.info(e)
            return 'fail', 'failed to read quant snap data for given source %s' % source_name
        quant_string = ''
        for complex_word in snapdata:
            quant_string += ' %s' % str(complex_word)
        quant_string = quant_string.replace('(', '').replace(')', '').replace('[', '').replace(']', '').replace(',', '')
        return 'ok', quant_string

    @request()
    @return_reply()
    def request_beam_weights(self, sock):
        """

        :param sock:
        :return:
        """
        return 'ok',

    @request()
    @return_reply()
    def request_beam_passband(self, sock):
        """

        :param sock:
        :return:
        """
        return 'ok',

    @request(Str(), Str())
    @return_reply()
    def request_meta_destination(self, sock, stream, ipportstr):
        """

        :param sock:
        :return:
        """
        temp = ipportstr.split(':')
        txipstr = temp[0]
        txport = int(temp[1])
        self.instrument.set_meta_destination(txip_str=txipstr, txport=txport)
        return 'ok',

    @request()
    @return_reply()
    def request_vacc_sync(self, sock):
        """

        :param sock:
        :return:
        """
        xengops.xeng_vacc_sync(self.instrument)
        return 'ok',

    @request(Int(default=-1))
    @return_reply(Int())
    def request_fft_shift(self, sock, new_shift):
        """

        :param sock:
        :return:
        """
        if new_shift >= 0:
            current_shift_value = fengops.feng_set_fft_shift_all(self.instrument, new_shift)
        else:
            current_shift_value = fengops.feng_get_fft_shift_all(self.instrument)
            current_shift_value = current_shift_value[current_shift_value.keys()[0]]
        return 'ok', current_shift_value

    @request()
    @return_reply(Int(min=0))
    def request_get_log(self, sock):
        """
        Fetch and print the instrument log.
        """
        if self.instrument is None:
            return 'fail', '... you have not connected yet!'
        print '\nlog:'
        self.instrument.loghandler.print_messages()
        logstrings = self.instrument.loghandler.get_log_strings()
        for logstring in logstrings:
            sock.inform('log', logstring)
        return 'ok', len(logstrings)

    # @request(Int(default=-1), Int(default=-1))
    # @return_reply(Int(), Int())
    # def request_eq(self, sock, new_real, new_imag):
    #     """
    #
    #     :param sock:
    #     :return:
    #     """
    #     if new_shift >= 0:
    #         current_shift_value = fengops.feng_set_eq_all(self.instrument, new_real, new_imag)
    #     else:
    #         current_shift_value = fengops.feng_get_fft_shift_all(self.instrument)
    #         current_shift_value = current_shift_value[current_shift_value.keys()[0]]
    #     return 'ok', current_shift_value

    @request(Str(default='a string woohoo'), Int(default=777))
    @return_reply()
    def request_pang(self, sock, astring, anint):
        """
        ping-pong
        :return:
        """
        print 'pong', astring, anint
        return 'ok',

if __name__ == '__main__':

    parser = argparse.ArgumentParser(description='Start a corr2 instrument server.',
                                     formatter_class=argparse.ArgumentDefaultsHelpFormatter)
    parser.add_argument('-p', '--port', dest='port', action='store', default=1235, type=int,
                        help='bind to this port to receive KATCP messages')
    parser.add_argument('--log_level', dest='loglevel', action='store', default='INFO',
                        help='log level to set')
    parser.add_argument('--log_format_katcp', dest='lfm', action='store_true', default=False,
                        help='format log messsages for katcp')
    # parser.add_argument('-c', '--config', dest='configfile', action='store',
    #                     default='', type=str,
    #                     help='config file location')
    args = parser.parse_args()

    try:
        log_level = eval('logging.%s' % args.loglevel)
    except:
        raise RuntimeError('Received nonsensical log level %s' % args.loglevel)

    # set up the logger
    root_logger = logging.getLogger()
    root_logger.setLevel(log_level)
    if args.lfm or (not sys.stdout.isatty()):
        use_katcp_logging = True
    else:
        console_handler = logging.StreamHandler(stream=sys.stdout)
        console_handler.setLevel(log_level)
        formatter = logging.Formatter('%(asctime)s - %(name)s - '
                                      '%(filename)s:%(lineno)s - '
                                      '%(levelname)s - %(message)s')
        console_handler.setFormatter(formatter)
        root_logger.addHandler(console_handler)
        use_katcp_logging = False

    print 'Server listening on port %d, ' % args.port,
    queue = Queue.Queue()
    server = Corr2Server('127.0.0.1', args.port)
    if use_katcp_logging:
        katcp_emit_handler = KatcpLogEmitHandler(server, stream=sys.stdout)
        katcp_emit_handler.setLevel(log_level)
        root_logger.addHandler(katcp_emit_handler)
    server.set_restart_queue(queue)
    server.start()
    print 'started. Running somewhere in the ether... exit however you see fit.'

    try:
        while True:
            try:
                device = queue.get(timeout=0.5)
            except Queue.Empty:
                device = None
            if device is not None:
                print 'Stopping...'
                device.stop()
                device.join()
                print 'Restarting...'
                device.start()
                print 'Started.'
    except KeyboardInterrupt:
        print 'Shutting down...'
        server.stop()
        server.join()

# end<|MERGE_RESOLUTION|>--- conflicted
+++ resolved
@@ -11,11 +11,7 @@
 from katcp.kattypes import request, return_reply, Float, Int, Str, Bool
 from corr2 import fxcorrelator
 from corr2 import sensors
-<<<<<<< HEAD
-from corr2 import fxcorrelator_xengine as xengops
-=======
 from corr2 import fxcorrelator_xengops as xengops
->>>>>>> f370826e
 from corr2 import fxcorrelator_fengops as fengops
 
 class KatcpLogFormatter(logging.Formatter):
