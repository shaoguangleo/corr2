#!/usr/bin/env python

from __future__ import print_function
import logging
import sys
import argparse
import katcp
from katcp.kattypes import request, return_reply, Float, Int, Str, Bool
import signal
from tornado import gen
from tornado.ioloop import IOLoop
import Queue
import time
from concurrent import futures

from corr2 import fxcorrelator, sensors
from corr2.utils import KatcpStreamHandler


class Corr2Server(katcp.DeviceServer):

    # Interface version information.
    VERSION_INFO = ('corr2 instrument servlet', 0, 1)

    # Device server build / instance information.
    BUILD_INFO = ('corr2', 0, 1, 'alpha')

    def __init__(self, *args, **kwargs):
        use_tornado = kwargs.pop('tornado')
        super(Corr2Server, self).__init__(*args, **kwargs)
        if use_tornado:
            self.set_concurrency_options(thread_safe=False,
                                         handler_thread=False)
        self.instrument = None
        self.metadata_cadence = 5
        self.descriptor_cadence = 5
        self.executor = futures.ThreadPoolExecutor(max_workers=1)
        self._created = False
        self._initialised = False

    def _log_excep(self, excep, msg=''):
        """
        Log an error and return fail
        :param excep: the exception that caused us to fail
        :param msg: the error message to log
        :return:
        """
        message = msg
        if excep is not None:
            template = '\nAn exception of type {0} occured. Arguments: {1!r}'
            message += template.format(type(excep).__name__, excep.args)
        if self.instrument:
            self.instrument.logger.error(message)
        else:
            logging.error(message)
        return 'fail', message

    @request()
    @return_reply()
    def request_ping(self, sock):
        """
        Just ping the server
        :param sock:
        :return: 'ok'
        """
        return 'ok',

    @staticmethod
    def rv_to_liststr(rv):
        rv = str(rv)
        rv = rv.replace('(', '').replace(')', '')
        rv = rv.replace('[', '').replace(']', '')
        rv = rv.replace(',', '')
        return rv.split(' ')

    @request(Str(), Str(default=''), Int(default=1000))
    @return_reply()
    def request_create(self, sock, config_file, instrument_name, log_len):
        """
        Create the instrument using the detail in config_file
        :param sock:
        :param config_file: The instrument config file to use
        :param instrument_name: a sub-array-unique instrument name
        :param log_len: how many lines should the log keep
        :return:
        """
        if self._created:
            return 'fail', 'Cannot run ?create twice.'
        try:
            iname = instrument_name or 'corr_%s' % str(time.time())
            self.instrument = fxcorrelator.FxCorrelator(
                iname, config_source=config_file)
            self._created = True
            return 'ok',
        except Exception as ex:
            return self._log_excep(ex, 'Failed to create instrument.')

    def setup_sensors(self):
        """
        Must be implemented in interface.
        :return: nothing
        """
        pass

    @request(Bool(default=True), Bool(default=True), Bool(default=True),
             Bool(default=True))
    @return_reply()
    def request_initialise(self, sock, program, configure, require_epoch,
                           monitor_vacc):
        """
        Initialise self.instrument
        :param sock:
        :param program: program the FPGA boards if True
        :param configure: setup the FPGA registers if True
        :param require_epoch: the synch epoch MUST be set before init if True
        :param monitor_vacc: start the VACC monitoring ioloop
        :return:
        """
        if self._initialised:
            return 'fail', 'Cannot run ?initialise twice.'
        try:
            self.instrument.initialise(program=program,configure=configure,
                                       require_epoch=require_epoch)
<<<<<<< HEAD
            #sensor_manager = sensors.SensorManager(self, self.instrument)
            #self.instrument.sensor_manager = sensor_manager
            #sensor_manager.sensors_clear()
            #sensors.setup_mainloop_sensors(sensor_manager)
            IOLoop.current().add_callback(self.periodic_send_metadata)
            if monitor_vacc:
                self.instrument.xops.vacc_check_timer_start()
=======
            # update the servlet's version list with version information
            # from the running firmware
            self.extra_versions.update(self.instrument.get_version_info())
            # add a sensor manager
            sensor_manager = sensors.Corr2SensorManager(self, self.instrument)
            self.instrument.set_sensor_manager(sensor_manager)
            # set up the main loop sensors
            sensor_manager.sensors_clear()
            sensor_manager.setup_mainloop_sensors()
            IOLoop.current().add_callback(self.periodic_issue_descriptors)
            # IOLoop.current().add_callback(self.periodic_issue_metadata)
            #if monitor_vacc:
            #    self.instrument.xops.vacc_check_timer_start()
            self._initialised = True
>>>>>>> 4a67d3eb
            return 'ok',
        except Exception as ex:
            return self._log_excep(ex, 'Failed to initialise {}'.format(
                self.instrument.descriptor))

    @request(Str(multiple=True))
    @return_reply()
    def request_testfail(self, sock, *multiargs):
        """
        Just a command that fails. For testing.
        :param sock:
        :return: 'fail' and a test fail message
        """
        print(multiargs)
        return self._log_excep(None, 'A test failure, like it should')

    @request(Float(default=-1.0))
    @return_reply(Float())
    def request_digitiser_synch_epoch(self, sock, synch_time):
        """
        Set/Get the digitiser synch time, UNIX time.
        :param sock:
        :param synch_time: unix time float
        :return: the currently set synch time
        """
        # if not self.instrument.initialised():
        #     logging.warn('request %s before initialised... refusing.' %
        #                  'request_digitiser_synch_epoch')
        #     return 'fail', 'request %s before initialised... refusing.' % \
        #            'request_digitiser_synch_epoch'
        if synch_time > -1.0:
            try:
                self.instrument.synchronisation_epoch = synch_time
            except Exception as ex:
                return self._log_excep(
                    ex, 'Failed to set digitiser synch epoch.')
        return 'ok', self.instrument.synchronisation_epoch

    @request(Str(), Str())
    @return_reply()
    def request_meta_destination(self, sock, stream_name, ipportstr):
        """
        Set/Get the capture AND meta destination for this instrument
        :param sock:
        :param stream_name: an instrument data stream name
        :param ipportstr: ip and port, in the form 1.2.3.4:7890
        :return:
        """
        return self._log_excep(
            None,
            'This has been deprecated. Use capture-destination to set both '
            'capture and meta destinations at the same time')

    @request(Str(), Str(default=''))
    @return_reply(Str(multiple=True))
    def request_capture_destination(self, sock, stream_name, ipportstr):
        """
        Set/Get the capture AND meta destination for this instrument
        :param sock:
        :param stream_name: an instrument data stream name
        :param ipportstr: ip and port, in the form 1.2.3.4:7890
        :return:
        """
        if ipportstr != '':
            try:
                self.instrument.stream_set_destination(stream_name, ipportstr)
            except Exception as ex:
                return self._log_excep(
                    ex,
                    'Failed to set capture AND meta destination '
                    'for {}.'.format(stream_name))
        else:
            dstrm = self.instrument.data_streams[stream_name]
            ipportstr = '%s:%d' % (dstrm.destination.ip, dstrm.destination.port)
        return 'ok', stream_name, ipportstr

    @request(Str(default=''))
    @return_reply()
    def request_capture_list(self, sock, stream_name):
        """
        List available streams and their destination IP:port
        :param sock:
        :param stream_name: an instrument data stream name
        :return:
        """
        stream_names = []
        if stream_name != '':
            stream_names.append(stream_name)
        else:
            stream_names.extend([stream.name
                                 for stream in self.instrument.data_streams])
        for strm in stream_names:
            if not self.instrument.check_data_stream(strm):
                failmsg = 'Failed: stream {0} not in instrument data streams:' \
                          ' {1}'.format(strm, self.instrument.data_streams)
                return self._log_excep(None, failmsg)
            dstrm = self.instrument.get_data_stream(strm)
            sock.inform(strm, '{0}'.format(str(dstrm.destination)))
        return 'ok',

    @request(Str(default=''))
    @return_reply(Str())
    def request_capture_start(self, sock, stream_name):
        """
        Start transmission of a data stream.
        :param sock:
        :param stream_name: an instrument data stream name
        :return:
        """
        if not self.instrument.check_data_stream(stream_name):
            failmsg = 'Failed: stream {0} not in instrument data streams:' \
                      ' {1}'.format(stream_name, self.instrument.data_streams)
            return self._log_excep(None, failmsg)
        try:
            # Issue metadata deprecated (MM 18-12-17)
            # self.instrument.stream_issue_metadata(stream_name)
            self.instrument.stream_tx_enable(stream_name)
            return 'ok', stream_name
        except RuntimeError as excep:
            failmsg = 'Failed: stream {0} could not be started.'.format(
                stream_name)
            return self._log_excep(excep, failmsg)

    @request(Str(default=''))
    @return_reply(Str())
    def request_capture_stop(self, sock, stream_name):
        """
        Stop transmission of a data stream.
        :param sock:
        :param stream_name: an instrument data stream name
        :return:
        """
        if not self.instrument.check_data_stream(stream_name):
            failmsg = 'Failed: stream {0} not in instrument data streams: ' \
                      '{1}'.format(stream_name, self.instrument.data_streams)
            return self._log_excep(None, failmsg)
        try:
            self.instrument.stream_tx_disable(stream_name)
            return 'ok', stream_name
        except RuntimeError as excep:
            failmsg = 'Failed: stream {0} could not be stopped.'.format(
                stream_name)
            return self._log_excep(excep, failmsg)

    @request(Str(default=''))
    @return_reply(Str(), Int())
    def request_capture_status(self, sock, stream_name):
        """
        Report the capture status of a stream.
        :param sock:
        :param stream_name: an instrument data stream name
        :return: 1 if stream TX is enabled, else 0
        """
        if not self.instrument.check_data_stream(stream_name):
            failmsg = 'Failed: stream {0} not in instrument data streams: ' \
                      '{1}'.format(stream_name, self.instrument.data_streams)
            return self._log_excep(None, failmsg)
        try:
            tx_enabled = self.instrument.stream_tx_status(stream_name)
            return 'ok', stream_name, 1 if tx_enabled else 0
        except RuntimeError as excep:
            failmsg = 'Failed: stream {0} could not get TX status.'.format(
                stream_name)
            return self._log_excep(excep, failmsg)

    @request(Str(default=''))
    @return_reply(Str())
    def request_capture_meta(self, sock, stream_name):
        """
        Issue metadata for a data stream
        :param sock:
        :param stream_name: an instrument data stream name
        :return:
        """
        if not self.instrument.check_data_stream(stream_name):
            failmsg = 'Failed: stream {0} not in instrument data streams: ' \
                      '{1}'.format(stream_name, self.instrument.data_streams)
            return self._log_excep(None, failmsg)
        self.instrument.stream_issue_descriptors(stream_name)
        return 'ok', stream_name

    @request(Str(default=''), Float())
    @return_reply(Float())
    def request_frequency_select(self, sock, stream_name, centrefreq):
        """
        Select the passband for this instrument
        :param sock:
        :param stream_name: an instrument data stream name
        :param centrefreq: the centre frequency to choose, in Hz
        :return:
        """
        if not self.instrument.check_data_stream(stream_name):
            return 'fail', -1.0
        return 'ok', self.instrument.analogue_bandwidth / 2.0

    @request(Str(default='', multiple=True))
    @return_reply(Str(multiple=True))
    def request_input_labels(self, sock, *newlist):
        """
        Set and get the input labels on the instrument
        :param sock:
        :return:
        """
        if len(newlist) == 1:
            if newlist[0] == '':
                newlist = []
        if len(newlist) > 0:
            try:
                self.instrument.set_input_labels(newlist)
                return tuple(['ok'] + self.instrument.get_input_labels())
            except Exception as ex:
                return self._log_excep(ex, 'Failed to set input labels.')
        else:
            return tuple(['ok'] + self.instrument.get_input_labels())

    @request(Str(), Str(default='', multiple=True))
    @return_reply(Str(multiple=True))
    def request_gain(self, sock, source_name, *eq_vals):
        """
        Apply and/or get the gain settings for an input
        :param sock:
        :param source_name: the source on which to act
        :param eq_vals: the equaliser values
        :return:
        """
        if source_name.strip() == '':
            return self._log_excep(None, 'No source name given.')
        if len(eq_vals) > 0 and eq_vals[0] != '':
            try:
                self.instrument.fops.eq_set(True, source_name, list(eq_vals))
            except Exception as ex:
                failmsg = 'Failed setting eq for source ' \
                          '{0}.'.format(source_name)
                return self._log_excep(ex, failmsg)
        _src = self.instrument.fops.eq_get(source_name)
        return tuple(['ok'] +
                     Corr2Server.rv_to_liststr(_src[source_name]))

    @request(Str(default='', multiple=True))
    @return_reply(Str(multiple=True))
    def request_gain_all(self, sock, *eq_vals):
        """
        Apply and/or get the gain settings for an input
        :param sock:
        :param eq_vals: the equaliser values
        :return:
        """
        if len(eq_vals) > 0 and eq_vals[0] != '':
            try:
                self.instrument.fops.eq_set(True, None, list(eq_vals))
            except Exception as ex:
                return self._log_excep(ex, 'Failed setting eq for all sources')
        _src = self.instrument.fops.eq_get(None).values()[0]
        return tuple(['ok'] + Corr2Server.rv_to_liststr(_src))

    @request(Str(), Float(default=-1.0), Str(default=''))
    @return_reply(Str())
    def request_delay_input(self, sock, input_name, loadtime, delay_string):
        """
        Set delay for an input on the instrument.
        :param sock:
        :param input_name: the name of the source for which to set delays
        :param loadtime: the load time, in seconds
        :param delay_string: the coefficients, a string, described in ICD.
        :return:
        """
        if input_name.strip() == '':
            return self._log_excep(None, 'No source name given.')
        try:
            if loadtime > -1:
                import corr2.delay as delayops
                sample_rate_hz = self.instrument.get_scale_factor()
                delay = delayops.process_list([delay_string], sample_rate_hz)
                delay = delay[0]
                actual = self.instrument.fops.delays_set(
                    input_name, loadtime, delay[0][0], delay[0][1],
                    delay[1][0], delay[1][1])
            else:
                actual = self.instrument.fops.delays_get(input_name)
            return 'ok', str(actual)
        except Exception as ex:
            return self._log_excep(ex, 'Failed setting delays.')

    @request(Float(default=-1.0), Str(default='', multiple=True))
    @return_reply(Str(multiple=True))
    def request_delays(self, sock, loadtime, *delay_strings):
        """
        Set delays for the instrument.
        :param sock:
        :param loadtime: the load time, in seconds
        :param delay_strings: the coefficient set, as a list of strings,
            described in ICD.
        :return:
        """
        try:
            actual = self.instrument.fops.delay_set_all(loadtime, delay_strings)
            rv = [str(val) for val in actual]
            return tuple(['ok'] + rv)
        except Exception as ex:
            return self._log_excep(ex, 'Failed setting delays.')

    @request(Float(default=-1.0))
    @return_reply(Float())
    def request_accumulation_length(self, sock, new_acc_time):
        """
        Set & get the accumulation time
        :param sock:
        :param new_acc_time: if this is -1.0, the current acc len will be
        returned, but nothing set
        :return:
        """
        if new_acc_time != -1.0:
            try:
                self.instrument.xops.set_acc_time(new_acc_time)
            except Exception as ex:
                return self._log_excep(ex, 'Failed to set accumulation length.')
        return 'ok', self.instrument.xops.get_acc_time()

    @request(Str())
    # @return_reply(Str(multiple=True))
    @return_reply()
    def request_quantiser_snapshot(self, sock, source_name):
        """
        Get a list of values representing the quantised spectrum for
        the given source
        :param sock:
        :param source_name: the source to query
        :return:
        """
        if source_name.strip() == '':
            return self._log_excep(None, 'No source name given.')
        try:
            snapdata = self.instrument.fops.get_quant_snap(source_name)
        except ValueError as ex:
            return self._log_excep(ex, ex.message)
        # quant_string = ''
        # for complex_word in snapdata:
        #     quant_string += ' %s' % str(complex_word)
        # return tuple(['ok'] + Corr2Server.rv_to_liststr(quant_string))
        sock.inform(source_name, str(snapdata))
        return 'ok',

    @request(Str(), Float(default=-1))
    @return_reply(Int())
    def request_adc_snapshot(self, sock, source_name, capture_time):
        """
        Request a snapshot of ADC data for a specific source, at a
        specific time.
        :param sock:
        :param source_name: the source to query
        :param capture_time: the UNIX time from which to capture data
        :return:
        """
        if source_name.strip() == '':
            return self._log_excep(None, 'No source name given.')
        try:
            data = self.instrument.fops.get_adc_snapshot(
                source_name, capture_time)
            snaptime = data[source_name].timestamp
            rstr = str(data[source_name].data)
            sock.inform(source_name, rstr)
            return 'ok', snaptime
        except ValueError as ex:
            return self._log_excep(ex, ex.message)

    @request()
    @return_reply(Int())
    def request_transient_buffer_trigger(self, sock):
        """
        Get ADC snapshots for all data sources, hopefully triggered at the
        same time.
        :param sock:
        :return:
        """
        try:
            data = self.instrument.fops.get_adc_snapshot()
            for source in data:
                rstr = str(data[source].data)
                sock.inform(source, rstr)
            snaptime = data[data.keys()[0]].timestamp
            return 'ok', snaptime
        except ValueError as ex:
            return self._log_excep(ex, 'Failed to read ADC voltage data from '
                                       'transient buffers.')

    @request(Str(), Str(), Float(default='', multiple=True))
    @return_reply(Str(multiple=True))
    def request_beam_weights(self, sock, beam_name, input_name, *weight_list):
        """
        Set the weight for an input
        :param sock:
        :param beam_name: required beam stream
        :param input_name: required input
        :param weight_list: list of weights to set, one per input
        :return:
        """
        if not self.instrument.found_beamformer:
            return self._log_excep(None, 'Cannot run beamformer commands with '
                                         'no beamformer')
        if weight_list[0] != '':
            try:
                self.instrument.bops.set_beam_weights(
                    weight_list[0], beam_name, input_name)
            except Exception as ex:
                return self._log_excep(
                    ex,
                    'Failed setting beamweights for beam {0}, input '
                    '{1}.'.format(beam_name, input_name))
        try:
            cur_weights = self.instrument.bops.get_beam_weights(
                beam_name, input_name)
        except Exception as ex:
            return self._log_excep(
                ex,
                'Failed reading beamweights for beam {0}, input {1}.'.format(
                    beam_name, input_name))
        return tuple(['ok'] + Corr2Server.rv_to_liststr(cur_weights))

    @request(Str(), Float(default=''))
    @return_reply(Str(multiple=True))
    def request_beam_quant_gains(self, sock, beam_name, new_gain):
        """
        Set the quantiser gain for a beam.
        :param sock:
        :param beam_name: required beam stream
        :param new_gain: the new gain to apply - a real float
        :return:
        """
        if not self.instrument.found_beamformer:
            return self._log_excep(None, 'Cannot run beamformer commands with '
                                         'no beamformer')
        if new_gain != '':
            try:
                self.instrument.bops.set_beam_quant_gains(new_gain, beam_name)
            except Exception as ex:
                return self._log_excep(ex, 'Failed setting beam gain for beam'
                                           ' {0}.'.format(beam_name))
        try:
            cur_gains = self.instrument.bops.get_beam_quant_gains(beam_name)
        except Exception as ex:
            return self._log_excep(ex, 'Failed reading beam gain for beam'
                                       ' {0}.'.format(beam_name))
        return tuple(['ok'] + Corr2Server.rv_to_liststr(cur_gains))


    @request()
    @return_reply()
    def request_vacc_sync(self, sock):
        """
        Initiate a new vacc sync operation on the instrument.
        :param sock:
        :return:
        """
        try:
            self.instrument.xops.vacc_sync()
        except Exception as ex:
            return self._log_excep(ex, 'Failed syncing vaccs')
        return 'ok',

    @request(Int(default=-1))
    @return_reply(Int())
    def request_fft_shift(self, sock, new_shift):
        """
        Set a new FFT shift schedule.
        :param sock:
        :param new_shift: an integer representation of the new FFT shift
        :return:
        """
        if new_shift >= 0:
            current_shift_value = self.instrument.fops.set_fft_shift_all(
                new_shift)
        else:
            current_shift_value = self.instrument.fops.get_fft_shift_all()
            current_shift_value = current_shift_value[
                current_shift_value.keys()[0]]
        return 'ok', current_shift_value

    @request()
    @return_reply(Int(min=0))
    def request_get_log(self, sock):
        """
        Fetch and print the instrument log.
        :param sock:
        :return:
        """
        return self._log_excep(
            None,
            'Currently not working.')
        # if self.instrument is None:
        #     return self._log_excep(None, '... you have not connected yet!')
        # print('\nlog:'
        # self.instrument.loghandler.print_messages()
        # logstrings = self.instrument.loghandler.get_log_strings()
        # for logstring in logstrings:
        #     sock.inform('log', logstring)
        # return 'ok', len(logstrings)

    @request(Str(default=''), Int(default=-1))
    @return_reply(Str())
    def request_set_loglevel_logger(self, logger_name, log_level_int, sock):
        """
        Set the log level of one of the internal loggers.
        :param logger_name: the name of the logger to configure
        :param log_level_int: the integer level to set (eg. INFO=20, DEBUG=10)
        :param sock: not sure...
        """
        if logger_name != '':
            logger = logging.getLogger(logger_name)
        else:
            logger = logging.getLogger()
        logger.setLevel(log_level_int)
        return 'ok', '%s' % str(log_level_int)

    @request()
    @return_reply()
    def request_debug_deprogram_all(self, sock):
        """
        Deprogram all the f and x roaches
        :param sock:
        :return:
        """
        try:
            from casperfpga import utils as fpgautils
            fhosts = self.instrument.fhosts
            xhosts = self.instrument.xhosts
            fpgautils.threaded_fpga_function(fhosts, 10, 'deprogram')
            fpgautils.threaded_fpga_function(xhosts, 10, 'deprogram')
        except Exception as ex:
            return self._log_excep(ex, 'unknown exception')
        return 'ok',

    @request(Str(), Int(), Int(), Int())
    @return_reply(Str(multiple=True))
    def request_debug_gain_range(self, sock, source_name, value, fstart, fstop):
        """
        Apply and/or get the gain settings for an input
        :param sock:
        :param source_name: the source on which to act
        :param value: the equaliser values
        :param fstart: the channel on which to start applying this gain
        :param fstop: the channel at which to stop
        :return:
        """
        if source_name == '':
            return self._log_excep(None, 'no source name given')
        n_chans = self.instrument.n_chans
        eq_vals = [0] * fstart
        eq_vals.extend([value] * (fstop - fstart))
        eq_vals.extend([0] * (n_chans - fstop))
        assert len(eq_vals) == n_chans
        if len(eq_vals) > 0 and eq_vals[0] != '':
            try:
                self.instrument.fops.eq_set(True, source_name, list(eq_vals))
            except Exception as ex:
                return self._log_excep(ex, 'Failed setting eq for input '
                                           '{0}'.format(source_name))
        _src = self.instrument.fops.eq_get(source_name)
        return tuple(['ok'] +
                     Corr2Server.rv_to_liststr(_src[source_name]))

    @request(Str(default='', multiple=True))
    @return_reply()
    def request_debug_gain_all(self, sock, *eq_vals):
        """
        Apply and/or get the gain settings for an input
        :param sock:
        :param eq_vals: the equaliser values
        :return:
        """
        if len(eq_vals) > 0 and eq_vals[0] != '':
            try:
                self.instrument.fops.eq_set(True, None, list(eq_vals))
            except Exception as ex:
                return self._log_excep(ex, 'Failed setting all eqs.')
        else:
            return self._log_excep(None, 'did not give new eq values?')
        return 'ok',

    @request(Str(default='INFO'), Str('CLOWNS EVERYWHERE!!!'))
    @return_reply()
    def request_debug_log(self, sock, level, msg):
        """
        Log a test message - to test the formatter and handler
        :param sock:
        :param level:
        :param msg:
        :return:
        """
        self.instrument.logger.log(eval('logging.%s' % level), msg)
        return 'ok',

    @request()
    @return_reply()
    def request_debug_stdouterr(self, sock):
        """
        Blargh.
        :param sock:
        :return:
        """
        import time
        ts = str(time.time())
        print('This should go to standard out. ' + ts)
        sys.stderr.write('This should go to standard error. %s\n' % ts)
        return 'ok',

    # @request(Int())
    # @return_reply()
    # def request_debug_periodic_metadata(self, sock, new_cadence):
    #     """
    #     Change the cadence of sending the periodic metadata.
    #     :param sock:
    #     :param new_cadence: cadence, in seconds. 0 will disable the function
    #     :return:
    #     """
    #     _logger = self.instrument.logger
    #     prev = self.metadata_cadence
    #     self.metadata_cadence = new_cadence
    #     if new_cadence == 0:
    #         _logger.info('Disabled periodic metadata.')
    #     else:
    #         _logger.info('Enabled periodic metadata @ %i '
    #                      'seconds.' % new_cadence)
    #         if prev == 0:
    #             IOLoop.current().call_later(self.metadata_cadence,
    #                                         self.periodic_issue_metadata)
    #     return 'ok',
    #
    # @gen.coroutine
    # def periodic_issue_metadata(self):
    #     """
    #     Periodically send all instrument metadata.
    #
    #     :return:
    #     """
    #     if self.metadata_cadence == 0:
    #         return
    #     _logger = self.instrument.logger
    #     try:
    #         yield self.executor.submit(self.instrument.stream_issue_metadata)
    #     except Exception as ex:
    #         _logger.exception('Error sending metadata - {}'.format(ex.message))
    #     _logger.debug('self.periodic_issue_metadata ran')
    #     IOLoop.current().call_later(self.metadata_cadence,
    #                                 self.periodic_issue_metadata)

    @request(Int())
    @return_reply()
    def request_debug_periodic_descriptors(self, sock, new_cadence):
        """
        Change the cadence of sending the periodic descriptors.
        :param sock:
        :param new_cadence: cadence, in seconds. 0 will disable the function
        :return:
        """
        _logger = self.instrument.logger
        prev = self.descriptor_cadence
        self.descriptor_cadence = new_cadence
        if new_cadence == 0:
            _logger.info('Disabled periodic descriptors.')
        else:
            _logger.info('Enabled periodic descriptors @ %i '
                         'seconds.' % new_cadence)
            if prev == 0:
                IOLoop.current().call_later(self.descriptor_cadence,
                                            self.periodic_issue_descriptors)
        return 'ok',

    @gen.coroutine
    def periodic_issue_descriptors(self):
        """
        Periodically send all instrument descriptors.

        :return:
        """
        if self.descriptor_cadence == 0:
            return
        _logger = self.instrument.logger
        try:
            yield self.executor.submit(self.instrument.stream_issue_descriptors)
        except Exception as ex:
            _logger.exception('Error sending metadata - {}'.format(ex.message))
        _logger.debug('self.periodic_issue_descriptors ran')
        IOLoop.current().call_later(self.descriptor_cadence,
                                    self.periodic_issue_descriptors)

    @request(Str())
    @return_reply(Str())
    def request_debug_getattr(self, sock, attr):
        """
        Get any attribute from the running instrument.
        :param sock:
        :param attr: atrtibute to get
        :return:
        """
        try:
            return 'ok', str(getattr(self.instrument, attr))
        except Exception as exc:
            return 'fail', exc.message

    @request()
    @return_reply(Str())
    def request_get_config(self, sock):
        """
        Get the contents of the config dictionary from the instrument.
        :param sock:
        :return:
        """
        try:
            return 'ok', str(getattr(self.instrument, 'configd'))
        except Exception as exc:
            return 'fail', exc.message

    @request()
    @return_reply(Str())
    def request_get_running_config(self, sock):
        """
        Get the calculated/running config dictionary from the instrument.
        :param sock:
        :return:
        """
        try:
            return 'ok', str(getattr(self.instrument, 'running_config'))
        except Exception as exc:
            return 'fail', exc.message

    # @request(Str())
    # @return_reply(Str())
    # def request_debug_setattr(self, sock, attr, setvalue):
    #     """
    #     Get any attribute from the running instrument.
    #     :param sock:
    #     :param attr: atrtibute to set
    #     :param setvalue: set the attribute to this (eval'd) value
    #     :return:
    #     """
    #     try:
    #         setattr(self.instrument, attr, eval(setvalue))
    #         return 'ok', str(getattr(self.instrument, attr))
    #     except Exception as exc:
    #         return 'fail', exc.message


# @gen.coroutine
# def send_test_informs(server):
#     supdate_inform = katcp.Message.inform('test-mass-inform',
#                                           'arg0', 1.111, 'arg2',
#                                           time.time())
#     server.mass_inform(supdate_inform)
#     tornado.ioloop.IOLoop.current().call_later(5, send_test_informs, server)


@gen.coroutine
def on_shutdown(ioloop, server):
    """
    Shut down the ioloop sanely.
    :param ioloop: the current tornado.ioloop.IOLoop
    :param server: a katcp.DeviceServer instance
    :return:
    """
    print('corr2 server shutting down')
    yield server.stop()
    ioloop.stop()


if __name__ == '__main__':

    parser = argparse.ArgumentParser(
        description='Start a corr2 instrument server.',
        formatter_class=argparse.ArgumentDefaultsHelpFormatter)
    parser.add_argument(
        '-p', '--port', dest='port', action='store', default=1235, type=int,
        help='bind to this port to receive KATCP messages')
    parser.add_argument(
        '--log_level', dest='loglevel', action='store', default='INFO',
        help='log level to set')
    parser.add_argument(
        '--log_format_katcp', dest='lfm', action='store_true', default=False,
        help='format log messsages for katcp')
    parser.add_argument(
        '--no_tornado', dest='no_tornado', action='store_true', default=False,
        help='do NOT use the tornado version of the Katcp server')
    args = parser.parse_args()

    try:
        log_level = getattr(logging, args.loglevel)
    except:
        raise RuntimeError('Received nonsensical log level %s' % args.loglevel)

    # set up the logger
    root_logger = logging.getLogger()
    root_logger.setLevel(log_level)
    while len(root_logger.handlers) > 0:
        root_logger.removeHandler(root_logger.handlers[0])
    if args.lfm or (not sys.stdout.isatty()):
        console_handler = KatcpStreamHandler(stream=sys.stdout)
        console_handler.setLevel(log_level)
        root_logger.addHandler(console_handler)
    else:
        console_handler = logging.StreamHandler(stream=sys.stdout)
        console_handler.setLevel(log_level)
        formatter = logging.Formatter(
            '%(asctime)s - %(name)s - %(filename)s:%(lineno)s - '
            '%(levelname)s - %(message)s')
        console_handler.setFormatter(formatter)
        root_logger.addHandler(console_handler)

    server = Corr2Server('127.0.0.1', args.port, tornado=(not args.no_tornado))
    print('Server listening on port %d ' % args.port, end='')

    # def boop():
    #     raise KeyboardInterrupt

    if not args.no_tornado:
        ioloop = IOLoop.current()
        signal.signal(
            signal.SIGINT,
            lambda sig, frame: ioloop.add_callback_from_signal(
                on_shutdown, ioloop, server))
        server.set_ioloop(ioloop)
        ioloop.add_callback(server.start)
        # ioloop.call_later(120, boop)
        # ioloop.add_callback(send_test_informs, server)
        print('started with ioloop. Running somewhere in the ether... '
              'exit however you see fit.')
        ioloop.start()
    else:
        queue = Queue.Queue()
        server.set_restart_queue(queue)
        server.start()
        print('started with no ioloop. Running somewhere in the ether... '
              'exit however you see fit.')
        try:
            while True:
                try:
                    device = queue.get(timeout=0.5)
                except Queue.Empty:
                    device = None
                if device is not None:
                    print('Stopping...')
                    device.stop()
                    device.join()
                    print('Restarting...')
                    device.start()
                    print('Started.')
        except KeyboardInterrupt:
            print('Shutting down...')
            server.stop()
            server.join()
# end<|MERGE_RESOLUTION|>--- conflicted
+++ resolved
@@ -121,15 +121,6 @@
         try:
             self.instrument.initialise(program=program,configure=configure,
                                        require_epoch=require_epoch)
-<<<<<<< HEAD
-            #sensor_manager = sensors.SensorManager(self, self.instrument)
-            #self.instrument.sensor_manager = sensor_manager
-            #sensor_manager.sensors_clear()
-            #sensors.setup_mainloop_sensors(sensor_manager)
-            IOLoop.current().add_callback(self.periodic_send_metadata)
-            if monitor_vacc:
-                self.instrument.xops.vacc_check_timer_start()
-=======
             # update the servlet's version list with version information
             # from the running firmware
             self.extra_versions.update(self.instrument.get_version_info())
@@ -144,7 +135,6 @@
             #if monitor_vacc:
             #    self.instrument.xops.vacc_check_timer_start()
             self._initialised = True
->>>>>>> 4a67d3eb
             return 'ok',
         except Exception as ex:
             return self._log_excep(ex, 'Failed to initialise {}'.format(
