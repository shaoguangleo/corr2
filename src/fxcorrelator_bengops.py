--- conflicted
+++ resolved
@@ -214,7 +214,15 @@
             self.index, self.name, input_name, new_weight))
         return True
 
-<<<<<<< HEAD
+    def get_weights(self, input_name):
+        """
+        Get the current weight(s) associated with an input on this beam.
+        :param input_name:
+        :return:
+        """
+        input_index = self.source_labels.index(input_name)
+        return self.source_weights[input_index]
+
     def _bandwidth_to_partitions(self, bandwidth, centerfreq):
         """
         Given a bandwidth and center frequency, return the relevant
@@ -284,16 +292,6 @@
         LOGGER.info('Partitions %s give BW(%.3f) CF(%.3f)' %
                     (self.partitions_active, bw, cf))
         return bw, cf
-=======
-    def get_weights(self, input_name):
-        """
-        Get the current weight(s) associated with an input on this beam.
-        :param input_name:
-        :return:
-        """
-        input_index = self.source_labels.index(input_name)
-        return self.source_weights[input_index]
->>>>>>> 38b5ada2
 
     def update_labels(self, oldnames, newnames):
         """
