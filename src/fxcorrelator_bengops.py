--- conflicted
+++ resolved
@@ -1,269 +1,19 @@
 import numpy
 import logging
 import spead64_48 as spead
-<<<<<<< HEAD
 import struct
 import socket
 from casperfpga import utils as fpgautils
 from casperfpga import tengbe
-=======
-from casperfpga import utils as fpgautils
-from casperfpga import tengbe
-
-from data_source import DataSource
->>>>>>> 112e345d
 
 THREADED_FPGA_OP = fpgautils.threaded_fpga_operation
 THREADED_FPGA_FUNC = fpgautils.threaded_fpga_function
 
-<<<<<<< HEAD
 LOGGER = logging.getLogger(__name__)
 
 
 class Beam(object):
     def __init__(self, beam_name, beam_index):
-=======
-BFSTAGE_DUPLICATE = 0
-BFSTAGE_CALIBRATE = 1
-BFSTAGE_STEER = 2
-BFSTAGE_COMBINE = 3
-BFSTAGE_VISIBILITY = 4
-BFSTAGE_ACCUMULATE = 5
-BFSTAGE_REQUANTISE = 6
-BFSTAGE_FILTER = 7
-
-LOGGER = logging.getLogger(__name__)
-
-
-def bf_control_shift(id_control):
-    return 0x1 << id_control
-
-
-class Beam(object):
-    def __init__(self, beam_name, beam_index):
-        """
-        Make a beam from the config file section
-        :return:
-        """
-        self.beam_name = beam_name
-        self.beam_index = beam_index
-        LOGGER.info('Beam %i:%s created' % (self.beam_index, self.beam_name))
-
-    @classmethod
-    def from_config(cls, beam_name, config):
-        # look for the section matching the name
-        beam_dict = config['beam_%s' % beam_name]
-        obj = cls(beam_name, beam_dict['index'])
-        obj.center_freq = float(beam_dict['center_freq'])
-        obj.bandwidth = float(beam_dict['bandwidth'])
-        obj.meta_ip = tengbe.IpAddress(beam_dict['meta_ip'])
-        obj.output_dest = DataSource('output_dest', beam_dict['dest_ip'],
-                                     1, int(beam_dict['dest_port']))
-        obj.source_weights = beam_dict['source_weights'].strip().split(',')
-        obj.source_poly = []
-        return obj
-
-
-class BFOps(object):
-    def __init__(self, corr_obj):
-        """
-        :param corr_obj: the FxCorrelator object with which we interact
-        :return:
-        """
-        self.corr = corr_obj
-        self.beams = {}
-
-    def beng_initialise(self, config_output=True,
-                        send_spead=True, set_weights=True):
-        """
-        Initialises the b-engines and checks for errors.
-
-        :return:
-        """
-        # get beam names from config
-        beam_names = self.corr.configd['bengine']['beams'].strip().split(',')
-
-        # make the beams
-        self.beams = {}
-        for b, beam_name in enumerate(beam_names):
-            self.beams[beam_name] = Beam.from_config(beam_name, self.corr.configd)
-
-        # disable all beams that are transmitting
-        self.tx_stop()
-
-        for beam in beams:
-            bf_tx_stop(corr, beam)
-            corr.logger.info('Stopped beamformer %s' % beam)
-
-        # Give control register a known state.
-        # Set bf_control and bf_config to zero for now
-        THREADED_FPGA_FUNC(corr.xhosts, timeout=5,
-                           target_function=('write_bf_control', (None,)),)
-        THREADED_FPGA_FUNC(corr.xhosts, timeout=5,
-                           target_function=('write_bf_config', (None,)),)
-
-        # TODO
-        # Set up default destination ip and port
-        # do we increment?
-        # config_meta_output(corr, beams, dest_ip_str=None,
-        #                    dest_port=None, issue_spead=True)
-        # config_udp_output(corr, beams, frequencies,
-        #                       dest_ip_str=None, dest_port=None, issue_spead=True)
-
-        # Set default beam config and beam IP
-        # n_partitions = 32 (new register)
-        # beam_id ?? (256 possible)
-        beam_idx = beam2index(corr, beams=beams)
-        for beam in beam_idx:
-            THREADED_FPGA_FUNC(corr.xhosts, timeout=5,
-                               target_function=('write_beam_config',
-                                                ({'rst': 1, 'beam_id': 0,
-                                                  'n_partitions': 16}, beam)),)
-
-        # for each beam assign which part of the band is used
-        beam_offset_idx = range(0, corr.bf_beams_per_fpga*len(corr.xhosts),
-                                corr.bf_beams_per_fpga)
-        idx = 0
-        for host in corr.xhosts:  # slow need improvement
-            for beam in beam_idx:
-                host.write_beam_offset(value=beam_offset_idx[idx], beam=beam)
-            idx += 1
-
-        if set_weights:  # set defaults, what about the antenna?
-            for beam in beams:
-                weights_set(corr, beam, antenna=0, coeffs=None,
-                            spead_issue=False)
-        else:
-            corr.logger.info('Skipped applying weights config '
-                             'of beamformer.')
-
-        # configure spead_meta data transmitter and spead data destination,
-        # don't issue related spead meta-data
-        # TODO missing registers
-        if config_output:
-            config_udp_output(corr, beams, issue_spead=False)
-            config_meta_output(corr, beams, issue_spead=False)
-        else:
-            corr.logger.info('Skipped output configuration of beamformer.')
-        if send_spead:
-            spead_bf_issue_all(corr, beams=beams)
-        else:
-            corr.logger.info('Skipped issue of spead meta data.')
-        corr.logger.info("Beamformer initialisation complete.")
-
-    def write_value(self, bf_stage, data, beams=None, antennas=None):
-        """
-        write to various destinations in the bf block for a particular beam
-        :param bf_stage: the stage to which to write the value: 'calibrate',
-        'filter', 'requantise', 'duplicate'
-        :param data: the single value to write
-        :param beams: strings, to which beams should we apply the value
-        :param antennas: strings, to which antennas should we apply the value
-        :return:
-        """
-        # check for a valid stage selection
-        if bf_stage == BFSTAGE_CALIBRATE:
-            if antennas is None:
-                self.corr.logger.error('Need to specify an antenna when writing to calibrate block')
-                raise RuntimeError('Need to specify an antenna when writing to calibrate block')
-        elif bf_stage == BFSTAGE_REQUANTISE:
-            if antennas is not None:
-                self.corr.logger.error('Cannot specify antenna for requantise block')
-                raise RuntimeError('Cannot specify antenna for requantise block')
-        elif bf_stage == BFSTAGE_DUPLICATE or bf_stage == BFSTAGE_FILTER:
-            pass
-        else:
-            raise self.corr.logger.error('write_value does not process BF stage %s' % bf_stage)
-
-        # set the stream and destination in the control register on all the boards
-
-
-        # loop over fpgas and set the registers
-        location = int(beam2location(corr, beams=beams)[0])
-        # set beam (stream) based on location
-        THREADED_FPGA_FUNC(corr.xhosts, timeout=10, target_function=('write_stream', [int(location)]))
-
-        # set read/write destination
-        id_control = BF_CONTROL_LOOKUP[destination]
-        control = bf_control_shift(id_control)
-        THREADED_FPGA_FUNC(corr.xhosts, timeout=10, target_function=('write_write_destination', [control]))
-
-        # set antenna if needed
-        if bf_stage == 'calibrate':
-            # check if ant string is correct
-            if ants2ants(corr, beam=beams, antennas=antennas):
-                ant_n = input2ants(corr, beams, antennas=[antennas])
-                THREADED_FPGA_FUNC(corr.xhosts, timeout=10, target_function=('write_antenna', [ant_n[0]]))
-                THREADED_FPGA_FUNC(corr.xhosts, timeout=10, target_function=('write_value_in', [data]))
-            else:
-                raise corr.logger.error('Need to specify a single antenna. Got many.')
-        elif destination == 'duplicate' or destination == 'filter' or destination == 'requantise':
-            THREADED_FPGA_FUNC(corr.xhosts, timeout=10, target_function=('write_value_in', [data]))
-
-    def tx_stop(self, beams, spead_stop=True):
-        """
-        Stops outputting SPEAD data over 10GbE links for specified beams.
-        Sends SPEAD packets indicating end of stream if required
-        :param beams: ['i', 'q']
-        :param spead_stop: boolean
-        :return:
-        """
-        for beam in beams:
-            # disable all bf outputs
-            self.write_value('filter')
-
-
-            bf_write_value(corr, 'filter', 0, beams=beam, antennas=None)
-            corr.logger.info("Beamformer output paused for beam %s" % beam)
-            if spead_stop:
-                corr.spead_tx.send_halt()  # this doesn't stop only bf?
-                corr.logger.info("Sent SPEAD end-of-stream notification for beam %s" % beam)
-            else:
-                corr.logger.info("Did not send SPEAD end-of-stream notification for beam %s" % beam)
-
-
-    #
-    # def _get_ant_mapping_list(corr):
-    #     """
-    #     assign index to each antenna and each beam for that antenna
-    #     there's no current mapping or the mapping is bad... set default:
-    #     :return:
-    #     """
-    #     raise RuntimeError('isn\'t this in fxcorrelator already?')
-    #     # hardcoded for now self.config['pols']
-    #     n_pols = 2
-    #     n_inputs = corr.n_antennas * n_pols
-    #     ant_list = []
-    #     for a in range(corr.n_antennas):
-    #         for p in range(n_pols):
-    #             ant_list.append('%i%c' % (a, p))
-    #     return ant_list[0:n_inputs]
-    #
-    #
-    def get_bfs(corr):
-        """
-        get bf blocks per fpga
-        :return: all_bfs
-        """
-        all_bfs = range(corr.bf_beams_per_fpga)
-        return all_bfs
-
-
-    def get_beams(corr):
-        """
-        get a list of beam names in system (same for all antennas)
-        :return: all_beams
-        """
-        all_beams = []
-        # number of beams per beamformer
-        for beam_index in range(corr.bf_num_beams):
-            _valfromcorrconfig = corr.configd['bengine']['bf_name_beam%i' % beam_index]
-            all_beams.append(_valfromcorrconfig)
-        return all_beams
-
-
-    def fft_bin2frequency(corr, fft_bins):
->>>>>>> 112e345d
         """
         Make a beam from the config file section
         :param beam_name - a string for the beam name
@@ -332,7 +82,6 @@
         :param partitions:
         :return:
         """
-<<<<<<< HEAD
         # check to see whether the partitions to be activated are contiguous
         for ctr in range(0, len(partitions)-1):
             if partitions[ctr] != partitions[ctr+1] - 1:
@@ -573,146 +322,10 @@
         """
         if (not self.spead_tx) or (not self.spead_meta_ig):
             self._create_spead_tx_ig()
-=======
-        n_chans = int(corr.configd['fengine']['n_chans'])
-        if fft_bins == range(n_chans):
-            fft_bins = range(n_chans)
-        if (max(fft_bins) > n_chans) or (min(fft_bins) < 0):
-            raise corr.logger.error('fft_bins out of range 0 -> %d' % (n_chans-1))
-        bandwidth = int(corr.configd['fengine']['bandwidth'])
-        frequencies = []
-        for fft_bin in fft_bins:
-            frequencies.append((float(fft_bin)/n_chans)*bandwidth)
-        return frequencies
-
-
-    def frequency2fft_bin(corr, frequencies=None):
-        """
-        returns fft bin associated with specified frequencies
-        :param frequencies:
-        :return: fft_bins
-        """
-        n_chans = int(corr.configd['fengine']['n_chans'])
-        if frequencies is None:
-            return []
-        elif frequencies == range(n_chans):
-            return range(n_chans)
-        else:
-            fft_bins = []
-            bandwidth = float(corr.configd['fengine']['bandwidth'])
-            start_freq = 0
-            channel_width = bandwidth/n_chans
-            for frequency in frequencies:
-                frequency_normalised = numpy.mod((frequency-start_freq)+channel_width/2, bandwidth)
-                # conversion to int with truncation
-                fft_bins.append(numpy.int(frequency_normalised/channel_width))
-            return fft_bins
-
-
-    def map_ant_to_input(corr, beam, antennas):
-        """
-        maps antenna strings specified to input to beamformer
-        gives index of antennas in the list of all_antennas
-        :param beam: 'i' or 'q'
-        :param ant_strs: ['0\x00', '0\x01', '1\x00', '1\x01', '2\x00', '2\x01', '3\x00', '3\x01']
-        :return: inputs
-        """
-        beam_ants = ants2ants(corr, beam=beam, antennas=antennas)
-        ant_strs = _get_ant_mapping_list(corr)
-        inputs = []
-        for ant_str in beam_ants:
-            inputs.append(ant_strs.index(ant_str))
-        return inputs
-
-
-    def ants2ants(corr, beam, antennas):
-        """
-        From antenna+polarisation list extract only the str for the beam
-        (expands all, None etc into valid antenna strings. Checks for valid antenna strings)
-        :param beam: string
-        :param ant_strs:
-        :return: ants
-        """
-        if antennas is None:
-            return []
-        beam_ants = []
-        beam_idx = beam2index(corr, beam)[0]
-        for ant_str in antennas:
-            if ord(ant_str[-1]) == beam_idx:
-                beam_ants.append(ant_str)
-        return beam_ants
-
-
-    def beam2index(corr, beams):
-        """
-        returns index of beam with specified name
-        :param beams: 'i' or 'q' or all
-        :return: indices
-        """
-        # expand all etc, check for valid names etc
-        all_beams = get_beams(corr)
-        indices = []
-        for beam in beams:
-            indices.append(all_beams.index(beam))
-        return indices
-
-
-    def input2ants(corr, beam, antennas=None):
-        """
-        :param beam:
-        :param antennas:
-        :return:
-        """
-        if antennas is None:
-            return []
-        beam = beams2beams(corr, beams=beam)[0]
-        beam_idx = beam2index(corr, beam)[0]
-        beam_ants = []
-        for ant_str in antennas:
-            if ord(ant_str[-1]) == beam_idx:
-                beam_ants.append(int(ant_str[0]))
-        return beam_ants
-
-
-    def get_bf_bandwidth(corr):
-        """
-        Returns the bandwidth for one bf engine
-        :return: bf_bandwidth
-        """
-        bandwidth = corr.configd['fengine']['bandwidth']
-        bf_be_per_fpga = len(get_bfs(corr))
-        n_fpgas = len(corr.xhosts)
-        bf_bandwidth = float(bandwidth)/(bf_be_per_fpga*n_fpgas)
-        return bf_bandwidth
-
-
-    def get_bf_fft_bins(corr):
-        """
-        Returns the number of fft bins for one bf engine
-        :return: bf_fft_bins
-        """
-        n_chans = int(corr.configd['fengine']['n_chans'])
-        bf_be_per_fpga = len(get_bfs(corr))
-        n_fpgas = len(corr.xhosts)
-        bf_fft_bins = n_chans/(bf_be_per_fpga*n_fpgas)
-        return bf_fft_bins
-
-
-    def get_fft_bin_bandwidth(corr):
-        """
-        get bandwidth of single fft bin
-        :return: fft_bin_bandwidth
-        """
-        n_chans = int(corr.configd['fengine']['n_chans'])
-        bandwidth = int(corr.configd['fengine']['bandwidth'])
-        fft_bin_bandwidth = bandwidth/n_chans
-        return fft_bin_bandwidth
->>>>>>> 112e345d
 
         if not beams:
             beams = self.beams.keys()
 
-<<<<<<< HEAD
         for beam_name in beams:
             beam = self.beams[beam_name]
             if send_now:
@@ -721,11 +334,28 @@
                 spead_ig = self.spead_meta_ig[beam_name]
             spead_tx = self.spead_tx[beam_name]
 
+            # calculate a few things for this beam
+            n_chans = int(self.corr.configd['fengine']['n_chans'])
+            n_bhosts = len(self.hosts)
+            n_bengs = self.beng_per_host * n_bhosts
+            chans_per_host = n_chans / n_bhosts
+            chans_per_partition = chans_per_host / self.beng_per_host
+            xeng_acc_len = int(
+                self.corr.configd['xengine']['xeng_accumulation_len'])
+            beam_chans = chans_per_partition * len(beam.partitions_active)
+
+            self.corr.speadops.item_0x1007(sig=spead_ig)
+            self.corr.speadops.item_0x1009(sig=spead_ig)
+            self.corr.speadops.item_0x100a(sig=spead_ig)
+
             spead_ig.add_item(
                 name='n_bengs', id=0x100F,
                 description='The total number of B engines in the system.',
                 shape=[], fmt=spead.mkfmt(('u', spead.ADDRSIZE)),
-                init_val=self.beng_per_host*len(self.hosts))
+                init_val=n_bengs)
+
+            self.corr.speadops.item_0x1020(sig=spead_ig)
+            self.corr.speadops.item_0x1045(sig=spead_ig)
 
             spead_ig.add_item(
                 name='b_per_fpga', id=0x1047,
@@ -743,11 +373,6 @@
 
             # id is 0x5 + 12 least sig bits id of each beam
             beam_data_id = 0x5000 + beam.index
-            n_chans = int(self.corr.configd['fengine']['n_chans'])
-            chans_per_partition = n_chans / len(self.corr.xhosts)
-            xeng_acc_len = int(
-                self.corr.configd['xengine']['xeng_accumulation_len'])
-            beam_chans = chans_per_partition*len(beam.partitions_active)
             spead_ig.add_item(
                 name=beam_name, id=beam_data_id,
                 description='Raw data for bengines in the system. Frequencies '
@@ -839,6 +464,34 @@
                 LOGGER.info('Issued SPEAD EQ metadata for beam %s' % beam.name)
                 spead_tx.send_heap(spead_ig.get_heap())
 
+    def spead_labels_meta_issue(self, beams=None, send_now=True):
+        """
+        Issues a SPEAD heap for the ant labels.
+        :param beams: list of beam names, all beams if None
+        :return:
+        """
+        if (not self.spead_tx) or (not self.spead_meta_ig):
+            self._create_spead_tx_ig()
+
+        if not beams:
+            beams = self.beams.keys()
+
+        for beam_name in beams:
+            beam = self.beams[beam_name]
+            if send_now:
+                spead_ig = spead.ItemGroup()
+            else:
+                spead_ig = self.spead_meta_ig[beam_name]
+            spead_tx = self.spead_tx[beam_name]
+
+            # use the fxcorrelator object to add 0x100E to the beam IG
+            self.corr.spead_add_label_meta(spead_ig)
+
+            if send_now:
+                LOGGER.info('Issued SPEAD label metadata for '
+                            'beam %s' % beam.name)
+                spead_tx.send_heap(spead_ig.get_heap())
+
     def spead_bf_issue_all(self, beams=None):
         """
         Issues all SPEAD metadata for given beams.
@@ -851,7 +504,9 @@
         if not beams:
             beams = self.beams.keys()
 
+        # update the IGs, but do not send yet
         self.spead_meta_issue(beams, False)
+        self.spead_labels_meta_issue(beams, False)
         self.spead_destination_meta_issue(beams, False)
         self.spead_weights_meta_issue(beams, False)
 
@@ -1496,357 +1151,6 @@
     #     :param beam:
     #     :return:
     #     """
-=======
-    def beam2location(corr, beams):
-        """
-        returns location of beam with associated name or index
-        :param beams:
-        :return: locations
-        """
-        beams = beams2beams(corr, beams)
-        locations = []
-        for beam in beams:
-            beam_location = get_beam_param(corr, beam, 'location')
-            locations.append(beam_location)
-        return locations
-
-
-    def get_beam_param(corr, beams, param):
-        """
-        Read beam parameter (same for all antennas)
-        :param beams: string
-        :param param: location, name, centre_frequency, bandwidth, rx_meta_ip_str,
-                      rx_udp_ip_str, rx_udp_port
-        :return: values
-        """
-        beams = beams2beams(corr, beams)
-        beam_indices = beam2index(corr, beams)
-        if not beam_indices:
-            raise corr.logger.error('Error locating beams function')
-        return [corr.configd['bengine']['bf_%s_beam%d' % (param, beam_index)]
-                for beam_index in beam_indices]
-
-
-    def set_beam_param(corr, beams, param):
-        """
-        Set some beam parameter
-        :param corr:
-        :param beams:
-        :param param:
-        :return:
-        """
-        raise NotImplementedError
-
-
-    def antenna2antenna_indices(corr, beam, antennas):
-        """
-        map antenna strings to inputs
-        :param beam:
-        :param ant_strs:
-        :return: antenna_indices
-        """
-        n_ants = int(corr.configd['fengine']['n_antennas'])
-        # hardcoded for now self.config['pols']
-        n_pols = 2
-        antenna_indices = []
-        if len(antennas) == n_ants*n_pols:
-            antenna_indices.extend(range(n_ants))
-        else:
-            antenna_indices = map_ant_to_input(corr, beam, antennas=antennas)
-        return antenna_indices
-
-
-    def bf_read_int(corr, beam, destination, antennas=None):
-        """
-        read from destination in the bf block for a particular beam
-        :param beam:
-        :param destination: 'calibrate' 'requantise' 'duplicate' 'filter'
-        :param antennas:
-        :return: single value
-        """
-        if destination == 'calibrate':
-            if antennas is None:
-                raise corr.logger.error('Need to specify an antenna when writing to calibrate block function')
-        elif destination == 'requantise':
-            if antennas is not None:
-                raise corr.logger.error('Can''t specify antenna for requantise block function')
-        # loop over fpgas and set the registers
-        # get beam location
-        location = int(beam2location(corr, beams=beam)[0])
-        # set beam (stream) based on location
-        THREADED_FPGA_FUNC(corr.xhosts, timeout=10, target_function=('write_stream', [int(location)]))
-        # set read/write destination
-        id_control = BF_CONTROL_LOOKUP[destination]
-        control = bf_control_shift(id_control)
-        THREADED_FPGA_FUNC(corr.xhosts, timeout=10, target_function=('write_write_destination', [control]))
-        # set antenna if needed
-        if (antennas is not None) and len(antennas) == 1:
-            # check if ant string is correct
-            if ants2ants(corr, beam=beam, antennas=antennas):
-                ant_n = input2ants(corr, beam, antennas=[antennas])
-                if len(ant_n) == 1:
-                    THREADED_FPGA_FUNC(corr.xhosts, timeout=10, target_function=('write_antenna', [ant_n[0]]))
-                else:
-                    raise corr.logger.error('Need to specify a single antenna. Got many')
-            else:
-                raise corr.logger.error('Need to specify a single antenna. Got many')
-        # loop over b-engs
-        beng_data = []
-        for beng in get_bfs(corr):
-            # set beng
-            THREADED_FPGA_FUNC(corr.xhosts, timeout=10, target_function=('write_beng', [beng]))
-            # triggering write
-            THREADED_FPGA_FUNC(corr.xhosts, timeout=10, target_function=('write_read_destination', [id_control]))
-            # read value out
-            read_bf = THREADED_FPGA_FUNC(corr.xhosts, timeout=10, target_function=('read_value_out', ))
-            if read_bf.values().count(read_bf.values()[0]) != len(read_bf.values()):  # values are not the same
-                raise corr.logger.error('Problem: value_out on b-engines %i are not the same.' % beng)
-            else:
-                beng_data.append(read_bf.values()[0])
-        if beng_data.count(beng_data[0]) == len(beng_data):
-            values = beng_data[0]
-        else:
-            raise corr.logger.error('Problem: value_out on b-hosts are not the same.')
-        # return single integer
-        return values
-
-
-
-
-    #
-    #
-    # def cf_bw2fft_bins(corr, centre_frequency, bandwidth):
-    #     """
-    #     returns fft bins associated with provided centre_frequency and bandwidth
-    #     centre_frequency is assumed to be the centre of the 2^(N-1) fft bin
-    #     :param centre_frequency:
-    #     :param bandwidth:
-    #     :return: bins
-    #     """
-    #     max_bandwidth = float(corr.configd['fengine']['bandwidth'])
-    #     fft_bin_width = get_fft_bin_bandwidth(corr)
-    #     centre_frequency = float(centre_frequency)
-    #     bandwidth = float(bandwidth)
-    #     # TODO spectral line mode systems??
-    #     if (centre_frequency-bandwidth/2) < 0 or \
-    #             (centre_frequency+bandwidth/2) > max_bandwidth or \
-    #             (centre_frequency-bandwidth/2) >= (centre_frequency+bandwidth/2):
-    #         raise corr.logger.error('Band specified not valid for our system')
-    #     # get fft bin for edge frequencies
-    #     edge_bins = frequency2fft_bin(corr, frequencies=[centre_frequency-bandwidth/2,
-    #                                                      centre_frequency+bandwidth/2-fft_bin_width])
-    #     bins = range(edge_bins[0], edge_bins[1]+1)
-    #     return bins
-    #
-    #
-    # def frequency2bf_index(corr, frequencies, fft_bins, unique=False):
-    #     """
-    #     returns bf indices associated with the frequencies specified
-    #     :param frequencies:
-    #     :param fft_bins:
-    #     :param unique:
-    #     :return: bf_indices
-    #     """
-    #     bf_indices = []
-    #     if len(fft_bins) == 0:
-    #         fft_bins = frequency2fft_bin(corr, frequencies=frequencies)
-    #     n_fpgas = len(corr.xhosts)  # x-eng
-    #     bf_be_per_fpga = len(get_bfs(corr))
-    #     n_bfs = n_fpgas*bf_be_per_fpga  # total number of bfs
-    #     n_chans = int(corr.configd['fengine']['n_chans'])
-    #     n_chans_per_bf = n_chans/n_bfs
-    #     if max(fft_bins) > n_chans-1 or min(fft_bins) < 0:
-    #         raise corr.logger.error('FFT bin/s out of range')
-    #     for fft_bin in fft_bins:
-    #         bf_index = fft_bin/n_chans_per_bf
-    #         if (not unique) or bf_indices.count(bf_index) == 0:
-    #             bf_indices.append(bf_index)
-    #     return bf_indices
-    #
-    #
-    # def cf_bw2cf_bw(corr, centre_frequency, bandwidth):
-    #     """
-    #     converts specfied centre_frequency, bandwidth to values possible for our system
-    #     :param centre_frequency:
-    #     :param bandwidth:
-    #     :return: beam_centre_frequency, beam_bandwidth
-    #     """
-    #     bins = cf_bw2fft_bins(corr, centre_frequency, bandwidth)
-    #     bfs = frequency2bf_index(corr, fft_bins=bins, unique=True)
-    #     # bfs = 1  # for now
-    #     bf_bandwidth = get_bf_bandwidth(corr)
-    #     # calculate start frequency accounting for frequency specified in centre of bin
-    #     start_frequency = min(bfs)*bf_bandwidth
-    #     beam_centre_frequency = start_frequency+bf_bandwidth*(float(len(bfs))/2)
-    #     beam_bandwidth = len(bfs) * bf_bandwidth
-    #     return beam_centre_frequency, beam_bandwidth
-    #
-    #
-    #
-    #
-    #
-    # def tx_start(corr, beams):
-    #     """
-    #     Start outputting SPEAD products on all boards.
-    #     Only works for systems with 10GbE output atm.
-    #     :param beams:
-    #     :return:
-    #     """
-    #     # NOTE that the order of the following operations is significant
-    #     # output from bfs will be enabled if any component frequencies are required
-    #     # loop over fpgas and set the registers
-    #     beam_indices = beam2index(corr, beams)
-    #     for index in beam_indices:
-    #         value = {'beam_id': index, 'n_partitions': 0, 'rst': 1}
-    #         THREADED_FPGA_FUNC(corr.xhosts, timeout=10, target_function=('write_beam_config', (value, index, True)))
-    #         for beng in len(get_bfs(corr)):
-    #             THREADED_FPGA_FUNC(corr.xhosts, timeout=10, target_function=('write_beam_offset', (0, index, beng)))
-    #         bf_write_value(corr, destination='filter', data=1, beams=beams[index], antennas=None)  # enables output
-    #         corr.logger.info('Output for beam %i started' % index)
-
-
-
-    #
-    #
-    # def bf_tx_status_get(corr, beam):
-    #     """
-    #     Returns boolean true/false if the beamformer is currently outputting data.
-    #     :param beam:
-    #     :return: True/False
-    #     """
-    #     rv = True
-    #     mask = [bf_read_int(corr, beam=beam, destination='filter', antennas=None)]
-    #     # look to see if any portion in enabled
-    #     if mask.count(1) != 0:
-    #         rv = rv
-    #     else:
-    #         rv = False
-    #     return rv
-    #
-    #
-    # # TODO no registers
-    # def config_meta_output(corr, beams, dest_ip_str=None,
-    #                        dest_port=None, issue_spead=True):
-    #     """
-    #     Configures the destination IP and port for SPEAD
-    #     meta-data outputs. dest_port and dest_ip are
-    #     optional parameters to override the config file
-    #     defaults.
-    #     :param beams:
-    #     :param dest_ip_str:
-    #     :param dest_port:
-    #     :param issue_spead:
-    #     :return:
-    #     """
-    #     for beam in beams:
-    #         if dest_ip_str is None:
-    #             rx_meta_ip_str = get_beam_param(beam, 'rx_meta_ip_str')
-    #         else:
-    #             rx_meta_ip_str = dest_ip_str
-    #             set_beam_param(beam, 'rx_meta_ip_str', dest_ip_str)
-    #             # set_beam_param(beam, 'rx_meta_ip', struct.unpack('>L', socket.inet_aton(dest_ip_str))[0])
-    #         if dest_port is None:
-    #             rx_meta_port = int(get_beam_param(beam, 'rx_udp_port'))
-    #         else:
-    #             rx_meta_port = dest_port
-    #         corr.logger.info("Destination for SPEAD meta data transmitter "
-    #                          "for beam %s changed. New destination "
-    #                          "IP = %s, port = %d"
-    #                          % (beam, rx_meta_ip_str, int(rx_meta_port)))
-    #         # reissue all SPEAD meta-data to new receiver
-    #         if issue_spead:
-    #             spead_bf_issue_all(corr, beam)
-    #
-    #
-    # # TODO no destination register
-    # def config_udp_output(corr, beams, frequencies,
-    #                       dest_ip_str=None, dest_port=None, issue_spead=True):
-    #         """
-    #         Configures the destination IP and port for B
-    #         engine data outputs. dest_port and dest_ip
-    #         are optional parameters to override the config
-    #         file defaults.
-    #         :param beams: str
-    #         :param dest_ip_str:
-    #         :param dest_port:
-    #         :param issue_spead: bool
-    #         :return: <nothing>
-    #         """
-    #         fft_bins = frequency2fft_bin(corr, frequencies)
-    #         for beam in beams:
-    #             beam_idx = beam2index(corr, beams=beam)
-    #             if dest_ip_str is None:
-    #                 rx_udp_ip_str = get_beam_param(corr, beam, 'rx_udp_ip_str')
-    #             else:
-    #                 rx_udp_ip_str = dest_ip_str
-    #             if dest_port is None:
-    #                 rx_udp_port = get_beam_param(corr, beam, 'rx_udp_port')
-    #             else:
-    #                 rx_udp_port = dest_port
-    #             dest_ip = tengbe.IpAddress.str2ip(corr.configd['bengine']
-    #                                               ['bf_rx_meta_ip_str_beam%i' % beam_idx[0]])
-    #
-    #             # restart if currently transmitting
-    #             restart = bf_tx_status_get(corr, beam)
-    #             if restart:
-    #                 bf_tx_stop(corr, beam)
-    #
-    #             # write ip/port
-    #             THREADED_FPGA_FUNC(corr.xhosts, timeout=10, target_function=('write_beam_port', (rx_udp_port, beam)),)
-    #             THREADED_FPGA_FUNC(corr.xhosts, timeout=10, target_function=('write_beam_ip', (dest_ip, beam)),)
-    #
-    #             # each beam output from each beamformer group can be configured differently
-    #             corr.logging.info("Beam %s configured to output to %s:%i." % (beam, rx_udp_ip_str, int(rx_udp_port)))
-    #             if issue_spead:
-    #                 spead_destination_meta_issue(corr, beam)
-    #             if restart:
-    #                 tx_start(corr, beam)
-    #
-    #
-    # # TODO might be obsolete
-    # def set_passband(corr, beams, centre_frequency=None,
-    #                  bandwidth=None, spead_issue=True):
-    #     """
-    #     sets the centre frequency and/or bandwidth for the specified beams
-    #     :param beams:
-    #     :param centre_frequency:
-    #     :param bandwidth:
-    #     :param spead_issue:
-    #     :return:
-    #     """
-    #     for beam in beams:
-    #         # parameter checking
-    #         if centre_frequency is None:
-    #             cf = float(get_beam_param(corr, beam, 'centre_frequency'))
-    #         else:
-    #             cf = centre_frequency
-    #         if bandwidth is None:
-    #             b = float(get_beam_param(corr, beam, 'bandwidth'))
-    #         else:
-    #             b = bandwidth
-    #         cf_actual, b_actual = cf_bw2cf_bw(corr, cf, b)
-    #         if centre_frequency is not None:
-    #             corr.logger.info('Centre frequency for beam %s set to %i Hz' % (beam, cf_actual))
-    #         if bandwidth is not None:
-    #             corr.logger.info('Bandwidth for beam %s set to %i Hz' % (beam, b_actual))
-    #         if centre_frequency is not None or bandwidth is not None:
-    #             # restart if currently transmitting
-    #             restart = bf_tx_status_get(corr, beam)
-    #             if restart:
-    #                 bf_tx_stop(corr, beam)
-    #             # issue related spead meta data
-    #             if restart:
-    #                 corr.logger.info('Restarting beam %s with new passband parameters' % beam)
-    #                 tx_start(corr, beam)
-    #
-    #
-    # def get_passband(corr, beam):
-    #     """
-    #     gets the centre frequency and bandwidth for the specified beam
-    #     :param beam:
-    #     :return:
-    #     """
->>>>>>> 112e345d
     #     # parameter checking
     #     cf = get_beam_param(corr, beam, 'centre_frequency')
     #     b = get_beam_param(corr, beam, 'bandwidth')
@@ -1855,7 +1159,6 @@
     #
     #
     # def get_n_chans(corr, beam):
-<<<<<<< HEAD
     #     """
     #     gets the number of active channels for the specified beam
     #     :param beam:
@@ -1958,242 +1261,10 @@
     #         ant = '%i%c' % (antenna, beam_char)
     #         bf_write_value(corr, 'calibrate', coeffs[0], beams=beam, antennas=ant)
     #     else:
-=======
-    #     """
-    #     gets the number of active channels for the specified beam
-    #     :param beam:
-    #     :return:
-    #     """
-    #     fft_bin_bandwidth = get_fft_bin_bandwidth(corr, )
-    #     cf, bw = get_passband(corr, beam)
-    #     n_chans = int(bw/fft_bin_bandwidth)
-    #     return n_chans
-    #
-    #
-    # def weights_default_get(corr, beams, antennas):
-    #     """
-    #     Fetches the default weights configuration from the config file and returns
-    #     a list of the weights for a given beam and antenna.
-    #     :param beams: strings
-    #     :param antennas:
-    #     :return: dictionary with beam%i_ant%i keys
-    #     """
-    #     weight_default = corr.configd['bengine']['bf_weights_default']
-    #     weights = dict()
-    #     if weight_default == 'coef':
-    #         for beam in beams:
-    #             beam_idx = beam2index(corr, beam)[0]
-    #             for ant in antennas:
-    #                 weight = get_beam_param(corr, beam, 'weight_ant%i' % ant)
-    #                 weights.update({'beam%i_ant%i' % (beam_idx, ant): int(weight)})
-    #     else:
-    #         raise corr.logger.error('Your default beamformer calibration '
-    #                                 'type, %s, is not understood.'
-    #                                 % weight_default)
-    #     return weights
-    #
-    #
-    # def weights_default_set(corr, beam, antenna=0):
-    #     """
-    #     Set the default weights configuration from the config file
-    #     :param beam: for single beam in str form
-    #     :param ant_str: for single antenna in int form
-    #     :return:
-    #     """
-    #     beam_idx = beam2index(corr, beam)[0]
-    #     weights = weights_default_get(corr, beams=[beam],
-    #                                   antennas=[antenna])
-    #     # set the antenna
-    #     THREADED_FPGA_FUNC(corr.xhosts, timeout=10,
-    #                        target_function=('write_antenna', [antenna]))
-    #     THREADED_FPGA_FUNC(corr.xhosts, timeout=10,
-    #                        target_function=('write_value_in',
-    #                                         [weights['beam%i_ant%i'
-    #                                                  % (beam_idx, antenna)]]))
-    #
-    #
-    # def weights_get(corr, beams, antennas, default=True):
-    #     """
-    #     Retrieves the calibration settings currently programmed
-    #     in all b-engines for the given beam and antenna or
-    #     retrieves from config file.
-    #     :param beam: for single beam in str form
-    #     :param antenna: for single antenna in int form
-    #     :param default: True for default False for
-    #                    current weights
-    #     :return:
-    #     """
-    #     if default:
-    #         weights = weights_default_get(corr, beams=[beams], antennas=antennas)
-    #     else:
-    #         weights = dict()
-    #         for beam in beams:
-    #             for ant in antennas:
-    #                 beam_char = beam2index(corr, beams=beam)[0]
-    #                 beam_idx = beam2index(corr, beam)[0]
-    #                 ant_char = '%i%c' % (ant, beam_char)
-    #                 weight = bf_read_int(corr, beam,
-    #                                      destination='calibrate',
-    #                                      antennas=ant_char)
-    #                 weights.update({'beam%i_ant%i'
-    #                                 % (beam_idx, ant): int(weight)})
-    #     return weights
-    #
-    #
-    # def weights_set(corr, beam, antenna=0, coeffs=None,
-    #                 spead_issue=True):
-    #     """
-    #     Set given beam and antenna calibration settings
-    #     to given co-efficients.
-    #     :param corr:
-    #     :param beam:
-    #     :param antennas:
-    #     :param coeffs:
-    #     :param spead_issue:
-    #     :return:
-    #     """
-    #     if coeffs is None:
-    #         weights_default_set(corr, beam, antenna=antenna)
-    #     elif len(coeffs) == 1:  # we set a single value
-    #         # write final vector to calibrate block
-    #         # set the antenna
-    #         beam_char = beam2index(corr, beams=beam)[0]
-    #         ant = '%i%c' % (antenna, beam_char)
-    #         bf_write_value(corr, 'calibrate', coeffs[0], beams=beam, antennas=ant)
-    #     else:
->>>>>>> 112e345d
     #         corr.logger.error('Your coefficient %s is not recognised.' % coeffs)
     #     if spead_issue:
     #         spead_weights_meta_issue(corr, beam)
     #
-<<<<<<< HEAD
-=======
-    #
-    # def spead_bf_meta_issue(corr, beams):
-    #     """
-    #     Issues the SPEAD metadata packets containing the payload
-    #     and options descriptors and unpack sequences.
-    #     :param beams:
-    #     :return:
-    #     """
-    #     #  check if SPEAD transmitter was created
-    #     if corr.meta_destination is None:
-    #             corr.logger.info('SPEAD meta destination is still unset, '
-    #                              'NOT sending metadata at this time.')
-    #             return
-    #     # SPEAD stuff that does not care about beam
-    #     spead_ig = spead.ItemGroup()
-    #     spead_ig.add_item(name="n_bengs",
-    #                       id=0x100F,
-    #                       description="The total number of B engines in the system.",
-    #                       shape=[],
-    #                       fmt=spead.mkfmt(('u', spead.ADDRSIZE)),
-    #                       init_val=corr.bf_beams_per_fpga*len(corr.xhosts))
-    #     spead_ig.add_item(name="b_per_fpga",
-    #                       id=0x1047,
-    #                       description="The number of b-engines per fpga.",
-    #                       shape=[],
-    #                       fmt=spead.mkfmt(('u', spead.ADDRSIZE)),
-    #                       init_val=corr.bf_beams_per_fpga)
-    #     spead_ig.add_item(name="beng_out_bits_per_sample",
-    #                       id=0x1050,
-    #                       description="The number of bits per value in the beng output. Note that this "
-    #                                   "is for a single value, not the combined complex value size.",
-    #                       shape=[],
-    #                       fmt=spead.mkfmt(('u', spead.ADDRSIZE)),
-    #                       init_val=corr.configd['bengine']['bf_bits_out'])
-    #     for beam in beams:
-    #         beam_index = beam2index(corr, beam)[0]
-    #         # id is 0xB + 12 least sig bits id of each beam
-    #         beam_data_id = 0xB000 + beam_index
-    #         spead_ig.add_item(name=beam,
-    #                           id=beam_data_id,
-    #                           description="Raw data for bengines in the system. Frequencies are assembled from "
-    #                                       "lowest frequency to highest frequency. Frequencies come in blocks of "
-    #                                       "values in time order where the number of samples in a block is given "
-    #                                       "by xeng_acc_len (id 0x101F). Each value is a complex number -- "
-    #                                       "two (real and imaginary) signed integers.",
-    #                           ndarray=numpy.ndarray(shape=(int(corr.configd['fengine']['n_chans']),
-    #                                                        int(corr.configd['xengine']['xeng_accumulation_len']), 2),
-    #                                                 dtype=numpy.int8))
-    #         corr.logger.info("Issued static SPEAD metadata for beam %s" % beam)
-    #     corr.spead_tx.send_heap(corr.spead_meta_ig.get_heap())
-    #
-    #
-    # def spead_destination_meta_issue(corr, beams):
-    #     """
-    #     Issues a SPEAD packet to notify the receiver of changes to destination
-    #     :param beams:
-    #     :return:
-    #     """
-    #     #  check if SPEAD transmitter was created
-    #     if corr.meta_destination is None:
-    #             corr.logger.info('SPEAD meta destination is still unset, '
-    #                              'NOT sending metadata at this time.')
-    #             return
-    #     for beam in beams:
-    #         spead_ig = spead.ItemGroup()
-    #         spead_ig.add_item(name="rx_udp_port",
-    #                           id=0x1022,
-    #                           description="Destination UDP port for B engine output.",
-    #                           shape=[],
-    #                           fmt=spead.mkfmt(('u', spead.ADDRSIZE)),
-    #                           init_val=get_beam_param(corr, beam, 'rx_udp_port'))
-    #         spead_ig.add_item(name="rx_udp_ip_str",
-    #                           id=0x1024,
-    #                           description="Destination IP address for B engine output UDP packets.",
-    #                           shape=[-1],
-    #                           fmt=spead.STR_FMT,
-    #                           init_val=get_beam_param(corr, beam, 'rx_udp_ip_str'))
-    #         corr.logger.info("Issued destination SPEAD metadata for beam %s" % beam)
-    #         corr.spead_tx.send_heap(corr.spead_meta_ig.get_heap())
-    #
-    #
-    # def spead_weights_meta_issue(corr, beams):
-    #     """
-    #     Issues a SPEAD heap for the weights settings.
-    #     :param beams:
-    #     :param from_fpga:
-    #     :return:
-    #     """
-    #     #  check if SPEAD transmitter was created
-    #     if corr.meta_destination is None:
-    #             corr.logger.info('SPEAD meta destination is still unset, '
-    #                              'NOT sending metadata at this time.')
-    #             return
-    #     spead_ig = spead.ItemGroup()
-    #     for beam in beams:
-    #         ig = spead_ig
-    #         # weights settings
-    #         for in_n in range(int(corr.configd['fengine']['n_antennas'])):
-    #             beam_char = beam2index(corr, beams=beam)[0]
-    #             val = weights_get(corr, beam, antennas=[in_n], default=False)
-    #             ig.add_item(name="beam%i_ant%i" % (beam_char, in_n),
-    #                         id=0x2000+in_n,
-    #                         description="The unitless per-channel digital scaling "
-    #                                     "factors implemented prior to "
-    #                                     "combining antenna signals during beamforming "
-    #                                     "for input beam%i_ant%i. Complex number "
-    #                                     "real 32 bit floats." % (beam_char, in_n),
-    #                         shape=[],
-    #                         fmt=spead.mkfmt(('f', 32)),
-    #                         init_val=val)
-    #         corr.logger.info("Issued SPEAD EQ metadata for beam %s" % beam)
-    #         corr.spead_tx.send_heap(corr.spead_meta_ig.get_heap())
-    #
-    #
-    # def spead_bf_issue_all(corr, beams):
-    #     """
-    #     Issues all SPEAD metadata.
-    #     :param beams:
-    #     :param from_fpga:
-    #     :return:
-    #     """
-    #     spead_bf_meta_issue(corr, beams=beams)
-    #     spead_destination_meta_issue(corr, beams=beams)
-    #     spead_weights_meta_issue(corr, beams=beams)
-    #
->>>>>>> 112e345d
     # # def spead_issue_meta(self):
     # #         """
     # #         All FxCorrelators issued SPEAD in the same way, with tweakings that are implemented by the child class.
