--- conflicted
+++ resolved
@@ -27,15 +27,8 @@
 from data_stream import StreamAddress
 from digitiser import DigitiserStream
 
-<<<<<<< HEAD
 from corr2LogHandlers import getLogger
 
-from tornado.ioloop import IOLoop
-from tornado.ioloop import PeriodicCallback
-from tornado.locks import Event as IOLoopEvent
-
-=======
->>>>>>> 9955ca07
 THREADED_FPGA_OP = fpgautils.threaded_fpga_operation
 THREADED_FPGA_FUNC = fpgautils.threaded_fpga_function
 
