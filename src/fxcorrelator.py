"""
Created on Feb 28, 2013

@author: paulp
"""

# things all fxcorrelators Instruments do

# to start the digitiser in the lab:

# paulp@dbertsc:/home/henno/work/projects/d_engine/scripts/svn/dig003$ ./m1130_2042sdp_rev1_of_start.py

# if power cycles, then: ./config.py -b 3
# this will configure the correct image on the digitiser, not the test one

import logging
import socket
import time
import sys

import numpy
import struct
import spead64_48 as spead

from casperfpga import tengbe
from casperfpga import utils as fpgautils

import log
import utils
import xhost_fpga
import fhost_fpga

from instrument import Instrument
from data_source import DataSource
import fxcorrelator_fengops as fengops
<<<<<<< HEAD
import fxcorrelator_xengine as xengops
=======
import fxcorrelator_xengops as xengops
>>>>>>> f370826e

use_xeng_sim = False

THREADED_FPGA_OP = fpgautils.threaded_fpga_operation
THREADED_FPGA_FUNC = fpgautils.threaded_fpga_function

class FxCorrelator(Instrument):
    """
    A generic FxCorrelator composed of fengines that channelise antenna inputs and
    xengines that each produce cross products from a continuous portion of the channels and accumulate the result.
    SPEAD data products are produced.
    """
    def __init__(self, descriptor, identifier=-1, config_source=None, logger=None, log_level=logging.INFO):
        """
        An abstract base class for instruments.
        :param descriptor: A text description of the instrument. Required.
        :param identifier: An optional integer identifier.
        :param config_source: The instrument configuration source. Can be a text file, hostname, whatever.
        :param logger: Use the module logger by default, unless something else is given.
        :param logger: The loglevel to use by default, logging.INFO.
        :return: <nothing>
        """
        # first thing to do is handle the logging - set the root logging handler - submodules loggers will
        # automatically use it
        self.loghandler = log.Corr2LogHandler()
        logging.root.addHandler(self.loghandler)
        logging.root.setLevel(log_level)
        self.logger = logger or logging.getLogger(__name__)
        self.logger.setLevel(log_level)
        self.logger.addHandler(self.loghandler)

        # set the SPEAD logger to warning only
        spead_logger = logging.getLogger('spead')
        spead_logger.setLevel(logging.WARNING)

        # we know about f and x hosts and engines, not just engines and hosts
        self.fhosts = []
        self.xhosts = []

        # attributes
        self.katcp_port = None
        self.f_per_fpga = None
        self.x_per_fpga = None
        self.accumulation_len = None
        self.xeng_accumulation_len = None
        self.xeng_tx_destination = None
        self.meta_destination = None
        self.fengine_sources = None

        self.spead_tx = None
        self.spead_meta_ig = None

        self._sensors = {}

        # parent constructor
        Instrument.__init__(self, descriptor, identifier, config_source)

        self._initialised = False

    def initialise(self, program=True, tvg=False, fake_digitiser=False, qdr_cal=True):
        """
        Set up the correlator using the information in the config file.
        :return:

        fengine init:
            eq
            set up interfaces (10gbe) - remember the sequence of holding in reset
            check feng rx
            check producing data?
            enable feng tx
            (check status?)
            check qdr cal?

        xengine init:
            vacc
            set up interfaces (10gbe) - remember the sequence of holding in reset
            check rx
            errors?
            check producing
            enable tx
        """

        # set up the filter boards if we need to
        if 'filter' in self.configd:
            self.logger.info('Adding filter hosts:')
            import filthost_fpga
            self.filthosts = []
            _filthosts = self.configd['filter']['hosts'].strip().split(',')
            for ctr, _ in enumerate(_filthosts):
                _fpga = filthost_fpga.FpgaFilterHost(ctr, self.configd)
                self.filthosts.append(_fpga)
                self.logger.info('\tFilter host {} added'.format(_fpga.host))
            self.logger.info('done.')
            # program the boards
            THREADED_FPGA_FUNC(self.filthosts, timeout=10, target_function=('upload_to_ram_and_program',
                                                                            (self.filthosts[0].boffile,),))
            # initialise them
            THREADED_FPGA_FUNC(self.filthosts, timeout=10, target_function=('initialise', (),))

        # connect to the other hosts that make up this correlator
        THREADED_FPGA_FUNC(self.fhosts, timeout=5, target_function='connect')
        THREADED_FPGA_FUNC(self.xhosts, timeout=5, target_function='connect')

        igmp_version = self.configd['FxCorrelator'].get('igmp_version')
        if igmp_version is not None:
            self.logger.info('Setting FPGA hosts IGMP version to %s', igmp_version)
            THREADED_FPGA_FUNC(
                self.fhosts + self.xhosts, timeout=5, target_function=(
                    'set_igmp_version', (igmp_version, ), {}))

        # if we need to program the FPGAs, do so
        if program:
            self.logger.info('Programming FPGA hosts')
            ftups = []
            for f in self.xhosts:
                ftups.append((f, f.boffile))
            for f in self.fhosts:
                ftups.append((f, f.boffile))
            fpgautils.program_fpgas(ftups, progfile=None, timeout=15)
            # this does not wait for the programming to complete, so it won't get all the
            # system information

        # load information from the running boffiles
        self.logger.info('Loading design information')
        THREADED_FPGA_FUNC(self.fhosts, timeout=10, target_function='get_system_information')
        THREADED_FPGA_FUNC(self.xhosts, timeout=10, target_function='get_system_information')

        if program:
            # cal the qdr on all boards
            if qdr_cal:
                self.qdr_calibrate()
            else:
                self.logger.info('Skipping QDR cal - are you sure you want to do this?')

            # init the f engines
            fengops.feng_initialise(self)

            # init the x engines
            xengops.xeng_initialise(self)

            # for fpga_ in self.fhosts:
            #     fpga_.tap_arp_reload()
            # for fpga_ in self.xhosts:
            #     fpga_.tap_arp_reload()
            self.logger.info('Waiting %d seconds for ARP to settle...' % self.arp_wait_time)
            sys.stdout.flush()
            starttime = time.time()
            time.sleep(self.arp_wait_time)
            # raw_input('wait for arp')
            end_time = time.time()
            self.logger.info('\tDone. That took %d seconds.' % (end_time - starttime))
            # sys.stdout.flush()

            # subscribe all the engines to the multicast groups
            fengops.feng_subscribe_to_multicast()
            xengops.xeng_subscribe_to_multicast(self)
            post_mess_delay = 5
            self.logger.info('post mess-with-the-switch delay of %is' % post_mess_delay)
            time.sleep(post_mess_delay)
            
            self.logger.info('Forcing an f-engine resync')
            for f in self.fhosts:
                f.registers.control.write(sys_rst='pulse')
            time.sleep(1)

            # reset all counters on fhosts and xhosts
            fengops.feng_clear_status_all()
            xengops.xeng_clear_status_all(self)

            # check to see if the f engines are receiving all their data
            if not fengops.feng_check_rx():
                raise RuntimeError('The f-engines RX have a problem.')

            # start f-engine TX
            self.logger.info('Starting f-engine datastream')
            THREADED_FPGA_OP(self.fhosts, timeout=5,
                             target_function=(lambda fpga_: fpga_.registers.control.write(gbe_txen=True),))

            # check that the F-engines are transmitting data correctly
            if not fengops.feng_check_tx():
                raise RuntimeError('The f-engines TX have a problem.')

            # check that the X-engines are receiving data
            if not xengops.xeng_check_rx(self):
                raise RuntimeError('The x-engines RX have a problem.')

            # arm the vaccs on the x-engines
            xengops.xeng_vacc_sync(self)

        # reset all counters on fhosts and xhosts
        fengops.feng_clear_status_all()
        xengops.xeng_clear_status_all(self)

        # set an initialised flag
        self._initialised = True

        # start the vacc check timer
        xengops.xeng_setup_vacc_check_timer(self)

    # def qdr_calibrate_SERIAL(self):
    #     for hostlist in [self.fhosts, self.xhosts]:
    #         for host in hostlist:
    #             print host.host
    #             for qdr in host.qdrs:
    #                 qdr.qdr_cal(fail_hard=False, verbosity=2)

    def qdr_calibrate(self):
        """
        Run a software calibration routine on all the FPGA hosts.
        :return:
        """
        # cal the QDR specifically
        def _qdr_cal(_fpga):
            _results = {}
            for _qdr in _fpga.qdrs:
                _results[_qdr.name] = _qdr.qdr_cal(fail_hard=False)
            return _results
        qdr_calfail = False
        self.logger.info('Calibrating QDR on F- and X-engines, this takes a while.')
        for hostlist in [self.fhosts, self.xhosts]:
            results = THREADED_FPGA_OP(hostlist, timeout=30, target_function=(_qdr_cal,))
            for fpga, result in results.items():
                self.logger.info('FPGA %s QDR cal results:' % fpga)
                for qdr, qdrres in result.items():
                    if not qdrres:
                        qdr_calfail = True
                    self.logger.info('\t%s: cal okay: %s' % (qdr, 'True' if qdrres else 'False'))
        if qdr_calfail:
            raise RuntimeError('QDR calibration failure.')
        # for host in self.fhosts:
        #     for qdr in host.qdrs:
        #         qdr.qdr_delay_in_step(0b111111111111111111111111111111111111, -1)
        #
        # for host in self.xhosts:
        #     for qdr in host.qdrs:
        #         qdr.qdr_delay_in_step(0b111111111111111111111111111111111111, -1)

    def set_labels(self, newlist):
        """
        Apply new source labels to the configured fengine sources.
        :param newlist:
        :return:
        """
        if len(newlist) != len(self.fengine_sources):
            self.logger.error('Number of supplied source labels does not match number of configured sources.')
            return False
        metalist = []
        for ctr, source in enumerate(self.fengine_sources):
            # update the source name
            old_name = source.name
            source.name = newlist[ctr]
            # update the eq associated with that name
            found_eq = False
            for fhost in self.fhosts:
                if old_name in fhost.eqs.keys():
                    fhost.eqs[source.name] = fhost.eqs.pop(old_name)
                    found_eq = True
                    break
            if not found_eq:
                raise ValueError('Could not find the old EQ value, %s, to update to new name, %s.' %
                                 (old_name, source.name))
            metalist.append((source.name, ctr))
        if self.spead_meta_ig is not None:
            self.spead_meta_ig['input_labelling'] = numpy.array(metalist)
            self.spead_tx.send_heap(self.spead_meta_ig.get_heap())

    def get_labels(self):
        """
        Get the current fengine source labels as a string.
        :return:
        """
        source_names = ''
        for source in self.fengine_sources:
            source_names += source.name + ' '
        source_names = source_names.strip()
        return source_names

    def _read_config(self):
        """
        Read the instrument configuration from self.config_source.
        :return: True if the instrument read a config successfully, raise an error if not?
        """
        Instrument._read_config(self)

        # check that the bitstream names are present
        try:
            open(self.configd['fengine']['bitstream'], 'r').close()
            open(self.configd['xengine']['bitstream'], 'r').close()
        except IOError:
            self.logger.error('xengine bitstream: %s' % self.configd['xengine']['bitstream'])
            self.logger.error('fengine bitstream: %s' % self.configd['fengine']['bitstream'])
            self.logger.error('One or more bitstream files not found.')
            raise IOError('One or more bitstream files not found.')

        # TODO: Load config values from the bitstream meta information - f per fpga, x per fpga, etc
        self.arp_wait_time = int(self.configd['FxCorrelator']['arp_wait_time'])
        self.sensor_poll_time = int(self.configd['FxCorrelator']['sensor_poll_time'])
        self.katcp_port = int(self.configd['FxCorrelator']['katcp_port'])
        self.f_per_fpga = int(self.configd['fengine']['f_per_fpga'])
        self.x_per_fpga = int(self.configd['xengine']['x_per_fpga'])
        self.sample_rate_hz = int(self.configd['FxCorrelator']['sample_rate_hz'])
        self.accumulation_len = int(self.configd['xengine']['accumulation_len'])
        self.xeng_accumulation_len = int(self.configd['xengine']['xeng_accumulation_len'])
        self.n_chans = int(self.configd['fengine']['n_chans'])
        self.n_antennas = int(self.configd['fengine']['n_antennas'])

        self.set_stream_destination(self.configd['xengine']['output_destination_ip'],
                                    int(self.configd['xengine']['output_destination_port']))
        self.set_meta_destination(self.configd['xengine']['output_destination_ip'],
                                  int(self.configd['xengine']['output_destination_port']))

        # get this from the running x-engines?
        self.xeng_clk = int(self.configd['xengine']['x_fpga_clock'])
        self.xeng_outbits = int(self.configd['xengine']['xeng_outbits'])

        # the f-engines have this many 10Gbe ports per f-engine unit of operation
        self.ports_per_fengine = int(self.configd['fengine']['ports_per_fengine'])

        # set up the hosts and engines based on the configuration in the ini file
        self.fhosts = []
        for host in self.configd['fengine']['hosts'].split(','):
            host = host.strip()
            fpgahost = fhost_fpga.FpgaFHost.from_config_source(host, self.katcp_port,
                                                               config_source=self.configd['fengine'])
            self.fhosts.append(fpgahost)
        self.xhosts = []
        for host in self.configd['xengine']['hosts'].split(','):
            host = host.strip()
            fpgahost = xhost_fpga.FpgaXHost.from_config_source(host, self.katcp_port,
                                                               config_source=self.configd['xengine'])
            self.xhosts.append(fpgahost)

        # check that no hosts overlap
        for _fh in self.fhosts:
            for _xh in self.xhosts:
                if _fh.host == _xh.host:
                    self.logger.error('Host %s is assigned to both X- and F-engines' % _fh.host)
                    raise RuntimeError

        # what data sources have we been allocated?
        self._handle_sources()

        # turn the product names into a list
        prodlist = self.configd['xengine']['output_products'].replace('[', '').replace(']', '').split(',')
        self.configd['xengine']['output_products'] = []
        for prod in prodlist:
            self.configd['xengine']['output_products'].append(prod.strip(''))

    def _handle_sources(self):
        """
        Sort out sources and eqs for them
        :return:
        """
        assert len(self.fhosts) > 0

        source_names = self.configd['fengine']['source_names'].strip().split(',')
        source_mcast = self.configd['fengine']['source_mcast_ips'].strip().split(',')
        assert len(source_mcast) == len(source_names), (
            'Source names (%d) must be paired with multicast source '
            'addresses (%d)' % (len(source_names), len(source_mcast)))

        # match eq polys to source names
        eq_polys = {}
        for src_name in source_names:
            eq_polys[src_name] = utils.process_new_eq(self.configd['fengine']['eq_poly_%s' % src_name])

        # assemble the sources given into a list
        self.fengine_sources = []
        source_ctr = 0
        for counter, address in enumerate(source_mcast):
            new_source = DataSource.from_mcast_string(address)
            new_source.name = source_names[counter]
            # adding a new instance attribute here, be careful
            new_source.source_number = source_ctr
            assert new_source.ip_range == self.ports_per_fengine, (
                'F-engines should be receiving from %d streams.' % self.ports_per_fengine)
            self.fengine_sources.append(new_source)
            source_ctr += 1

        # assign sources and eqs to fhosts
        self.logger.info('Assigning DataSources and EQs to f-engines...')
        source_ctr = 0
        for fhost in self.fhosts:
            self.logger.info('\t%s:' % fhost.host)
            _eq_dict = {}
            for fengnum in range(0, self.f_per_fpga):
                _source = self.fengine_sources[source_ctr]
                _eq_dict[_source.name] = {'eq': eq_polys[_source.name], 'bram_num': fengnum}
                assert _source.ip_range == self.fengine_sources[0].ip_range, (
                    'All f-engines should be receiving from %d streams.' % self.ports_per_fengine)
                # adding a new instance attribute here, be careful
                _source.host = fhost
                fhost.add_source(_source)
                self.logger.info('\t\t%s' % _source)
                source_ctr += 1
            fhost.eqs = _eq_dict
        if source_ctr != len(self.fhosts) * self.f_per_fpga:
            raise RuntimeError('We have different numbers of sources (%d) and '
                               'f-engines (%d). Problem.', source_ctr,
                               len(self.fhosts) * self.f_per_fpga)
        self.logger.info('done.')

    def _read_config_file(self):
        """
        Read the instrument configuration from self.config_source.
        :return: True if we read the file successfully, False if not
        """
        self.configd = utils.parse_ini_file(self.config_source)

    def _read_config_server(self):
        """
        Get instance-specific setup information from a given server. Via KATCP?
        :return:
        """
        raise NotImplementedError('_read_config_server not implemented')

    def set_stream_destination(self, txip_str=None, txport=None):
        """
        Set destination for output of fxcorrelator.
        :param txip_str: A dotted-decimal string representation of the IP address. e.g. '1.2.3.4'
        :param txport: An integer port number.
        :return: <nothing>
        """
        if txip_str is None:
            txip = tengbe.IpAddress.str2ip(self.xeng_tx_destination[0])
        else:
            txip = tengbe.IpAddress.str2ip(txip_str)
        if txport is None:
            txport = self.xeng_tx_destination[1]
        else:
            txport = int(txport)
        self.logger.info('Setting stream destination to %s:%d' %
                         (tengbe.IpAddress.ip2str(txip), txport))
        try:
            THREADED_FPGA_OP(self.xhosts, timeout=10,
                             target_function=(lambda fpga_:
                                              fpga_.registers.gbe_iptx.write(reg=txip),))
            THREADED_FPGA_OP(self.xhosts, timeout=10,
                             target_function=(lambda fpga_:
                                              fpga_.registers.gbe_porttx.write(reg=txport),))
        except AttributeError:
            self.logger.warning('Set SPEAD stream destination called, but '
                                'devices NOT written! Have they been created?')
        self.xeng_tx_destination = (tengbe.IpAddress.ip2str(txip), txport)

    def set_meta_destination(self, txip_str=None, txport=None):
        """
        Set destination for meta info output of fxcorrelator.
        :param txip_str: A dotted-decimal string representation of the IP address. e.g. '1.2.3.4'
        :param txport: An integer port number.
        :return: <nothing>
        """
        if txip_str is None:
            txip_str = self.meta_destination[0]
        if txport is None:
            txport = self.meta_destination[1]
        else:
            txport = int(txport)
        if txport is None or txip_str is None:
            self.logger.error('Cannot set part of meta destination to None - %s:%d' %
                              (txip_str, txport))
            raise RuntimeError('Cannot set part of meta destination to None - %s:%d' %
                               (txip_str, txport))
        self.meta_destination = (txip_str, txport)
        self.logger.info('Setting meta destination to %s:%d' % (txip_str, txport))

    def tx_start(self, issue_spead=True):
        """
        Turns on xengine output pipes needed to start data flow from xengines
        """
        self.logger.info('Starting transmission')
        if issue_spead:
            self.spead_issue_meta()
        # start tx on the x-engines
        for f in self.xhosts:
            f.registers.control.write(gbe_txen=True)

    def tx_stop(self, stop_f=False):
        """
        Turns off output pipes to start data flow from xengines
        :param stop_f: stop output of fengines as well
        """
        self.logger.info('Stopping X transmission')

        THREADED_FPGA_OP(self.xhosts, timeout=10,
                         target_function=(
                             lambda fpga_: fpga_.registers.control.write(gbe_txen=False),))
        if stop_f:
            self.logger.info('Stopping F transmission')
            THREADED_FPGA_OP(self.fhosts, timeout=10,
                             target_function=(
                                 lambda fpga_: fpga_.registers.control.write(comms_en=False),))

    def spead_issue_meta(self):
        """
        All FxCorrelators issued SPEAD in the same way, with tweakings that are implemented by the child class.
        :return: <nothing>
        """
        if self.meta_destination is None:
            logging.info('SPEAD meta destination is still unset, NOT sending metadata at this time.')
            return
        # make a new SPEAD transmitter
        del self.spead_tx, self.spead_meta_ig
        self.spead_tx = spead.Transmitter(spead.TransportUDPtx(*self.meta_destination))
        # update the multicast socket option to use a TTL of 2, 
        # in order to traverse the L3 network on site.
        ttl_bin = struct.pack('@i', 2)
        self.spead_tx.t._udp_out.setsockopt(socket.IPPROTO_IP, socket.IP_MULTICAST_TTL, ttl_bin)
        #mcast_interface = self.configd['xengine']['multicast_interface_address']
        #self.spead_tx.t._udp_out.setsockopt(socket.SOL_IP, socket.IP_MULTICAST_IF,
        #                                    socket.inet_aton(mcast_interface))
        # self.spead_tx.t._udp_out.setsockopt(socket.SOL_IP, socket.IP_ADD_MEMBERSHIP,
        #                                     socket.inet_aton(txip_str) + socket.inet_aton(mcast_interface))
        # make the item group we're going to use
        self.spead_meta_ig = spead.ItemGroup()

        self.spead_meta_ig.add_item(name='adc_sample_rate', id=0x1007,
                                    description='The expected ADC sample rate (samples '
                                                'per second) of incoming data.',
                                    shape=[], fmt=spead.mkfmt(('u', 64)),
                                    init_val=self.sample_rate_hz)

        self.spead_meta_ig.add_item(name='n_bls', id=0x1008,
                                    description='Number of baselines in the data product.',
                                    shape=[], fmt=spead.mkfmt(('u', spead.ADDRSIZE)),
                                    init_val=len(xengops.xeng_get_baseline_order(self)))

        self.spead_meta_ig.add_item(name='n_chans', id=0x1009,
                                    description='Number of frequency channels in '
                                                'an integration.',
                                    shape=[], fmt=spead.mkfmt(('u', spead.ADDRSIZE)),
                                    init_val=self.n_chans)

        self.spead_meta_ig.add_item(name='n_ants', id=0x100A,
                                    description='The number of antennas in the system.',
                                    shape=[], fmt=spead.mkfmt(('u', spead.ADDRSIZE)),
                                    init_val=self.n_antennas)

        self.spead_meta_ig.add_item(name='n_xengs', id=0x100B,
                                    description='The number of x-engines in the system.',
                                    shape=[], fmt=spead.mkfmt(('u', spead.ADDRSIZE)),
                                    init_val=(len(self.xhosts) * self.x_per_fpga))

        self.spead_meta_ig.add_item(name='bls_ordering', id=0x100C,
                                    description='The baseline ordering in the output '
                                                'data product.',
                                    shape=[], fmt=spead.mkfmt(('u', spead.ADDRSIZE)),
                                    init_val=numpy.array(
                                        [baseline for baseline in xengops.xeng_get_baseline_order(self)]))

        # spead_ig.add_item(name='crosspol_ordering', id=0x100D,
        #                        description='',
        #                        shape=[], fmt=spead.mkfmt(('u', spead.ADDRSIZE)),
        #                        init_val=)

        metalist = []
        for ctr, source in enumerate(self.fengine_sources):
            metalist.append((source.name, ctr))
        self.spead_meta_ig.add_item(name='input_labelling', id=0x100E,
                                    description='input labels and numbers',
                                    init_val=numpy.array(metalist))

        # spead_ig.add_item(name='n_bengs', id=0x100F,
        #                        description='',
        #                        shape=[], fmt=spead.mkfmt(('u', spead.ADDRSIZE)),
        #                        init_val=)

        self.spead_meta_ig.add_item(name='center_freq', id=0x1011,
                                    description='The on-sky centre-frequency.',
                                    shape=[], fmt=spead.mkfmt(('f', 64)),
                                    init_val=int(self.configd['fengine']['true_cf']))

        self.spead_meta_ig.add_item(name='bandwidth', id=0x1013,
                                    description='The input (analogue) bandwidth of '
                                                'the system.',
                                    shape=[], fmt=spead.mkfmt(('f', 64)),
                                    init_val=int(self.configd['fengine']['bandwidth']))

        self.spead_meta_ig.add_item(name='n_accs', id=0x1015,
                                    description='The number of spectra that are '
                                                'accumulated per X-engine dump.',
                                    shape=[], fmt=spead.mkfmt(('u', spead.ADDRSIZE)),
                                    init_val=self.accumulation_len * self.xeng_accumulation_len)

        self.spead_meta_ig.add_item(name='int_time', id=0x1016,
                                    description='The time per integration, in seconds.',
                                    shape=[], fmt=spead.mkfmt(('f', 64)),
                                    init_val=xengops.xeng_get_acc_time(self))

        # spead_ig.add_item(name='coarse_chans', id=0x1017,
        #                        description='',
        #                        shape=[], fmt=spead.mkfmt(('u', spead.ADDRSIZE)),
        #                        init_val=)
        #
        # spead_ig.add_item(name='current_coarse_chan', id=0x1018,
        #                        description='',
        #                        shape=[], fmt=spead.mkfmt(('u', spead.ADDRSIZE)),
        #                        init_val=)
        #
        # spead_ig.add_item(name='fft_shift_fine', id=0x101C,
        #                        description='',
        #                        shape=[], fmt=spead.mkfmt(('u', spead.ADDRSIZE)),
        #                        init_val=)
        #
        # spead_ig.add_item(name='fft_shift_coarse', id=0x101D,
        #                        description='',
        #                        shape=[], fmt=spead.mkfmt(('u', spead.ADDRSIZE)),
        #                        init_val=)

        self.spead_meta_ig.add_item(name='fft_shift', id=0x101E,
                                    description='The FFT bitshift pattern. F-engine correlator internals.',
                                    shape=[], fmt=spead.mkfmt(('u', spead.ADDRSIZE)),
                                    init_val=int(self.configd['fengine']['fft_shift']))

        self.spead_meta_ig.add_item(name='xeng_acc_len', id=0x101F,
                                    description='Number of spectra accumulated inside X engine. '
                                                'Determines minimum integration time and '
                                                'user-configurable integration time stepsize. '
                                                'X-engine correlator internals.',
                                    shape=[], fmt=spead.mkfmt(('u', spead.ADDRSIZE)),
                                    init_val=self.xeng_accumulation_len)

        quant_bits = int(self.configd['fengine']['quant_format'].split('.')[0])
        self.spead_meta_ig.add_item(name='requant_bits', id=0x1020,
                                    description='Number of bits after requantisation in the '
                                                'F engines (post FFT and any '
                                                'phasing stages).',
                                    shape=[], fmt=spead.mkfmt(('u', spead.ADDRSIZE)),
                                    init_val=quant_bits)

        pkt_len = int(self.configd['fengine']['10gbe_pkt_len'])
        self.spead_meta_ig.add_item(name='feng_pkt_len', id=0x1021,
                                    description='Payload size of 10GbE packet exchange between '
                                                'F and X engines in 64 bit words. Usually equal '
                                                'to the number of spectra accumulated inside X '
                                                'engine. F-engine correlator internals.',
                                    shape=[], fmt=spead.mkfmt(('u', spead.ADDRSIZE)),
                                    init_val=pkt_len)

        # port = int(self.configd['xengine']['output_destination_port'])
        # spead_ig.add_item(name='rx_udp_port', id=0x1022,
        #                   description='Destination UDP port for X engine output.',
        #                   shape=[], fmt=spead.mkfmt(('u', spead.ADDRSIZE)),
        #                   init_val=port)

        port = int(self.configd['fengine']['10gbe_port'])
        self.spead_meta_ig.add_item(name='feng_udp_port', id=0x1023,
                                    description='Port for F-engines 10Gbe links in the system.',
                                    shape=[], fmt=spead.mkfmt(('u', spead.ADDRSIZE)),
                                    init_val=port)

        # ip = self.configd['xengine']['output_destination_ip']
        # spead_ig.add_item(name='rx_udp_ip_str', id=0x1024,
        #                   description='Destination UDP IP for X engine output.',
        #                   shape=[-1], fmt=spead.STR_FMT,
        #                   init_val=ip)

        ip = struct.unpack('>I', socket.inet_aton(self.configd['fengine']['10gbe_start_ip']))[0]
        self.spead_meta_ig.add_item(name='feng_start_ip', id=0x1025,
                                    description='Start IP address for F-engines in the system.',
                                    shape=[], fmt=spead.mkfmt(('u', spead.ADDRSIZE)),
                                    init_val=ip)

        self.spead_meta_ig.add_item(name='xeng_rate', id=0x1026,
                                    description='Target clock rate of processing engines (xeng).',
                                    shape=[], fmt=spead.mkfmt(('u', spead.ADDRSIZE)),
                                    init_val=self.xeng_clk)

        self.spead_meta_ig.add_item(name='sync_time', id=0x1027,
                                    description='The time at which the digitisers were synchronised. '
                                                'Seconds since the Unix Epoch.',
                                    shape=[], fmt=spead.mkfmt(('u', spead.ADDRSIZE)),
                                    init_val=self.synchronisation_epoch)

        # spead_ig.add_item(name='n_stokes', id=0x1040,
        #                        description='',
        #                        shape=[], fmt=spead.mkfmt(('u', spead.ADDRSIZE)),
        #                        init_val=)

        x_per_fpga = int(self.configd['xengine']['x_per_fpga'])
        self.spead_meta_ig.add_item(name='x_per_fpga', id=0x1041,
                                    description='Number of X engines per FPGA host.',
                                    shape=[], fmt=spead.mkfmt(('u', spead.ADDRSIZE)),
                                    init_val=x_per_fpga)

        # n_ants_per_xaui = 1
        # spead_ig.add_item(name='n_ants_per_xaui', id=0x1042,
        #                   description='',
        #                   shape=[], fmt=spead.mkfmt(('u', spead.ADDRSIZE)),
        #                   init_val=n_ants_per_xaui)

        # spead_ig.add_item(name='ddc_mix_freq', id=0x1043,
        #                        description='',
        #                        shape=[],fmt=spead.mkfmt(('f', 64)),
        #                        init_val=)

        # spead_ig.add_item(name='ddc_bandwidth', id=0x1044,
        #                        description='',
        #                        shape=[],fmt=spead.mkfmt(('f', 64)),
        #                        init_val=)

        sample_bits = int(self.configd['fengine']['sample_bits'])
        self.spead_meta_ig.add_item(name='adc_bits', id=0x1045,
                                    description='How many bits per ADC sample.',
                                    shape=[], fmt=spead.mkfmt(('u', spead.ADDRSIZE)),
                                    init_val=sample_bits)

        self.spead_meta_ig.add_item(name='scale_factor_timestamp', id=0x1046,
                                    description='Timestamp scaling factor. Divide the SPEAD '
                                                'data packet timestamp by this number to get '
                                                'back to seconds since last sync.',
                                    shape=[], fmt=spead.mkfmt(('f', 64)),
                                    init_val=self.sample_rate_hz)

        # spead_ig.add_item(name='b_per_fpga', id=0x1047,
        #                        description='',
        #                        shape=[], fmt=spead.mkfmt(('u', spead.ADDRSIZE)),
        #                        init_val=)

        self.spead_meta_ig.add_item(name='xeng_out_bits_per_sample', id=0x1048,
                                    description='The number of bits per value of the xeng '
                                                'accumulator output. Note this is for a '
                                                'single value, not the combined complex size.',
                                    shape=[], fmt=spead.mkfmt(('u', spead.ADDRSIZE)),
                                    init_val=self.xeng_outbits)

        self.spead_meta_ig.add_item(name='f_per_fpga', id=0x1049,
                                    description='Number of F engines per FPGA host.',
                                    shape=[], fmt=spead.mkfmt(('u', spead.ADDRSIZE)),
                                    init_val=self.f_per_fpga)

        # spead_ig.add_item(name='beng_out_bits_per_sample', id=0x1050,
        #                        description='',
        #                        shape=[], fmt=spead.mkfmt(('u', spead.ADDRSIZE)),
        #                        init_val=)

        # spead_ig.add_item(name='rf_gain_MyAntStr ', id=0x1200+inputN,
        #                        description='',
        #                        shape=[], fmt=spead.mkfmt(('f', 64)),
        #                        init_val=)

        # 0x1400 +++
        fengops.feng_eq_update_metadata()

        # spead_ig.add_item(name='eq_coef_MyAntStr', id=0x1400+inputN,
        #                        description='',
        #                        shape=[], fmt=spead.mkfmt(('u', 32)),
        #                        init_val=)

        # ndarray = numpy.dtype(numpy.int64), (4096 * 40 * 1, 1, 1)

        self.spead_meta_ig.add_item(name='timestamp', id=0x1600,
                                    description='Timestamp of start of this integration. uint counting multiples '
                                                'of ADC samples since last sync (sync_time, id=0x1027). Divide this '
                                                'number by timestamp_scale (id=0x1046) to get back to seconds since '
                                                'last sync when this integration was actually started.',
                                    shape=[], fmt=spead.mkfmt(('u', spead.ADDRSIZE)))
        
        self.spead_meta_ig.add_item(name='flags_xeng_raw', id=0x1601,
                                    description='Flags associated with xeng_raw data output.'
                                                'bit 34 - corruption or data missing during integration '
                                                'bit 33 - overrange in data path '
                                                'bit 32 - noise diode on during integration '
                                                'bits 0 - 31 reserved for internal debugging',
                                    shape=[], fmt=spead.mkfmt(('u', spead.ADDRSIZE)))

        ndarray = numpy.dtype(numpy.int32), (self.n_chans, len(self.xeng_get_baseline_order()), 2)
        self.spead_meta_ig.add_item(name='xeng_raw', id=0x1800,
                                    description='Raw data for %i xengines in the system. This item represents a '
                                                'full spectrum (all frequency channels) assembled from lowest '
                                                'frequency to highest frequency. Each frequency channel contains '
                                                'the data for all baselines (n_bls given by SPEAD ID 0x100b). '
                                                'Each value is a complex number -- two (real and imaginary) '
                                                'unsigned integers.' % len(self.xhosts * self.x_per_fpga),
                                    ndarray=ndarray)

        # TODO hard-coded !!!!!!! :(
#        self.spead_ig.add_item(name=("xeng_raw"),id=0x1800,
#                               description="Raw data for %i xengines in the system. This
# item represents a full spectrum (all frequency channels) assembled from lowest frequency
# to highest frequency. Each frequency channel contains the data for all baselines
# (n_bls given by SPEAD ID 0x100B). Each value is a complex number -- two
# (real and imaginary) unsigned integers."%(32),
#                               ndarray=(numpy.dtype(numpy.int32),(4096,((4*(4+1))/2)*4,2)))

        # spead_ig.add_item(name='beamweight_MyAntStr', id=0x2000+inputN,
        #                        description='',
        #                        shape=[], fmt=spead.mkfmt(('u', 32)),
        #                        init_val=)

        # spead_ig.add_item(name='incoherent_sum', id=0x3000,
        #                        description='',
        #                        shape=[], fmt=spead.mkfmt(('u', 32)),
        #                        init_val=)

        # spead_ig.add_item(name='n_inputs', id=0x3100,
        #                        description='',
        #                        shape=[], fmt=spead.mkfmt(('u', spead.ADDRSIZE)),
        #                        init_val=)

        # spead_ig.add_item(name='digitiser_id', id=0x3101,
        #                        description='',
        #                        shape=[], fmt=spead.mkfmt(('u', spead.ADDRSIZE)),
        #                        init_val=)

        # spead_ig.add_item(name='digitiser_status', id=0x3102,
        #                        description='',
        #                        shape=[], fmt=spead.mkfmt(('u', spead.ADDRSIZE)),
        #                        init_val=)

        # spead_ig.add_item(name='pld_len', id=0x3103,
        #                        description='',
        #                        shape=[], fmt=spead.mkfmt(('u', spead.ADDRSIZE)),
        #                        init_val=)

        # spead_ig.add_item(name='raw_data_MyAntStr', id=0x3300+inputN,
        #                        description='',
        #                        shape=[], fmt=spead.mkfmt(('u', spead.ADDRSIZE)),
        #                        init_val=)

        # spead_ig.add_item(name='Reserved for SP-CAM meta-data', id=0x7000-0x7fff,
        #                        description='',
        #                        shape=[], fmt=spead.mkfmt(('u', spead.ADDRSIZE)),
        #                        init_val=)

        # spead_ig.add_item(name='feng_id', id=0xf101,
        #                        description='',
        #                        shape=[], fmt=spead.mkfmt(('u', spead.ADDRSIZE)),
        #                        init_val=)

        # spead_ig.add_item(name='feng_status', id=0xf102,
        #                        description='',
        #                        shape=[], fmt=spead.mkfmt(('u', spead.ADDRSIZE)),
        #                        init_val=)

        # spead_ig.add_item(name='frequency', id=0xf103,
        #                        description='',
        #                        shape=[], fmt=spead.mkfmt(('u', spead.ADDRSIZE)),
        #                        init_val=)

        # spead_ig.add_item(name='raw_freq_MyAntStr', id=0xf300+inputN,
        #                        description='',
        #                        shape=[], fmt=spead.mkfmt(('u', spead.ADDRSIZE)),
        #                        init_val=)

        # spead_ig.add_item(name='bf_MyBeamName', id=0xb000+beamN,
        #                        description='',
        #                        shape=[], fmt=spead.mkfmt(('u', spead.ADDRSIZE)),
        #                        init_val=)

        self.spead_tx.send_heap(self.spead_meta_ig.get_heap())
        self.logger.info('Issued SPEAD data descriptor to %s:%i.' % (self.meta_destination[0],
                                                                     self.meta_destination[1]))
# end<|MERGE_RESOLUTION|>--- conflicted
+++ resolved
@@ -33,11 +33,7 @@
 from instrument import Instrument
 from data_source import DataSource
 import fxcorrelator_fengops as fengops
-<<<<<<< HEAD
-import fxcorrelator_xengine as xengops
-=======
 import fxcorrelator_xengops as xengops
->>>>>>> f370826e
 
 use_xeng_sim = False
 
