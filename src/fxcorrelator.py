--- conflicted
+++ resolved
@@ -577,18 +577,13 @@
         # =====================================================================
         _feng_d = self.configd.get('fengine')
         assert isinstance(_feng_d, dict)
-<<<<<<< HEAD
-=======
         self.decimation_factor = int(_feng_d.get('decimation_factor', 1))
         self.ct_readgap = int(_feng_d.get('ct_readgap', 45))
         assert isinstance(self.ct_readgap, int)
->>>>>>> e1749087
         self.n_chans = int(_feng_d.get('n_chans'))
         assert isinstance(self.n_chans, int)
         ## There must be a better way
         #assert self.n_chans in [1024, 4096, 32768]
-        self.ct_readgap = int(_feng_d.get('ct_readgap', 45))
-        assert isinstance(self.ct_readgap, int)
         self.min_load_time = float(_feng_d.get('min_load_time', 0.2))
         assert isinstance(self.min_load_time, float)
         self.f_per_fpga = int(_feng_d.get('f_per_fpga', 2))
