--- conflicted
+++ resolved
@@ -32,18 +32,10 @@
 
 from instrument import Instrument
 from data_source import DataSource
-<<<<<<< HEAD
-import fxcorrelator_fengops as fengops
-import fxcorrelator_xengops as xengops
-import fxcorrelator_bengops as bengops
-import fxcorrelator_filterops as filterops
-=======
-
 from fxcorrelator_fengops import FEngineOperations
 from fxcorrelator_xengops import XEngineOperations
 # from fxcorrelator_bengops import BEngineOperations
 from fxcorrelator_filterops import FilterOperations
->>>>>>> f28141a8
 
 use_xeng_sim = False
 
@@ -160,11 +152,7 @@
                                     progfile=None, timeout=15)
         else:
             self.logger.info('Loading design information')
-<<<<<<< HEAD
-            THREADED_FPGA_FUNC(self.fhosts + self.xhosts, timeout=5,
-=======
             THREADED_FPGA_FUNC(self.fhosts + self.xhosts, timeout=7,
->>>>>>> f28141a8
                                target_function='get_system_information')
 
         # remove test hardware from designs
@@ -175,13 +163,8 @@
             if qdr_cal:
                 self.qdr_calibrate()
             else:
-<<<<<<< HEAD
-                self.logger.info('Skipping QDR cal - are you sure you '
-                                 'want to do this?')
-=======
                 self.logger.info('Skipping QDR cal - are you sure you'
                                  ' want to do this?')
->>>>>>> f28141a8
 
             # init the engines
             self.fops.initialise()
