--- conflicted
+++ resolved
@@ -6,12 +6,9 @@
 
 # things all fxcorrelators Instruments do
 
-<<<<<<< HEAD
-import logging, time
-=======
 import logging
 import numpy
->>>>>>> 500b9ed6
+import time
 from host_fpga import FpgaHost
 from instrument import Instrument
 from xengine_fpga import XengineCasperFpga
@@ -201,8 +198,6 @@
 
                 # check that there are no other errors
                 #TODO
-                
-
 
     ##############################
     ## Configuration information #
