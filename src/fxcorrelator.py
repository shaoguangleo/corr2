--- conflicted
+++ resolved
@@ -476,19 +476,11 @@
                 this_mac = '%s%02x' % (macprefix, macbase)
                 macs.append(this_mac)
                 macbase += 1
-<<<<<<< HEAD
-                feng_ip_base += 1
-                gbe.tap_start(restart=True)
-                # gbe.dhcp_start()
-            f.registers.tx_metadata.write(board_id=board_id, porttx=self.fengine_output.port)
-            board_id += 1
-=======
                 boards_info[f.host] = board_id, macs
             board_id += 1
 
         def setup_gbes(f):
             board_id, macs = boards_info[f.host]
-
             f.registers.tx_metadata.write(
                 board_id=board_id, porttx=self.fengine_output.port)
             for gbe, this_mac in zip(f.tengbes, macs):
@@ -500,7 +492,6 @@
                 #gbe.tap_start(restart=True)
                 gbe.dhcp_start()
         THREADED_FPGA_OP(self.fhosts, timeout=10, target_function=(setup_gbes,))
->>>>>>> d524ee13
 
         # release from reset
         THREADED_FPGA_OP(self.fhosts, timeout=5, target_function=(
@@ -536,338 +527,6 @@
                         gbe_ctr += 1
         self.logger.info('done.')
 
-<<<<<<< HEAD
-=======
-    """
-    X-engine functionality
-    """
-
-    def _xengine_initialise(self):
-        """
-        Set up x-engines on this device.
-        :return:
-        """
-        # simulator
-        if use_xeng_sim:
-            THREADED_FPGA_OP(self.xhosts, timeout=10,
-                             target_function=(
-                                 lambda fpga_: fpga_.registers.simulator.write(en=False, rst='pulse'),))
-
-        # disable transmission, place cores in reset, and give control register a known state
-        THREADED_FPGA_OP(self.xhosts, timeout=10,
-                         target_function=(lambda fpga_: fpga_.registers.control.write(gbe_txen=False),))
-        THREADED_FPGA_OP(self.xhosts, timeout=10,
-                         target_function=(lambda fpga_: fpga_.registers.control.write(gbe_rst=True),))
-        self.xeng_clear_status_all()
-
-        # set up accumulation length
-        self.xeng_set_acc_len()
-
-        # set up default destination ip and port
-        self.set_stream_destination()
-        self.set_meta_destination()
-
-        # set up 10gbe cores
-        xeng_port = int(self.configd['xengine']['10gbe_port'])
-        macprefix = self.configd['xengine']['10gbe_macprefix']
-        macbase = int(self.configd['xengine']['10gbe_macbase'])
-        board_id = 0
-        boards_info = {}
-        for f in self.xhosts:
-            macs = []
-            ips = []
-            for gbe in f.tengbes:
-                this_mac = '%s%02x' % (macprefix, macbase)
-                macs.append(this_mac)
-                macbase += 1
-            boards_info[f.host] = board_id, macs
-            board_id += 1
-
-
-        def setup_gbes(f):
-            board_id, macs = boards_info[f.host]
-            f.registers.board_id.write(reg=board_id)
-
-            for gbe, this_mac in zip(f.tengbes, macs):
-                gbe.setup(mac=this_mac, ipaddress='0.0.0.0', port=xeng_port)
-                self.logger.info('xhost(%s) gbe(%s) MAC(%s) port(%i) board(%i)' %
-                                 (f.host, gbe, this_mac, xeng_port, board_id))
-                #gbe.tap_start(restart=True)
-                gbe.dhcp_start()
-
-        THREADED_FPGA_OP(self.xhosts, timeout=10, target_function=(setup_gbes,))
-
-        # clear gbe status
-        THREADED_FPGA_OP(self.xhosts, timeout=10,
-                         target_function=(lambda fpga_: fpga_.registers.control.write(gbe_debug_rst='pulse'),))
-
-        # release cores from reset
-        THREADED_FPGA_OP(self.xhosts, timeout=10,
-                         target_function=(lambda fpga_: fpga_.registers.control.write(gbe_rst=False),))
-
-        # simulator
-        if use_xeng_sim:
-            THREADED_FPGA_OP(self.xhosts, timeout=10,
-                             target_function=(lambda fpga_: fpga_.registers.simulator.write(en=True),))
-
-        # clear general status
-        THREADED_FPGA_OP(self.xhosts, timeout=10,
-                         target_function=(lambda fpga_: fpga_.registers.control.write(status_clr='pulse'),))
-
-        # check for errors
-        # TODO - read status regs?
-
-    def xeng_clear_status_all(self):
-        """
-        Clear the various status registers and counters on all the fengines
-        :return:
-        """
-        THREADED_FPGA_FUNC(self.xhosts, timeout=10, target_function='clear_status')
-
-    def _xengine_subscribe_to_multicast(self):
-        """
-        Subscribe the x-engines to the f-engine output multicast groups - each one subscribes to
-        only one group, with data meant only for it.
-        :return:
-        """
-        if self.fengine_output.is_multicast():
-            self.logger.info('F > X is multicast from base %s' % self.fengine_output)
-            source_address = str(self.fengine_output.ip_address)
-            source_bits = source_address.split('.')
-            source_base = int(source_bits[3])
-            source_prefix = '%s.%s.%s.' % (source_bits[0], source_bits[1], source_bits[2])
-            source_ctr = 0
-            for host_ctr, host in enumerate(self.xhosts):
-                for gbe in host.tengbes:
-                    rxaddress = '%s%d' % (source_prefix, source_base + source_ctr)
-                    gbe.multicast_receive(rxaddress, 0)
-                    source_ctr += 1
-                    self.logger.info('\txhost %s %s subscribing to address %s' % (host.host, gbe.name, rxaddress))
-        else:
-            self.logger.info('F > X is unicast from base %s' % self.fengine_output)
-
-    def _xeng_check_rx(self, max_waittime=30):
-        """
-        Check that the x hosts are receiving data correctly
-        :param max_waittime:
-        :return:
-        """
-        self.logger.info('Checking X hosts are receiving data...')
-        results = THREADED_FPGA_FUNC(self.xhosts, timeout=max_waittime+1,
-                                     target_function=('check_rx', (max_waittime,),))
-        all_okay = True
-        for _v in results.values():
-            all_okay = all_okay and _v
-        if not all_okay:
-            self.logger.error('\tERROR in X-engine rx data.')
-        self.logger.info('\tdone.')
-        return all_okay
-
-    def xeng_vacc_sync(self, vacc_load_time=None):
-        """
-        Sync the vector accumulators on all the x-engines.
-        Assumes that the x-engines are all receiving data.
-        :return:
-        """
-        if vacc_load_time is None:
-            unix_time_diff = 2
-        else:
-            time_now = time.time()
-            if vacc_load_time < time.time() + 1:
-                raise RuntimeError('Load time of %.4f makes no sense at current time %.4f' %
-                                   (vacc_load_time, time_now))
-            unix_time_diff = vacc_load_time - time.time()
-        wait_time = unix_time_diff + 3 
-
-        self.logger.info('X-engine VACC sync happening in %is' % unix_time_diff)
-
-        # check if the vaccs need resetting
-        vaccstat = THREADED_FPGA_FUNC(self.xhosts, timeout=10,
-                                      target_function='vacc_check_arm_load_counts')
-        reset_required = False
-        for xhost, result in vaccstat.items():
-            if result:
-                self.logger.info('%s has a vacc that needs resetting' % xhost)
-                reset_required = True
-
-        if reset_required:
-            THREADED_FPGA_FUNC(self.xhosts, timeout=10,
-                               target_function='vacc_reset')
-            vaccstat = THREADED_FPGA_FUNC(self.xhosts, timeout=10,
-                                          target_function='vacc_check_reset_status')
-            for xhost, result in vaccstat.items():
-                if not result:
-                    self.logger.error('Resetting vaccs on %s failed.' % xhost)
-                    raise RuntimeError
-
-        # get current time from f-engines
-        current_ftime = self.fhosts[0].get_local_time()
-        assert current_ftime & 0xfff == 0, 'Bottom 12 bits of timestamp from f-engine are not zero?!'
-        self.logger.info('\tCurrent f engine time: %i' % current_ftime)
-        # use that time to set the vacc load time on the xengines
-        ldtime = int(round(current_ftime + (unix_time_diff * self.sample_rate_hz)))
-        quantisation_bits = int(numpy.log2(int(self.configd['fengine']['n_chans'])) + 1
-                                + numpy.log2(int(self.configd['xengine']['xeng_accumulation_len'])))
-        quanttime = (ldtime >> quantisation_bits) << quantisation_bits
-        unix_quant_time = quanttime / self.sample_rate_hz
-
-        self.logger.info('\tApplying load time: %i' % ldtime)
-        THREADED_FPGA_FUNC(self.xhosts, timeout=10,
-                           target_function=('vacc_set_loadtime', (ldtime,),))
-
-        # read the current arm and load counts
-        def print_vacc_statuses(vstatus):
-            self.logger.info('VACC statii:')
-            for _host in self.xhosts:
-                self.logger.info('\t%s:' % _host.host)
-                for _ctr, _status in enumerate(vstatus[_host.host]):
-                    self.logger.info('\t\t%i: %s' % (_ctr, _status))
-        vacc_status = THREADED_FPGA_FUNC(self.xhosts, timeout=10,
-                                         target_function='vacc_get_status')
-        for host in self.xhosts:
-            for status in vacc_status[host.host]:
-                if ((status['loadcount'] != vacc_status[self.xhosts[0].host][0]['loadcount']) or
-                        (status['armcount'] != vacc_status[self.xhosts[0].host][0]['armcount'])):
-                    self.logger.error('All hosts do not have matching arm and load counts.')
-                    print_vacc_statuses(vacc_status)
-                    raise RuntimeError
-        arm_count = vacc_status[self.xhosts[0].host][0]['armcount']
-        load_count = vacc_status[self.xhosts[0].host][0]['loadcount']
-        self.logger.info('\tBefore arming: arm_count(%i) load_count(%i)' % (arm_count, load_count))
-
-        # then arm them
-        THREADED_FPGA_FUNC(self.xhosts, timeout=10, target_function='vacc_arm')
-
-        # did the arm count increase?
-        vacc_status = THREADED_FPGA_FUNC(self.xhosts, timeout=10,
-                                         target_function='vacc_get_status')
-        for host in self.xhosts:
-            for status in vacc_status[host.host]:
-                if ((status['armcount'] != vacc_status[self.xhosts[0].host][0]['armcount']) or
-                        (status['armcount'] != arm_count + 1)):
-                    self.logger.error('All hosts do not have matching arm '
-                                      'counts or arm count did not increase.')
-                    print_vacc_statuses(vacc_status)
-                    print arm_count
-                    raise RuntimeError
-        self.logger.info('\tAfter arming: arm_count(%i) load_count(%i)' % (arm_count+1, load_count))
-
-        # check the the load time was stored correctly
-        lsws = THREADED_FPGA_OP(self.xhosts, timeout=10,
-                                target_function=(lambda x: x.registers.vacc_time_lsw.read()['data']),)
-        msws = THREADED_FPGA_OP(self.xhosts, timeout=10,
-                                target_function=(lambda x: x.registers.vacc_time_msw.read()['data']),)
-        for host in self.xhosts:
-            if ((lsws[host.host]['lsw'] != lsws[self.xhosts[0].host]['lsw']) or
-                    (msws[host.host]['msw'] != msws[self.xhosts[0].host]['msw'])):
-                self.logger.error('All hosts do not have matching VACC LSWs and MSWs')
-                print lsws
-                print msws
-                vacc_status = THREADED_FPGA_FUNC(self.xhosts, timeout=10,
-                                                 target_function='vacc_get_status')
-                print_vacc_statuses(vacc_status)
-                raise RuntimeError
-        lsw = lsws[self.xhosts[0].host]['lsw']
-        msw = msws[self.xhosts[0].host]['msw']
-        xldtime = (msw << 32) | lsw
-        self.logger.info('\tx engines have vacc ld time %i' % xldtime)
-
-        # wait for the vaccs to arm
-        self.logger.info('\twaiting %i seconds for accumulations to start' % wait_time)
-        time.sleep(wait_time)
-
-        # check the status to see that the load count increased
-        vacc_status = THREADED_FPGA_FUNC(self.xhosts, timeout=10,
-                                         target_function='vacc_get_status')
-        for host in self.xhosts:
-            for status in vacc_status[host.host]:
-                if ((status['loadcount'] != vacc_status[self.xhosts[0].host][0]['loadcount']) or
-                        (status['loadcount'] != load_count + 1)):
-                    self.logger.error('All hosts did not load the VACCs.')
-                    print_vacc_statuses(vacc_status)
-                    print load_count
-                    raise RuntimeError
-        self.logger.info('\tAfter trigger: arm_count(%i) load_count(%i)' % (arm_count+1, load_count+1))
-        self.logger.info('\tAll VACCs triggered correctly.')
-
-        self.logger.info('\tClearing status and reseting counters.')
-        THREADED_FPGA_FUNC(self.xhosts, timeout=10,
-                           target_function='clear_status')
-        time.sleep(self.xeng_get_acc_time()+1)
-        
-        #if accumulation_len in config is long, we get some parity errors when we read
-        # the status here, but not again :( 
-        self.logger.info('\tChecking for errors & accumulations...')
-        vacc_status = THREADED_FPGA_FUNC(self.xhosts, timeout=10,
-                                         target_function='vacc_get_status')
-        errors_found = False
-        for host in self.xhosts:
-            for status in vacc_status[host.host]:
-                if status['errors'] > 0:
-                    self.logger.error('\tVACC errors > 0. Que pasa?')
-                    errors_found = True
-                if status['count'] <= 0:
-                    self.logger.error('\tVACC counts <= 0. Que pasa?')
-                    errors_found = True
-        if errors_found:
-            vacc_error_detail = THREADED_FPGA_FUNC(self.xhosts,
-                                                   timeout=10,
-                                                   target_function='vacc_get_error_detail')
-            self.logger.error('Exited on VACC error')
-            self.logger.error('VACC statuses:')
-            for host, item in vacc_status.items():
-                self.logger.error('\t%s: %s' % (host, str(item)))
-            self.logger.error('VACC errors:')
-            for host, item in vacc_error_detail.items():
-                self.logger.error('\t%s: %s' % (host, str(item)))
-            raise RuntimeError('Exited on VACC error')
-        self.logger.info('\t...accumulations rolling in without error.')
-        return unix_quant_time
-
-    def xeng_set_acc_time(self, acc_time_s):
-        """
-        Set the vacc accumulation length based on a required dump time, in seconds
-        :param acc_time_s: new dump time, in seconds
-        :return:
-        """
-        if use_xeng_sim:
-            raise RuntimeError('That\'s not an option anymore.')
-        else:
-            new_acc_len = (self.sample_rate_hz * acc_time_s) / (self.xeng_accumulation_len * self.n_chans * 2.0)
-            new_acc_len = round(new_acc_len)
-            self.logger.info('New accumulation time %.2f becomes accumulation length %d' % (acc_time_s, new_acc_len))
-            self.xeng_set_acc_len(new_acc_len)
-        if self.spead_meta_ig is not None:
-            self.spead_meta_ig['n_accs'] = self.accumulation_len * self.xeng_accumulation_len
-            self.spead_meta_ig['int_time'] = self.xeng_get_acc_time()
-            self.spead_tx.send_heap(self.spead_meta_ig.get_heap())
-
-    def xeng_get_acc_time(self):
-        """
-        Get the dump time currently being used.
-        :return:
-        """
-        return (self.xeng_accumulation_len * self.accumulation_len * self.n_chans * 2.0) / self.sample_rate_hz
-
-    def xeng_set_acc_len(self, acc_len=None):
-        """
-        Set the QDR vector accumulation length.
-        :param acc_len:
-        :return:
-        """
-        if acc_len is not None:
-            self.accumulation_len = acc_len
-        THREADED_FPGA_OP(self.xhosts, timeout=10,
-                         target_function=
-                         (lambda fpga_: fpga_.registers.acc_len.write_int(self.accumulation_len),))
-        self.logger.info('Set accumulation length %d system-wide (%.2f seconds)' %
-                         (self.accumulation_len, self.xeng_get_acc_time()))
-        if self.spead_meta_ig is not None:
-            self.spead_meta_ig['n_accs'] = self.accumulation_len * self.xeng_accumulation_len
-            self.spead_meta_ig['int_time'] = self.xeng_get_acc_time()
-            self.spead_tx.send_heap(self.spead_meta_ig.get_heap())
-
->>>>>>> d524ee13
     def set_labels(self, newlist):
         """
         Apply new source labels to the configured fengine sources.
