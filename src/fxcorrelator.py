"""
Created on Feb 28, 2013

@author: paulp
"""

# things all fxcorrelators Instruments do

# to start the digitiser in the lab:

# paulp@dbertsc:/home/henno/work/projects/d_engine/scripts/svn/dig003$ ./m1130_2042sdp_rev1_of_start.py

# if power cycles, then: ./config.py -b 3
# this will configure the correct image on the digitiser, not the test one

import logging
import socket
import time

import numpy
import struct
import spead64_48 as spead

from casperfpga import tengbe
from casperfpga import utils as fpgautils

import log
import utils
import xhost_fpga
import fhost_fpga

from instrument import Instrument
from data_source import DataSource
import fxcorrelator_fengops as fengops
import fxcorrelator_xengops as xengops

use_xeng_sim = False

THREADED_FPGA_OP = fpgautils.threaded_fpga_operation
THREADED_FPGA_FUNC = fpgautils.threaded_fpga_function


class FxCorrelator(Instrument):
    """
    A generic FxCorrelator composed of fengines that channelise antenna inputs and
    xengines that each produce cross products from a continuous portion of the channels and accumulate the result.
    SPEAD data products are produced.
    """
    def __init__(self, descriptor, identifier=-1, config_source=None, logger=None, log_level=logging.INFO):
        """
        An abstract base class for instruments.
        :param descriptor: A text description of the instrument. Required.
        :param identifier: An optional integer identifier.
        :param config_source: The instrument configuration source. Can be a text file, hostname, whatever.
        :param logger: Use the module logger by default, unless something else is given.
        :param logger: The loglevel to use by default, logging.INFO.
        :return: <nothing>
        """
        # first thing to do is handle the logging - set the root logging handler - submodules loggers will
        # automatically use it
        self.loghandler = log.Corr2LogHandler()
        logging.root.addHandler(self.loghandler)
        logging.root.setLevel(log_level)
        self.logger = logger or logging.getLogger(__name__)
        self.logger.setLevel(log_level)
        self.logger.addHandler(self.loghandler)

        # set the SPEAD logger to warning only
        spead_logger = logging.getLogger('spead')
        spead_logger.setLevel(logging.WARNING)

        # we know about f and x hosts and engines, not just engines and hosts
        self.fhosts = []
        self.xhosts = []
        self.filthosts = None

        # attributes
        self.katcp_port = None
        self.f_per_fpga = None
        self.x_per_fpga = None
        self.accumulation_len = None
        self.xeng_accumulation_len = None
        self.xeng_tx_destination = None
        self.meta_destination = None
        self.fengine_sources = None

        self.spead_tx = None
        self.spead_meta_ig = None

        self._sensors = {}

        # parent constructor
        Instrument.__init__(self, descriptor, identifier, config_source)

        self._initialised = False

    def initialise(self, program=True, tvg=False, fake_digitiser=False, qdr_cal=True):
        """
        Set up the correlator using the information in the config file.
        :return:
        """
        # set up the filter boards if we need to
        if 'filter' in self.configd:
            import fxcorrelator_filterops as filterops
            try:
                filterops.filter_initialise(corr=self, program=program)
            except Exception as e:
                raise e

        # connect to the other hosts that make up this correlator
        THREADED_FPGA_FUNC(self.fhosts, timeout=5, target_function='connect')
        THREADED_FPGA_FUNC(self.xhosts, timeout=5, target_function='connect')

        igmp_version = self.configd['FxCorrelator'].get('igmp_version')
        if igmp_version is not None:
            self.logger.info('Setting FPGA hosts IGMP version to %s', igmp_version)
            THREADED_FPGA_FUNC(
                self.fhosts + self.xhosts, timeout=5, target_function=(
                    'set_igmp_version', (igmp_version, ), {}))

        # if we need to program the FPGAs, do so
        if program:
            self.logger.info('Programming FPGA hosts')
            ftups = []
            for f in self.xhosts:
                ftups.append((f, f.boffile))
            for f in self.fhosts:
                ftups.append((f, f.boffile))
            fpgautils.program_fpgas(ftups, progfile=None, timeout=15)
        else:
<<<<<<< HEAD
            # Get register info etc from hosts.
            THREADED_FPGA_FUNC(self.fhosts + self.xhosts,
                               timeout=5, target_function='get_system_information')
=======
            # load information from the running boffiles
            self.logger.info('Loading design information')
            THREADED_FPGA_FUNC(self.fhosts, timeout=5, target_function='get_system_information')
            THREADED_FPGA_FUNC(self.xhosts, timeout=5, target_function='get_system_information')

        # remove test hardware from designs
        utils.remove_test_objects(self)
>>>>>>> ab20fd5c

        if program:
            # cal the qdr on all boards
            if qdr_cal:
                self.qdr_calibrate()
            else:
                self.logger.info('Skipping QDR cal - are you sure you want to do this?')

            # init the f engines
            fengops.feng_initialise(self)

            # init the x engines
            xengops.xeng_initialise(self)

            # for fpga_ in self.fhosts:
            #     fpga_.tap_arp_reload()
            # for fpga_ in self.xhosts:
            #     fpga_.tap_arp_reload()

            # subscribe all the engines to the multicast groups
            fengops.feng_subscribe_to_multicast(self)
            xengops.xeng_subscribe_to_multicast(self)

            self.logger.info('Forcing an f-engine resync')
            for f in self.fhosts:
                f.registers.control.write(sys_rst='pulse')
            time.sleep(1)

            # reset all counters on fhosts and xhosts
            fengops.feng_clear_status_all(self)
            xengops.xeng_clear_status_all(self)

            # check to see if the f engines are receiving all their data
            if not fengops.feng_check_rx(self):
                raise RuntimeError('The f-engines RX have a problem.')

            # start f-engine TX
            self.logger.info('Starting f-engine datastream')
            THREADED_FPGA_OP(self.fhosts, timeout=10,
                             target_function=(lambda fpga_: fpga_.registers.control.write(gbe_txen=True),))

            # check that the F-engines are transmitting data correctly
            if not fengops.feng_check_tx(self):
                raise RuntimeError('The f-engines TX have a problem.')

            # check that the X-engines are receiving data
            if not xengops.xeng_check_rx(self):
                raise RuntimeError('The x-engines RX have a problem.')

            # arm the vaccs on the x-engines
            xengops.xeng_vacc_sync(self)

        # reset all counters on fhosts and xhosts
        fengops.feng_clear_status_all(self)
        xengops.xeng_clear_status_all(self)

        # set an initialised flag
        self._initialised = True

        # start the vacc check timer
        # TODO
        # xengops.xeng_setup_vacc_check_timer(self)

    # def qdr_calibrate_SERIAL(self):
    #     for hostlist in [self.fhosts, self.xhosts]:
    #         for host in hostlist:
    #             print host.host
    #             for qdr in host.qdrs:
    #                 qdr.qdr_cal(fail_hard=False, verbosity=2)

    def est_sync_epoch(self):
        """
        Estimates the synchronisation epoch based on current F-engine timestamp, and the system time.
        """
        self.logger.warn("Estimating synchronisation epoch...")
        # get current time from an f-engine
        mcnt_before = self.fhosts[0].get_local_time()
        self.synchronisation_epoch = time.time()-mcnt_before/float(self.sample_rate_hz)
        self.logger.info('Current f engine timetamp: %i' % mcnt_before)
        assert mcnt_before & 0xfff == 0, 'Bottom 12 bits of timestamp from f-engine are not zero?!'

    def time_from_mcnt(self, mcnt):
        """
        Returns the unix time UTC equivalent to the board timestamp. Does
        NOT account for wrapping timestamps.
        """
        if self.synchronisation_epoch < 0:
            self.est_sync_epoch()
        return self.synchronisation_epoch + (float(mcnt) / float(self.sample_rate_hz))

    def mcnt_from_time(self, time_seconds):
        """
        Returns the board timestamp from a given UTC system time
        (seconds since Unix Epoch). Accounts for wrapping timestamps.
        """
        if self.synchronisation_epoch < 0:
            self.est_sync_epoch()
        time_diff_from_synch_epoch = time_seconds - self.synchronisation_epoch
        time_diff_in_samples = int(time_diff_from_synch_epoch * self.sample_rate_hz)
        return time_diff_in_samples % (2**int(self.configd['FxCorrelator']['timestamp_bits']))

    def qdr_calibrate(self):
        """
        Run a software calibration routine on all the FPGA hosts.
        :return:
        """
        # cal the QDR specifically
        def _qdr_cal(_fpga):
            _results = {}
            for _qdr in _fpga.qdrs:
                _results[_qdr.name] = _qdr.qdr_cal(fail_hard=False)
            return _results
        qdr_calfail = False
        self.logger.info('Calibrating QDR on F- and X-engines, this takes a while.')
        for hostlist in [self.fhosts, self.xhosts]:
            results = THREADED_FPGA_OP(hostlist, timeout=30, target_function=(_qdr_cal,))
            for fpga, result in results.items():
                self.logger.info('FPGA %s QDR cal results:' % fpga)
                for qdr, qdrres in result.items():
                    if not qdrres:
                        qdr_calfail = True
                    self.logger.info('\t%s: cal okay: %s' % (qdr, 'True' if qdrres else 'False'))
        if qdr_calfail:
            raise RuntimeError('QDR calibration failure.')
        # for host in self.fhosts:
        #     for qdr in host.qdrs:
        #         qdr.qdr_delay_in_step(0b111111111111111111111111111111111111, -1)
        #
        # for host in self.xhosts:
        #     for qdr in host.qdrs:
        #         qdr.qdr_delay_in_step(0b111111111111111111111111111111111111, -1)

    def set_labels(self, newlist):
        """
        Apply new source labels to the configured fengine sources.
        :param newlist:
        :return:
        """
        if len(newlist) != len(self.fengine_sources):
            self.logger.error('Number of supplied source labels does '
                              'not match number of configured sources.')
            raise ValueError('Number of supplied source labels does '
                             'not match number of configured sources.')
        metalist = []
        for ctr, source in enumerate(self.fengine_sources):
            # update the source name
            old_name = source.name
            source.name = newlist[ctr]
            # update the eq associated with that name
            found_eq = False
            for fhost in self.fhosts:
                if old_name in fhost.eqs.keys():
                    fhost.eqs[source.name] = fhost.eqs.pop(old_name)
                    found_eq = True
                    break
            if not found_eq:
                raise ValueError('Could not find the old EQ value, %s, to update to new name, %s.' %
                                 (old_name, source.name))
            metalist.append((source.name, ctr))
        if self.spead_meta_ig is not None:
            self.spead_meta_ig['input_labelling'] = numpy.array(metalist)
            self.spead_tx.send_heap(self.spead_meta_ig.get_heap())

    def get_labels(self):
        """
        Get the current fengine source labels as a string.
        :return:
        """
        source_names = ''
        for source in self.fengine_sources:
            source_names += source.name + ' '
        source_names = source_names.strip()
        return source_names

    def _read_config(self):
        """
        Read the instrument configuration from self.config_source.
        :return: True if the instrument read a config successfully, raise an error if not?
        """
        Instrument._read_config(self)

        # check that the bitstream names are present
        try:
            open(self.configd['fengine']['bitstream'], 'r').close()
            open(self.configd['xengine']['bitstream'], 'r').close()
        except IOError:
            self.logger.error('xengine bitstream: %s' % self.configd['xengine']['bitstream'])
            self.logger.error('fengine bitstream: %s' % self.configd['fengine']['bitstream'])
            self.logger.error('One or more bitstream files not found.')
            raise IOError('One or more bitstream files not found.')

        # TODO: Load config values from the bitstream meta information - f per fpga, x per fpga, etc
        self.arp_wait_time = int(self.configd['FxCorrelator']['arp_wait_time'])
        self.sensor_poll_time = int(self.configd['FxCorrelator']['sensor_poll_time'])
        self.katcp_port = int(self.configd['FxCorrelator']['katcp_port'])
        self.f_per_fpga = int(self.configd['fengine']['f_per_fpga'])
        self.x_per_fpga = int(self.configd['xengine']['x_per_fpga'])
        self.sample_rate_hz = int(self.configd['FxCorrelator']['sample_rate_hz'])
        self.accumulation_len = int(self.configd['xengine']['accumulation_len'])
        self.xeng_accumulation_len = int(self.configd['xengine']['xeng_accumulation_len'])
        self.n_chans = int(self.configd['fengine']['n_chans'])
        self.n_antennas = int(self.configd['fengine']['n_antennas'])

        self.set_stream_destination(self.configd['xengine']['output_destination_ip'],
                                    int(self.configd['xengine']['output_destination_port']))
        self.set_meta_destination(self.configd['xengine']['output_destination_ip'],
                                  int(self.configd['xengine']['output_destination_port']))

        # get this from the running x-engines?
        self.xeng_clk = int(self.configd['xengine']['x_fpga_clock'])
        self.xeng_outbits = int(self.configd['xengine']['xeng_outbits'])

        # the f-engines have this many 10Gbe ports per f-engine unit of operation
        self.ports_per_fengine = int(self.configd['fengine']['ports_per_fengine'])

        # set up the hosts and engines based on the configuration in the ini file
        self.fhosts = []
        for host in self.configd['fengine']['hosts'].split(','):
            host = host.strip()
            fpgahost = fhost_fpga.FpgaFHost.from_config_source(host, self.katcp_port,
                                                               config_source=self.configd['fengine'])
            self.fhosts.append(fpgahost)
        self.xhosts = []
        for host in self.configd['xengine']['hosts'].split(','):
            host = host.strip()
            fpgahost = xhost_fpga.FpgaXHost.from_config_source(host, self.katcp_port,
                                                               config_source=self.configd['xengine'])
            self.xhosts.append(fpgahost)

        # check that no hosts overlap
        for _fh in self.fhosts:
            for _xh in self.xhosts:
                if _fh.host == _xh.host:
                    self.logger.error('Host %s is assigned to both X- and F-engines' % _fh.host)
                    raise RuntimeError

        # what data sources have we been allocated?
        self._handle_sources()

        # turn the product names into a list
        prodlist = self.configd['xengine']['output_products'].replace('[', '').replace(']', '').split(',')
        self.configd['xengine']['output_products'] = []
        for prod in prodlist:
            self.configd['xengine']['output_products'].append(prod.strip(''))

    def _handle_sources(self):
        """
        Sort out sources and eqs for them
        :return:
        """
        assert len(self.fhosts) > 0

        source_names = self.configd['fengine']['source_names'].strip().split(',')
        source_mcast = self.configd['fengine']['source_mcast_ips'].strip().split(',')
        assert len(source_mcast) == len(source_names), (
            'Source names (%d) must be paired with multicast source '
            'addresses (%d)' % (len(source_names), len(source_mcast)))

        # match eq polys to source names
        eq_polys = {}
        for src_name in source_names:
            eq_polys[src_name] = utils.process_new_eq(self.configd['fengine']['eq_poly_%s' % src_name])

        # assemble the sources given into a list
        self.fengine_sources = []
        source_ctr = 0
        for counter, address in enumerate(source_mcast):
            new_source = DataSource.from_mcast_string(address)
            new_source.name = source_names[counter]
            # adding a new instance attribute here, be careful
            new_source.source_number = source_ctr
            assert new_source.ip_range == self.ports_per_fengine, (
                'F-engines should be receiving from %d streams.' % self.ports_per_fengine)
            self.fengine_sources.append(new_source)
            source_ctr += 1

        # assign sources and eqs to fhosts
        self.logger.info('Assigning DataSources and EQs to f-engines...')
        source_ctr = 0
        for fhost in self.fhosts:
            self.logger.info('\t%s:' % fhost.host)
            _eq_dict = {}
            for fengnum in range(0, self.f_per_fpga):
                _source = self.fengine_sources[source_ctr]
                _eq_dict[_source.name] = {'eq': eq_polys[_source.name], 'bram_num': fengnum}
                assert _source.ip_range == self.fengine_sources[0].ip_range, (
                    'All f-engines should be receiving from %d streams.' % self.ports_per_fengine)
                # adding a new instance attribute here, be careful
                _source.host = fhost
                fhost.add_source(_source)
                self.logger.info('\t\t%s' % _source)
                source_ctr += 1
            fhost.eqs = _eq_dict
        if source_ctr != len(self.fhosts) * self.f_per_fpga:
            raise RuntimeError('We have different numbers of sources (%d) and '
                               'f-engines (%d). Problem.', source_ctr,
                               len(self.fhosts) * self.f_per_fpga)
        self.logger.info('done.')

    def _read_config_file(self):
        """
        Read the instrument configuration from self.config_source.
        :return: True if we read the file successfully, False if not
        """
        self.configd = utils.parse_ini_file(self.config_source)

    def _read_config_server(self):
        """
        Get instance-specific setup information from a given server. Via KATCP?
        :return:
        """
        raise NotImplementedError('_read_config_server not implemented')

    def set_stream_destination(self, txip_str=None, txport=None):
        """
        Set destination for output of fxcorrelator.
        :param txip_str: A dotted-decimal string representation of the IP address. e.g. '1.2.3.4'
        :param txport: An integer port number.
        :return: <nothing>
        """
        if txip_str is None:
            txip = tengbe.IpAddress.str2ip(self.xeng_tx_destination[0])
        else:
            txip = tengbe.IpAddress.str2ip(txip_str)
        if txport is None:
            txport = self.xeng_tx_destination[1]
        else:
            txport = int(txport)
        self.logger.info('Setting stream destination to %s:%d' %
                         (tengbe.IpAddress.ip2str(txip), txport))
        try:
            THREADED_FPGA_OP(self.xhosts, timeout=10,
                             target_function=(lambda fpga_:
                                              fpga_.registers.gbe_iptx.write(reg=txip),))
            THREADED_FPGA_OP(self.xhosts, timeout=10,
                             target_function=(lambda fpga_:
                                              fpga_.registers.gbe_porttx.write(reg=txport),))
        except AttributeError:
            self.logger.warning('Set SPEAD stream destination called, but '
                                'devices NOT written! Have they been created?')
        self.xeng_tx_destination = (tengbe.IpAddress.ip2str(txip), txport)

    def set_meta_destination(self, txip_str=None, txport=None):
        """
        Set destination for meta info output of fxcorrelator.
        :param txip_str: A dotted-decimal string representation of the IP address. e.g. '1.2.3.4'
        :param txport: An integer port number.
        :return: <nothing>
        """
        if txip_str is None:
            txip_str = self.meta_destination[0]
        if txport is None:
            txport = self.meta_destination[1]
        else:
            txport = int(txport)
        if txport is None or txip_str is None:
            self.logger.error('Cannot set part of meta destination to None - %s:%d' %
                              (txip_str, txport))
            raise RuntimeError('Cannot set part of meta destination to None - %s:%d' %
                               (txip_str, txport))
        self.meta_destination = (txip_str, txport)
        self.logger.info('Setting meta destination to %s:%d' % (txip_str, txport))

    def tx_start(self, issue_spead=True):
        """
        Turns on xengine output pipes needed to start data flow from xengines
        """
        self.logger.info('Starting transmission')
        if issue_spead:
            self.spead_issue_meta()
        # start tx on the x-engines
        for f in self.xhosts:
            f.registers.control.write(gbe_txen=True)

    def tx_stop(self, stop_f=False):
        """
        Turns off output pipes to start data flow from xengines
        :param stop_f: stop output of fengines as well
        """
        self.logger.info('Stopping X transmission')

        THREADED_FPGA_OP(self.xhosts, timeout=10,
                         target_function=(
                             lambda fpga_: fpga_.registers.control.write(gbe_txen=False),))
        if stop_f:
            self.logger.info('Stopping F transmission')
            THREADED_FPGA_OP(self.fhosts, timeout=10,
                             target_function=(
                                 lambda fpga_: fpga_.registers.control.write(comms_en=False),))

    def spead_issue_meta(self):
        """
        All FxCorrelators issued SPEAD in the same way, with tweakings that are implemented by the child class.
        :return: <nothing>
        """
        if self.meta_destination is None:
            logging.info('SPEAD meta destination is still unset, NOT sending metadata at this time.')
            return
        # make a new SPEAD transmitter
        del self.spead_tx, self.spead_meta_ig
        self.spead_tx = spead.Transmitter(spead.TransportUDPtx(*self.meta_destination))
        # update the multicast socket option to use a TTL of 2,
        # in order to traverse the L3 network on site.
        ttl_bin = struct.pack('@i', 2)
        self.spead_tx.t._udp_out.setsockopt(socket.IPPROTO_IP, socket.IP_MULTICAST_TTL, ttl_bin)
        #mcast_interface = self.configd['xengine']['multicast_interface_address']
        #self.spead_tx.t._udp_out.setsockopt(socket.SOL_IP, socket.IP_MULTICAST_IF,
        #                                    socket.inet_aton(mcast_interface))
        # self.spead_tx.t._udp_out.setsockopt(socket.SOL_IP, socket.IP_ADD_MEMBERSHIP,
        #                                     socket.inet_aton(txip_str) + socket.inet_aton(mcast_interface))
        # make the item group we're going to use
        self.spead_meta_ig = spead.ItemGroup()

        self.spead_meta_ig.add_item(name='adc_sample_rate', id=0x1007,
                                    description='The expected ADC sample rate (samples '
                                                'per second) of incoming data.',
                                    shape=[], fmt=spead.mkfmt(('u', 64)),
                                    init_val=self.sample_rate_hz)

        self.spead_meta_ig.add_item(name='n_bls', id=0x1008,
                                    description='Number of baselines in the data product.',
                                    shape=[], fmt=spead.mkfmt(('u', spead.ADDRSIZE)),
                                    init_val=len(xengops.xeng_get_baseline_order(self)))

        self.spead_meta_ig.add_item(name='n_chans', id=0x1009,
                                    description='Number of frequency channels in '
                                                'an integration.',
                                    shape=[], fmt=spead.mkfmt(('u', spead.ADDRSIZE)),
                                    init_val=self.n_chans)

        self.spead_meta_ig.add_item(name='n_ants', id=0x100A,
                                    description='The number of antennas in the system.',
                                    shape=[], fmt=spead.mkfmt(('u', spead.ADDRSIZE)),
                                    init_val=self.n_antennas)

        self.spead_meta_ig.add_item(name='n_xengs', id=0x100B,
                                    description='The number of x-engines in the system.',
                                    shape=[], fmt=spead.mkfmt(('u', spead.ADDRSIZE)),
                                    init_val=(len(self.xhosts) * self.x_per_fpga))

        self.spead_meta_ig.add_item(name='bls_ordering', id=0x100C,
                                    description='The baseline ordering in the output '
                                                'data product.',
                                    shape=[], fmt=spead.mkfmt(('u', spead.ADDRSIZE)),
                                    init_val=numpy.array(
                                        [baseline for baseline in xengops.xeng_get_baseline_order(self)]))

        # spead_ig.add_item(name='crosspol_ordering', id=0x100D,
        #                        description='',
        #                        shape=[], fmt=spead.mkfmt(('u', spead.ADDRSIZE)),
        #                        init_val=)

        metalist = []
        for ctr, source in enumerate(self.fengine_sources):
            metalist.append((source.name, ctr))
        self.spead_meta_ig.add_item(name='input_labelling', id=0x100E,
                                    description='input labels and numbers',
                                    init_val=numpy.array(metalist))

        # spead_ig.add_item(name='n_bengs', id=0x100F,
        #                        description='',
        #                        shape=[], fmt=spead.mkfmt(('u', spead.ADDRSIZE)),
        #                        init_val=)

        self.spead_meta_ig.add_item(name='center_freq', id=0x1011,
                                    description='The on-sky centre-frequency.',
                                    shape=[], fmt=spead.mkfmt(('f', 64)),
                                    init_val=int(self.configd['fengine']['true_cf']))

        self.spead_meta_ig.add_item(name='bandwidth', id=0x1013,
                                    description='The input (analogue) bandwidth of '
                                                'the system.',
                                    shape=[], fmt=spead.mkfmt(('f', 64)),
                                    init_val=int(self.configd['fengine']['bandwidth']))

        self.spead_meta_ig.add_item(name='n_accs', id=0x1015,
                                    description='The number of spectra that are '
                                                'accumulated per X-engine dump.',
                                    shape=[], fmt=spead.mkfmt(('u', spead.ADDRSIZE)),
                                    init_val=self.accumulation_len * self.xeng_accumulation_len)

        self.spead_meta_ig.add_item(name='int_time', id=0x1016,
                                    description='The time per integration, in seconds.',
                                    shape=[], fmt=spead.mkfmt(('f', 64)),
                                    init_val=xengops.xeng_get_acc_time(self))

        # spead_ig.add_item(name='coarse_chans', id=0x1017,
        #                        description='',
        #                        shape=[], fmt=spead.mkfmt(('u', spead.ADDRSIZE)),
        #                        init_val=)
        #
        # spead_ig.add_item(name='current_coarse_chan', id=0x1018,
        #                        description='',
        #                        shape=[], fmt=spead.mkfmt(('u', spead.ADDRSIZE)),
        #                        init_val=)
        #
        # spead_ig.add_item(name='fft_shift_fine', id=0x101C,
        #                        description='',
        #                        shape=[], fmt=spead.mkfmt(('u', spead.ADDRSIZE)),
        #                        init_val=)
        #
        # spead_ig.add_item(name='fft_shift_coarse', id=0x101D,
        #                        description='',
        #                        shape=[], fmt=spead.mkfmt(('u', spead.ADDRSIZE)),
        #                        init_val=)

        self.spead_meta_ig.add_item(name='fft_shift', id=0x101E,
                                    description='The FFT bitshift pattern. F-engine correlator internals.',
                                    shape=[], fmt=spead.mkfmt(('u', spead.ADDRSIZE)),
                                    init_val=int(self.configd['fengine']['fft_shift']))

        self.spead_meta_ig.add_item(name='xeng_acc_len', id=0x101F,
                                    description='Number of spectra accumulated inside X engine. '
                                                'Determines minimum integration time and '
                                                'user-configurable integration time stepsize. '
                                                'X-engine correlator internals.',
                                    shape=[], fmt=spead.mkfmt(('u', spead.ADDRSIZE)),
                                    init_val=self.xeng_accumulation_len)

        quant_bits = int(self.configd['fengine']['quant_format'].split('.')[0])
        self.spead_meta_ig.add_item(name='requant_bits', id=0x1020,
                                    description='Number of bits after requantisation in the '
                                                'F engines (post FFT and any '
                                                'phasing stages).',
                                    shape=[], fmt=spead.mkfmt(('u', spead.ADDRSIZE)),
                                    init_val=quant_bits)

        pkt_len = int(self.configd['fengine']['10gbe_pkt_len'])
        self.spead_meta_ig.add_item(name='feng_pkt_len', id=0x1021,
                                    description='Payload size of 10GbE packet exchange between '
                                                'F and X engines in 64 bit words. Usually equal '
                                                'to the number of spectra accumulated inside X '
                                                'engine. F-engine correlator internals.',
                                    shape=[], fmt=spead.mkfmt(('u', spead.ADDRSIZE)),
                                    init_val=pkt_len)

        # port = int(self.configd['xengine']['output_destination_port'])
        # spead_ig.add_item(name='rx_udp_port', id=0x1022,
        #                   description='Destination UDP port for X engine output.',
        #                   shape=[], fmt=spead.mkfmt(('u', spead.ADDRSIZE)),
        #                   init_val=port)

        port = int(self.configd['fengine']['10gbe_port'])
        self.spead_meta_ig.add_item(name='feng_udp_port', id=0x1023,
                                    description='Port for F-engines 10Gbe links in the system.',
                                    shape=[], fmt=spead.mkfmt(('u', spead.ADDRSIZE)),
                                    init_val=port)

        # ip = self.configd['xengine']['output_destination_ip']
        # spead_ig.add_item(name='rx_udp_ip_str', id=0x1024,
        #                   description='Destination UDP IP for X engine output.',
        #                   shape=[-1], fmt=spead.STR_FMT,
        #                   init_val=ip)

        ip = struct.unpack('>I', socket.inet_aton(self.configd['fengine']['10gbe_start_ip']))[0]
        self.spead_meta_ig.add_item(name='feng_start_ip', id=0x1025,
                                    description='Start IP address for F-engines in the system.',
                                    shape=[], fmt=spead.mkfmt(('u', spead.ADDRSIZE)),
                                    init_val=ip)

        self.spead_meta_ig.add_item(name='xeng_rate', id=0x1026,
                                    description='Target clock rate of processing engines (xeng).',
                                    shape=[], fmt=spead.mkfmt(('u', spead.ADDRSIZE)),
                                    init_val=self.xeng_clk)

        self.spead_meta_ig.add_item(name='sync_time', id=0x1027,
                                    description='The time at which the digitisers were synchronised. '
                                                'Seconds since the Unix Epoch.',
                                    shape=[], fmt=spead.mkfmt(('u', spead.ADDRSIZE)),
                                    init_val=self.synchronisation_epoch)

        # spead_ig.add_item(name='n_stokes', id=0x1040,
        #                        description='',
        #                        shape=[], fmt=spead.mkfmt(('u', spead.ADDRSIZE)),
        #                        init_val=)

        x_per_fpga = int(self.configd['xengine']['x_per_fpga'])
        self.spead_meta_ig.add_item(name='x_per_fpga', id=0x1041,
                                    description='Number of X engines per FPGA host.',
                                    shape=[], fmt=spead.mkfmt(('u', spead.ADDRSIZE)),
                                    init_val=x_per_fpga)

        # n_ants_per_xaui = 1
        # spead_ig.add_item(name='n_ants_per_xaui', id=0x1042,
        #                   description='',
        #                   shape=[], fmt=spead.mkfmt(('u', spead.ADDRSIZE)),
        #                   init_val=n_ants_per_xaui)

        # spead_ig.add_item(name='ddc_mix_freq', id=0x1043,
        #                        description='',
        #                        shape=[],fmt=spead.mkfmt(('f', 64)),
        #                        init_val=)

        # spead_ig.add_item(name='ddc_bandwidth', id=0x1044,
        #                        description='',
        #                        shape=[],fmt=spead.mkfmt(('f', 64)),
        #                        init_val=)

        sample_bits = int(self.configd['fengine']['sample_bits'])
        self.spead_meta_ig.add_item(name='adc_bits', id=0x1045,
                                    description='How many bits per ADC sample.',
                                    shape=[], fmt=spead.mkfmt(('u', spead.ADDRSIZE)),
                                    init_val=sample_bits)

        self.spead_meta_ig.add_item(name='scale_factor_timestamp', id=0x1046,
                                    description='Timestamp scaling factor. Divide the SPEAD '
                                                'data packet timestamp by this number to get '
                                                'back to seconds since last sync.',
                                    shape=[], fmt=spead.mkfmt(('f', 64)),
                                    init_val=self.sample_rate_hz)

        # spead_ig.add_item(name='b_per_fpga', id=0x1047,
        #                        description='',
        #                        shape=[], fmt=spead.mkfmt(('u', spead.ADDRSIZE)),
        #                        init_val=)

        self.spead_meta_ig.add_item(name='xeng_out_bits_per_sample', id=0x1048,
                                    description='The number of bits per value of the xeng '
                                                'accumulator output. Note this is for a '
                                                'single value, not the combined complex size.',
                                    shape=[], fmt=spead.mkfmt(('u', spead.ADDRSIZE)),
                                    init_val=self.xeng_outbits)

        self.spead_meta_ig.add_item(name='f_per_fpga', id=0x1049,
                                    description='Number of F engines per FPGA host.',
                                    shape=[], fmt=spead.mkfmt(('u', spead.ADDRSIZE)),
                                    init_val=self.f_per_fpga)

        # spead_ig.add_item(name='beng_out_bits_per_sample', id=0x1050,
        #                        description='',
        #                        shape=[], fmt=spead.mkfmt(('u', spead.ADDRSIZE)),
        #                        init_val=)

        # spead_ig.add_item(name='rf_gain_MyAntStr ', id=0x1200+inputN,
        #                        description='',
        #                        shape=[], fmt=spead.mkfmt(('f', 64)),
        #                        init_val=)

        # 0x1400 +++
        fengops.feng_eq_update_metadata(self)

        # spead_ig.add_item(name='eq_coef_MyAntStr', id=0x1400+inputN,
        #                        description='',
        #                        shape=[], fmt=spead.mkfmt(('u', 32)),
        #                        init_val=)

        # ndarray = numpy.dtype(numpy.int64), (4096 * 40 * 1, 1, 1)

        self.spead_meta_ig.add_item(name='timestamp', id=0x1600,
                                    description='Timestamp of start of this integration. uint counting multiples '
                                                'of ADC samples since last sync (sync_time, id=0x1027). Divide this '
                                                'number by timestamp_scale (id=0x1046) to get back to seconds since '
                                                'last sync when this integration was actually started.',
                                    shape=[], fmt=spead.mkfmt(('u', spead.ADDRSIZE)))

        self.spead_meta_ig.add_item(name='flags_xeng_raw', id=0x1601,
                                    description='Flags associated with xeng_raw data output.'
                                                'bit 34 - corruption or data missing during integration '
                                                'bit 33 - overrange in data path '
                                                'bit 32 - noise diode on during integration '
                                                'bits 0 - 31 reserved for internal debugging',
                                    shape=[], fmt=spead.mkfmt(('u', spead.ADDRSIZE)))

        ndarray = numpy.dtype(numpy.int32), (self.n_chans, len(xengops.xeng_get_baseline_order(self)), 2)
        self.spead_meta_ig.add_item(name='xeng_raw', id=0x1800,
                                    description='Raw data for %i xengines in the system. This item represents a '
                                                'full spectrum (all frequency channels) assembled from lowest '
                                                'frequency to highest frequency. Each frequency channel contains '
                                                'the data for all baselines (n_bls given by SPEAD ID 0x100b). '
                                                'Each value is a complex number -- two (real and imaginary) '
                                                'unsigned integers.' % len(self.xhosts * self.x_per_fpga),
                                    ndarray=ndarray)

        # TODO hard-coded !!!!!!! :(
#        self.spead_ig.add_item(name=("xeng_raw"),id=0x1800,
#                               description="Raw data for %i xengines in the system. This
# item represents a full spectrum (all frequency channels) assembled from lowest frequency
# to highest frequency. Each frequency channel contains the data for all baselines
# (n_bls given by SPEAD ID 0x100B). Each value is a complex number -- two
# (real and imaginary) unsigned integers."%(32),
#                               ndarray=(numpy.dtype(numpy.int32),(4096,((4*(4+1))/2)*4,2)))

        # spead_ig.add_item(name='beamweight_MyAntStr', id=0x2000+inputN,
        #                        description='',
        #                        shape=[], fmt=spead.mkfmt(('u', 32)),
        #                        init_val=)

        # spead_ig.add_item(name='incoherent_sum', id=0x3000,
        #                        description='',
        #                        shape=[], fmt=spead.mkfmt(('u', 32)),
        #                        init_val=)

        # spead_ig.add_item(name='n_inputs', id=0x3100,
        #                        description='',
        #                        shape=[], fmt=spead.mkfmt(('u', spead.ADDRSIZE)),
        #                        init_val=)

        # spead_ig.add_item(name='digitiser_id', id=0x3101,
        #                        description='',
        #                        shape=[], fmt=spead.mkfmt(('u', spead.ADDRSIZE)),
        #                        init_val=)

        # spead_ig.add_item(name='digitiser_status', id=0x3102,
        #                        description='',
        #                        shape=[], fmt=spead.mkfmt(('u', spead.ADDRSIZE)),
        #                        init_val=)

        # spead_ig.add_item(name='pld_len', id=0x3103,
        #                        description='',
        #                        shape=[], fmt=spead.mkfmt(('u', spead.ADDRSIZE)),
        #                        init_val=)

        # spead_ig.add_item(name='raw_data_MyAntStr', id=0x3300+inputN,
        #                        description='',
        #                        shape=[], fmt=spead.mkfmt(('u', spead.ADDRSIZE)),
        #                        init_val=)

        # spead_ig.add_item(name='Reserved for SP-CAM meta-data', id=0x7000-0x7fff,
        #                        description='',
        #                        shape=[], fmt=spead.mkfmt(('u', spead.ADDRSIZE)),
        #                        init_val=)

        # spead_ig.add_item(name='feng_id', id=0xf101,
        #                        description='',
        #                        shape=[], fmt=spead.mkfmt(('u', spead.ADDRSIZE)),
        #                        init_val=)

        # spead_ig.add_item(name='feng_status', id=0xf102,
        #                        description='',
        #                        shape=[], fmt=spead.mkfmt(('u', spead.ADDRSIZE)),
        #                        init_val=)

        # spead_ig.add_item(name='frequency', id=0xf103,
        #                        description='',
        #                        shape=[], fmt=spead.mkfmt(('u', spead.ADDRSIZE)),
        #                        init_val=)

        # spead_ig.add_item(name='raw_freq_MyAntStr', id=0xf300+inputN,
        #                        description='',
        #                        shape=[], fmt=spead.mkfmt(('u', spead.ADDRSIZE)),
        #                        init_val=)

        # spead_ig.add_item(name='bf_MyBeamName', id=0xb000+beamN,
        #                        description='',
        #                        shape=[], fmt=spead.mkfmt(('u', spead.ADDRSIZE)),
        #                        init_val=)

        self.spead_tx.send_heap(self.spead_meta_ig.get_heap())
        self.logger.info('Issued SPEAD data descriptor to %s:%i.' % (self.meta_destination[0],
                                                                     self.meta_destination[1]))
# end<|MERGE_RESOLUTION|>--- conflicted
+++ resolved
@@ -128,20 +128,13 @@
                 ftups.append((f, f.boffile))
             fpgautils.program_fpgas(ftups, progfile=None, timeout=15)
         else:
-<<<<<<< HEAD
+            self.logger.info('Loading design information')
             # Get register info etc from hosts.
             THREADED_FPGA_FUNC(self.fhosts + self.xhosts,
                                timeout=5, target_function='get_system_information')
-=======
-            # load information from the running boffiles
-            self.logger.info('Loading design information')
-            THREADED_FPGA_FUNC(self.fhosts, timeout=5, target_function='get_system_information')
-            THREADED_FPGA_FUNC(self.xhosts, timeout=5, target_function='get_system_information')
 
         # remove test hardware from designs
         utils.remove_test_objects(self)
->>>>>>> ab20fd5c
-
         if program:
             # cal the qdr on all boards
             if qdr_cal:
