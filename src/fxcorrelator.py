"""
Created on Feb 28, 2013

@author: paulp
"""

# things all fxcorrelators Instruments do

# to start the digitiser in the lab:

# paulp@dbertsc:/home/henno/work/projects/d_engine/scripts/svn/dig003$ ./m1130_2042sdp_rev1_of_start.py

# if power cycles, then: ./config.py -b 3
# this will configure the correct image on the digitiser, not the test one

import logging
import socket
import time
import sys
import numpy
<<<<<<< HEAD
=======
import struct
>>>>>>> fc14f24e
import spead64_48 as spead

import utils
import xhost_fpga
import fhost_fpga
from instrument import Instrument
from casperfpga import tengbe
from casperfpga import utils as fpgautils

use_xeng_sim = False

THREADED_FPGA_OP = fpgautils.threaded_fpga_operation
THREADED_FPGA_FUNC = fpgautils.threaded_fpga_function


class DataSource(object):
    def __init__(self, name, ip, iprange, port):
        self.name = name
        self.ip = ip
        self.iprange = iprange
        self.port = port

    @classmethod
    def from_mcast_string(cls, mcast_string):
        try:
            _bits = mcast_string.split(':')
            port = int(_bits[1])
            address, number = _bits[0].split('+')
            number = int(number) + 1
        except ValueError:
            raise RuntimeError('The address %s is not correctly formed. Expect 1.2.3.4+50:7777. Bailing.', mcast_string)
        return cls('foop', address, number, port)


class FxCorrelator(Instrument):
    """
    A generic FxCorrelator composed of fengines that channelise antenna inputs and
    xengines that each produce cross products from a continuous portion of the channels and accumulate the result.
    SPEAD data products are produced.
    """
    def __init__(self, descriptor, identifier=-1, config_source=None, logger=None):
        """
        An abstract base class for instruments.
        :param descriptor: A text description of the instrument. Required.
        :param identifier: An optional integer identifier.
        :param config_source: The instrument configuration source. Can be a text file, hostname, whatever.
        :param logger: Use the module logger by default, unless something else is given.
        :return: <nothing>
        """
        self.logger = logger or logging.getLogger(__name__)

        # we know about f and x hosts and engines, not just engines and hosts
        self.fhosts = []
        self.xhosts = []

        # attributes
        self.katcp_port = None
        self.f_per_fpga = None
        self.x_per_fpga = None
        self.sources = None
        self.spead_tx = None
        self.accumulation_len = -1
        self.xeng_tx_destination = None
        self.meta_destination = None

        # parent constructor
        Instrument.__init__(self, descriptor, identifier, config_source)

    def initialise(self, program=True, tvg=False, fake_digitiser=False):
        """
        Set up the correlator using the information in the config file
        :return:
        """

<<<<<<< HEAD
        if fake_digitiser == True:
            digitiser_stop()
=======
        # connect to the hosts that make up this correlator
        THREADED_FPGA_FUNC(self.fhosts, 5, 'connect')
        THREADED_FPGA_FUNC(self.xhosts, 5, 'connect')
>>>>>>> fc14f24e

        # if we need to program the FPGAs, do so
        if program:
            self.logger.info('Programming FPGA hosts')
            ftups = []
            for f in self.xhosts:
                ftups.append((f, f.boffile))
            for f in self.fhosts:
                ftups.append((f, f.boffile))
            fpgautils.program_fpgas(ftups, None, 15)
              #  this does not wait for the programming to complete, so it won't
              #  get all the system information

        # load information from the running boffiles
        self.logger.info('Loading design information')
        THREADED_FPGA_FUNC(self.fhosts, 10, 'get_system_information')
        THREADED_FPGA_FUNC(self.xhosts, 10, 'get_system_information')

        if program:
            # cal the qdr on all boards
            self.qdr_calibrate()

            # init the f engines
            self._fengine_initialise()

            # init the x engines
            self._xengine_initialise(tvg=tvg)

            # for fpga_ in self.fhosts:
            #     fpga_.tap_arp_reload()
            # for fpga_ in self.xhosts:
            #     fpga_.tap_arp_reload()
            sleeptime = 10
            self.logger.info('Waiting %d seconds for ARP to settle...' % sleeptime)
            sys.stdout.flush()
            starttime = time.time()
            time.sleep(sleeptime)
            # raw_input('wait for arp')
            end_time = time.time()
            self.logger.info('\tDone. That took %d seconds.' % (end_time - starttime))
            sys.stdout.flush()

            # subscribe the f-engines  to the multicast groups
            self._fengine_subscribe_to_multicast()

        # check to see if the f engines are receiving all their data
        waittime = 30
        self.logger.info('Waiting up to %i seconds for f engines to receive data' % waittime)
        sys.stdout.flush()
        self._feng_check_rx_okay(waittime)
        self.logger.info('\tOkay.')
        sys.stdout.flush()

        if program:
            # start f-engine TX
            self.logger.info('Starting f-engine datastream')
            for f in self.fhosts:
                f.registers.control.write(gbe_txen=True)

<<<<<<< HEAD
        if fake_digitiser == True:
            digitiser_start(self.source_mcast[0])
=======
            # subscribe the x-engines to this data also
            self._xengine_subscribe_to_multicast()
>>>>>>> fc14f24e

            # check that they are receiving data correctly
            time.sleep(10)

            # wait a bit and then arm the vacc on the x-engines
            self.logger.info('arming vaccs on the xengines')
            self.xeng_vacc_sync()

        '''
        fengine init:
            eq
            set up interfaces (10gbe) - remember the sequence of holding in reset
            check feng rx
            check producing data?
            enable feng tx
            (check status?)
            check qdr cal?

        xengine init:
            vacc
            set up interfaces (10gbe) - remember the sequence of holding in reset
            check rx
            errors?
            check producing
            enable tx
        '''

    def qdr_calibrate(self):
        # cal the QDR specifically
        def _qdr_cal(fpga):
            results = {}
            for qdr in fpga.qdrs:
                results[qdr.name] = qdr.qdr_cal(fail_hard=False)
            return results
        self.logger.info('Calibrating QDR on F- and X-engines, this takes a while.')
        results = fpgautils.threaded_fpga_operation(self.fhosts, 30, _qdr_cal)
        for fpga, result in results.items():
            self.logger.info('FPGA %s QDR cal results:' % fpga)
            for qdr, qdrres in result.items():
                self.logger.info('\t%s: cal okay: %s' % (qdr, 'True' if qdrres else 'False'))
        results = fpgautils.threaded_fpga_operation(self.xhosts, 30, _qdr_cal)
        for fpga, result in results.items():
            self.logger.info('FPGA %s QDR cal results:' % fpga)
            for qdr, qdrres in result.items():
                self.logger.info('\t%s: cal okay: %s' % (qdr, 'True' if qdrres else 'False'))

    def feng_status_clear(self):
        for f in self.fhosts:
            f.registers.control.write(status_clr='pulse', gbe_cnt_rst='pulse', cnt_rst='pulse')

    def xeng_status_clear(self):
        for f in self.xhosts:
            f.registers.control.write(clr_status='pulse', gbe_debug_rst='pulse')

    def _feng_check_rx_okay(self, waittime=20):
        # check to see if the f engines are receiving all their data
        def get_gbe_data(fpga_):
            """
            Get 10gbe data counters from the fpga.
            """
            returndata = {}
            for gbecore in fpga_.tengbes:
                returndata[gbecore.name] = gbecore.read_counters()
            return returndata
        timeout = waittime
        stime = time.time()
        frxregs = THREADED_FPGA_OP(self.fhosts, 5, get_gbe_data)
        rx_okay = False
        while time.time() < stime + timeout:
            time.sleep(1)
            frxregs_new = THREADED_FPGA_OP(self.fhosts, 5, get_gbe_data)
            still_the_same = False
            for fpga in frxregs.keys():
                for core in frxregs[fpga].keys():
                    rxctr_old = frxregs[fpga][core]['%s_rxctr' % core]['data']['reg']
                    rxctr_new = frxregs_new[fpga][core]['%s_rxctr' % core]['data']['reg']
                    rxbad_old = frxregs[fpga][core]['%s_rxbadctr' % core]['data']['reg']
                    rxbad_new = frxregs_new[fpga][core]['%s_rxbadctr' % core]['data']['reg']
                    rxerr_old = frxregs[fpga][core]['%s_rxerrctr' % core]['data']['reg']
                    rxerr_new = frxregs_new[fpga][core]['%s_rxerrctr' % core]['data']['reg']
                    if (rxctr_old == rxctr_new) or (rxbad_old != rxbad_new) or (rxerr_old != rxerr_new):
                        still_the_same = True
                        continue
                if still_the_same:
                    continue
            if not still_the_same:
                # print 'all rx'
                rx_okay = True
                break
            # else:
            #     print 'nope', time.time()
            frxregs = frxregs_new
        if not rx_okay:
            raise RuntimeError('F engine RX data error after %d seconds.' % timeout)

    def feng_set_eq_all(self, real_gain=120, imag_gain=0):
        # set the eq values on the fpgas
        def seteq(fpga):
            creal = 4096 * [real_gain]
            cimag = 4096 * [imag_gain]
            coeffs = 8192 * [0]
            coeffs[0::2] = creal
            coeffs[1::2] = cimag
            ss = struct.pack('>8192h', *coeffs)
            fpga.write('eq0', ss, 0)
            fpga.write('eq1', ss, 0)
        THREADED_FPGA_OP(self.fhosts, 10, seteq)
        self.logger.info('Set EQ on fengines')

    def feng_set_fft_shift_all(self, shift_value=2032):
        # set the fft shift values
        THREADED_FPGA_OP(self.fhosts, 10, lambda fpga_: fpga_.registers.fft_shift.write_int(shift_value))
        return shift_value

    def feng_get_fft_shift_all(self):
        # get the fft shift values
        return THREADED_FPGA_OP(self.fhosts, 10, lambda fpga_: fpga_.registers.fft_shift.read()['data']['reg'])

    def _fengine_initialise(self):
        """
        Set up f-engines on this device.
        :return:
        """

        # set eq and shift
        self.feng_set_eq_all()
        self.feng_set_fft_shift_all()

        # set up the fpga comms
        THREADED_FPGA_OP(self.fhosts, 10, lambda fpga_: fpga_.registers.control.write(gbe_txen=False))
        THREADED_FPGA_OP(self.fhosts, 10, lambda fpga_: fpga_.registers.control.write(gbe_rst=False))
        THREADED_FPGA_OP(self.fhosts, 10, lambda fpga_: fpga_.registers.control.write(status_clr='pulse',
                                                                                      gbe_cnt_rst='pulse',
                                                                                      cnt_rst='pulse'))

        # where does the f-engine data go?
        self.fengine_output = DataSource.from_mcast_string(self.configd['fengine']['destination_mcast_ips'])
        self.fengine_output.name = 'fengine_destination'
        fdest_ip = tengbe.str2ip(self.fengine_output.ip)
        THREADED_FPGA_OP(self.fhosts, 10, lambda fpga_: fpga_.registers.iptx_base.write_int(fdest_ip))

        # set up the cores
        feng_ip_octets = [int(bit) for bit in self.configd['fengine']['10gbe_start_ip'].split('.')]
        feng_port = int(self.configd['fengine']['10gbe_port'])
        assert len(feng_ip_octets) == 4, 'That\'s an odd IP address.'
        feng_ip_base = feng_ip_octets[3]
        feng_ip_prefix = '%d.%d.%d.' % (feng_ip_octets[0], feng_ip_octets[1], feng_ip_octets[2])
        macprefix = self.configd['fengine']['10gbe_macprefix']
        macbase = int(self.configd['fengine']['10gbe_macbase'])
        board_id = 0
        for ctr, f in enumerate(self.fhosts):
            for gbe in f.tengbes:
                this_mac = '%s%02x' % (macprefix, macbase)
                this_ip = '%s%d' % (feng_ip_prefix, feng_ip_base)
                gbe.setup(mac=this_mac, ipaddress=this_ip,
                          port=feng_port)
                self.logger.info('fhost(%s) gbe(%s) MAC(%s) IP(%s) port(%i) board(%i) txIP(%s) txPort(%i)' %
                                 (f.host, gbe.name, this_mac, this_ip, feng_port, board_id,
                                 self.fengine_output.ip, self.fengine_output.port))
                macbase += 1
                feng_ip_base += 1
            f.registers.tx_metadata.write(board_id=board_id, porttx=self.fengine_output.port)
            board_id += 1

        # start tap on the f-engines
        for ctr, f in enumerate(self.fhosts):
            for gbe in f.tengbes:
                gbe.tap_start(True)

        # release from reset
        THREADED_FPGA_OP(self.fhosts, 10, lambda fpga_: fpga_.registers.control.write(gbe_rst=False))

    def _fengine_subscribe_to_multicast(self):
        # subscribe to multicast data
        source_ctr = 0
        for host_ctr, host in enumerate(self.fhosts):
            gbe_ctr = 0
            for fengine_ctr in range(0, self.f_per_fpga):
                source = self.sources[source_ctr]
                rxaddr = source.ip
                rxaddr_bits = rxaddr.split('.')
                rxaddr_base = int(rxaddr_bits[3])
                rxaddr_prefix = '%s.%s.%s.' % (rxaddr_bits[0], rxaddr_bits[1], rxaddr_bits[2])
                if (len(host.tengbes) / self.f_per_fpga) != source.iprange:
                    raise RuntimeError(
                        '10Gbe ports (%d) do not match sources IPs (%d)' % (len(host.tengbes), source.iprange))
                for ctr in range(0, source.iprange):
                    gbename = host.tengbes.names()[gbe_ctr]
                    gbe = host.tengbes[gbename]
                    rxaddress = '%s%d' % (rxaddr_prefix, rxaddr_base + ctr)
                    self.logger.debug('host %s %s subscribing to address %s', host.host, gbe.name, rxaddress)
                    self.logger.info('host %s %s subscribing to address %s', host.host, gbe.name, rxaddress)
                    gbe.multicast_receive(rxaddress, 0)
                    gbe_ctr += 1
                source_ctr += 1

    def _xengine_initialise(self, tvg=False):
        """
        Set up x-engines on this device.
        :return:
        """
        # simulator
        if use_xeng_sim:
            THREADED_FPGA_OP(self.xhosts, 10, lambda fpga_: fpga_.registers.simulator.write(en=False, rst='pulse'))

        # disable transmission, place cores in reset, and give control register a known state
        THREADED_FPGA_OP(self.xhosts, 10, lambda fpga_: fpga_.registers.control.write(gbe_txen=False,
                                                                                      gbe_rst=True,
                                                                                      status_clr='pulse',
                                                                                      gbe_debug_rst='pulse'))

        # set up accumulation length
        self.xeng_set_acc_len(800)

        # set up default destination ip and port
        self.set_stream_destination(issue_meta=False)
        self.set_meta_destination()

        # set up 10gbe cores
        xeng_ip_octets = [int(bit) for bit in self.configd['xengine']['10gbe_start_ip'].split('.')]
        assert len(xeng_ip_octets) == 4, 'That\'s an odd IP address.'
        xeng_ip_base = xeng_ip_octets[3]
        xeng_ip_prefix = '%d.%d.%d.' % (xeng_ip_octets[0], xeng_ip_octets[1], xeng_ip_octets[2])
        xeng_port = int(self.configd['xengine']['10gbe_port'])
        macprefix = self.configd['xengine']['10gbe_macprefix']
        macbase = int(self.configd['xengine']['10gbe_macbase'])
        board_id = 0
        for f in self.xhosts:
            f.registers.board_id.write(reg=board_id)
            for gbe in f.tengbes:
                this_mac = '%s%02x' % (macprefix, macbase)
                this_ip = '%s%d' % (xeng_ip_prefix, xeng_ip_base)
                gbe.setup(mac='%s%02x' % (macprefix, macbase), ipaddress='%s%d' % (xeng_ip_prefix, xeng_ip_base),
                          port=xeng_port)
                self.logger.info('xhost(%s) gbe(%s) MAC(%s) IP(%s) port(%i) board(%i)' %
                                 (f.host, gbe, this_mac, this_ip, xeng_port, board_id))
                macbase += 1
                xeng_ip_base += 1
                gbe.tap_start()
            board_id += 1  # 1 on new systems, 4 on old xeng_rx_reorder system

        # clear gbe status
        THREADED_FPGA_OP(self.xhosts, 10, lambda fpga_: fpga_.registers.control.write(gbe_debug_rst='pulse'))

        # release cores from reset
        THREADED_FPGA_OP(self.xhosts, 10, lambda fpga_: fpga_.registers.control.write(gbe_rst=False))

        # simulator
        if use_xeng_sim:
            THREADED_FPGA_OP(self.xhosts, 10, lambda fpga_: fpga_.registers.simulator.write(en=True))

        # clear general status
        THREADED_FPGA_OP(self.xhosts, 10, lambda fpga_: fpga_.registers.control.write(status_clr='pulse'))

        # check for errors
        """
        for f in self.xhosts:
            for eng_index in range(4):
                xeng = f.get_engine(eng_index)
                status = xeng.host.registers['status%d' % eng_index].read()['data']

                # check that all engines are receiving data
                if (status['rxing_data'] == False):
                    print 'xengine %d on host %s is not receiving valid data' %(eng_index, str(f))

                # TODO check that there are no other errors
                
                # check that all engines are producing data ready for transmission
                if (status['txing_data'] == False):
                    print 'xengine %d on host %s is not producing valid data' %(eng_index, str(f))
        """

        # start accumulating
        # for f in self.xhosts:
        #     f.registers.vacc_time_msw.write(arm=0, immediate=0)
        #     f.registers.vacc_time_msw.write(arm=1, immediate=1)

        if use_xeng_sim:
            self.synchronisation_epoch = time.time()

        '''
        # read accumulation count before starting accumulations
        vacc_cnts = []
        for f in self.xhosts:
            for eng_index in range(4):
                vacc_cnt = f.registers['vacc_cnt%d' %eng_index].read()['data']['reg']
                vacc_cnts.append(vacc_cnt)

        print 'waiting for an accumulation' 
        time.sleep(1.5)
        '''

        # check accumulations are happening
        '''
        vacc_cnts.reverse()
        for f in self.xhosts:
            for eng_index in range(4):
                vacc_cnt = f.registers['vacc_cnt%d' %eng_index].read()['data']['reg']
                vacc_cnt_before = vacc_cnts.pop()                

                if vacc_cnt_before == vacc_cnt:
                    print 'no accumulations happening for %s:xeng %d' %(str(f), eng_index)
        '''

    def _xengine_subscribe_to_multicast(self):
        """
        Subscribe the x-engines to the f-engine output multicast groups - each one subscribes to
        only one group, with data meant only for it.
        :return:
        """
        source_address = self.fengine_output.ip
        source_bits = source_address.split('.')
        source_base = int(source_bits[3])
        source_prefix = '%s.%s.%s.' % (source_bits[0], source_bits[1], source_bits[2])
        source_ctr = 0
        for host_ctr, host in enumerate(self.xhosts):
            for gbe in host.tengbes:
                rxaddress = '%s%d' % (source_prefix, source_base + source_ctr)
                gbe.multicast_receive(rxaddress, 0)
                source_ctr += 1
                self.logger.debug('xhost %s %s subscribing to address %s', host.host, gbe.name, rxaddress)
                self.logger.info('xhost %s %s subscribing to address %s', host.host, gbe.name, rxaddress)

    def xeng_vacc_sync(self):
        """
        Sync the vector accumulators on all the x-engines
        :return:
        """
        # check if the vaccs need resetting
        vaccstat = THREADED_FPGA_FUNC(self.xhosts, 10, 'vacc_check_arm_load_counts')
        reset_required = False
        for xhost, result in vaccstat.items():
            if result:
                self.logger.info('%s has a vacc that needs resetting' % xhost)
                reset_required = True

        # if reset_required:
        #     THREADED_FPGA_FUNC(self.xhosts, 10, 'vacc_reset')
        #     vaccstat = THREADED_FPGA_FUNC(self.xhosts, 10, 'vacc_check_reset_status')
        #     for xhost, result in vaccstat.items():
        #         if not result:
        #             self.logger.error('Resetting vaccs on %s failed.' % (xhost))
        #             raise RuntimeError

        # get current time from f-engines
        current_ftime = self.fhosts[0].get_local_time()
        assert current_ftime & 0xfff == 0, 'Bottom 12 bits of timestamp from f-engine are not zero?!'
        ldtime = current_ftime + (5 * 1712001024)

        self.logger.info('Fengine time: %i' % ldtime)

        # set that time on the xengines
        THREADED_FPGA_FUNC(self.xhosts, 10, 'vacc_set_loadtime', ldtime)

        # then arm them
        THREADED_FPGA_FUNC(self.xhosts, 10, 'vacc_arm')

        lsws = THREADED_FPGA_OP(self.xhosts, 10, lambda x: x.registers.vacc_time_lsw.read()['data'])
        msws = THREADED_FPGA_OP(self.xhosts, 10, lambda x: x.registers.vacc_time_msw.read()['data'])
        print lsws
        print msws
        lsw = lsws[self.xhosts[0].host]['lsw']
        msw = msws[self.xhosts[0].host]['msw']
        xldtime = (msw << 32) | lsw
        self.logger.info('x engine %s has vacc ld time %i' % (self.xhosts[0].host, xldtime))

        time.sleep(6)

        print THREADED_FPGA_FUNC(self.xhosts, 10, 'vacc_get_status')


    def xeng_set_acc_time(self, acc_time_s):
        # calculate the acc_len to write for the required time
        if use_xeng_sim:
            new_acc_len = round((acc_time_s * self.xeng_clk) / (self.xeng_accumulation_len * self.n_chans))
            if new_acc_len == 0:
                raise RuntimeError('Accumulation length of zero makes no sense')
            self.logger.info('New accumulation time %.2f becomes accumulation length %d' % (acc_time_s, new_acc_len))
            self.xeng_set_acc_len(new_acc_len)
        else:
            return
            raise NotImplementedError('Not done for real x-engines yet')

    def xeng_get_acc_time(self):
        return (self.accumulation_len * self.xeng_accumulation_len * self.n_chans) / (self.xeng_clk * 1.0)

    def xeng_set_acc_len(self, new_acc_len=-1):
        """
        Set the QDR vector accumulation length.
        :param new_acc_len:
        :return:
        """
        if new_acc_len != -1:
            self.logger.debug('Setting new accumulation length %d' % new_acc_len)
            self.accumulation_len = new_acc_len
        THREADED_FPGA_OP(self.xhosts, 10, lambda fpga_: fpga_.registers.acc_len.write_int(self.accumulation_len))

    def xeng_get_acc_len(self):
        return self.accumulation_len

    ##############################
    ## Configuration information #
    ##############################

    def set_labels(self, newlist):
        if len(newlist) != len(self.sources):
            self.logger.error('Number of supplied source labels does not match number of configured sources.')
            return False
        for ctr, source in enumerate(self.sources):
            source.name = newlist[ctr]
        return True

    def get_labels(self):
        source_names = ''
        for source in self.sources:
            source_names += source.name + ' '
        source_names = source_names.rstrip(' ')
        return source_names

    def _read_config(self):
        """
        Read the instrument configuration from self.config_source.
        :return: True if the instrument read a config successfully, raise an error if not?
        """
        Instrument._read_config(self)
        # check that the bitstream names are present
        try:
            open(self.configd['fengine']['bitstream'], 'r').close()
            open(self.configd['xengine']['bitstream'], 'r').close()
        except IOError:
            self.logger.error('xengine bitstream: %s' % self.configd['xengine']['bitstream'])
            self.logger.error('fengine bitstream: %s' % self.configd['fengine']['bitstream'])
            self.logger.error('One or more bitstream files not found.')
            raise IOError('One or more bitstream files not found.')

        # TODO: Load config values from the bitstream meta information

        self.katcp_port = int(self.configd['FxCorrelator']['katcp_port'])
        self.f_per_fpga = int(self.configd['fengine']['f_per_fpga'])
        self.x_per_fpga = int(self.configd['xengine']['x_per_fpga'])
        self.sample_rate_hz = int(self.configd['FxCorrelator']['sample_rate_hz'])
        self.accumulation_len = int(self.configd['xengine']['accumulation_len'])
        self.xeng_accumulation_len = int(self.configd['xengine']['xeng_accumulation_len'])
        self.n_chans = int(self.configd['fengine']['n_chans'])

        self.set_stream_destination(self.configd['xengine']['output_destination_ip'],
                                    int(self.configd['xengine']['output_destination_port']))
        self.set_meta_destination(self.configd['xengine']['output_destination_ip'],
                                  int(self.configd['xengine']['output_destination_port']))

        # get this from the running x-engines?
        self.xeng_clk = 230000000

        # the f-engines have this many 10Gbe ports per f-engine unit of operation
        self.ports_per_fengine = int(self.configd['fengine']['ports_per_fengine'])

        # what antenna ids have we been allocated?
        self.sources = []
        source_names = self.configd['fengine']['source_names'].strip().split(',')
        source_mcast = self.configd['fengine']['source_mcast_ips'].strip().split(',')
        assert len(source_mcast) == len(source_names), \
            'Source names (%d) must be paired with multicast source addresses (%d)' % (len(source_names),
                                                                                       len(source_mcast))
        for counter, address in enumerate(source_mcast):
            new_source = DataSource.from_mcast_string(address)
            new_source.name = source_names[counter]
            self.sources.append(new_source)

        comparo = self.sources[0].iprange
        assert comparo == self.ports_per_fengine, \
            'F-engines should be receiving from %d streams.' % self.ports_per_fengine
        for mcast_address in self.sources:
            assert mcast_address.iprange == comparo, \
                'All f-engines should be receiving from %d streams.' % self.ports_per_fengine

        # set up the hosts and engines based on the config
        self.fhosts = []
        for host in self.configd['fengine']['hosts'].split(','):
            host = host.strip()
            fpgahost = fhost_fpga.FpgaFHost.from_config_source(host, self.katcp_port, config_source=self.configd['fengine'])
            self.fhosts.append(fpgahost)
        self.xhosts = []
        for host in self.configd['xengine']['hosts'].split(','):
            host = host.strip()
            fpgahost = xhost_fpga.FpgaXHost.from_config_source(host, self.katcp_port, config_source=self.configd['xengine'])
            self.xhosts.append(fpgahost)

        if len(self.sources) != len(self.fhosts) * self.f_per_fpga:
            raise RuntimeError('We have different numbers of sources (%d) and f-engines (%d). Problem.',
                               len(self.sources), len(self.fhosts))

        # turn the product names into a list
        self.configd['xengine']['output_products'] = self.configd['xengine']['output_products'].split(',')

        # done
        return True

    def _read_config_file(self):
        """
        Read the instrument configuration from self.config_source.
        :return: True if we read the file successfully, False if not
        """
        try:
            self.configd = utils.parse_ini_file(self.config_source)
        except IOError:
            return False
        return True

    def _read_config_server(self):
        """
        Get instance-specific setup information from a given server. Via KATCP?
        :return:
        """
        raise NotImplementedError('Still have to do this')

    # def _get_fxcorrelator_config(self):
    #     """
    #     """
    #     # attributes we need
    #     self.n_ants = None
    #     self.x_ip_base = None
    #     self.x_port = None
    #
    #     self.fengines = []
    #     self.xengines = []

    ###################################
    # Host creation and configuration #
    ###################################
    '''
    def fxcorrelator_initialise(self, start_tx_f=True, issue_meta=True):
        """
        @param start_tx_f: start f engine transmission
        """

        #set up and start output from fengines
        if start_tx_f: 
            ip_base = self.x_ip_base
            port = self.x_port

            #turn on fengine outputs
            for fengine in self.fengines:
                #we will wait to issue spead meta data if initialising
                fengine.set_txip(ip_base, issue_meta=False) 
                fengine.set_txport(port, issue_meta=False) 

                #turn on transmission
                fengine.start_tx()

        if issue_meta:
            self.spead_issue_meta()

    ###########################
    # f and x engine creation #
    ###########################

    def create_fengines(self):
        """ Generic commands, overload if different
        """
        for ant_id in range(self.n_ants):
            engine = self.create_fengine(ant_id)
            # from an fxcorrelator's view, it is important that these are in order
            self.fengines.append(engine)
        return self.fengines 
    
    def create_xengines(self):
        """ Generic xengine creation, overload if different
        """
        for xengine_index in range(self.n_xengines):
            engine = self.create_xengine(xengine_index)
            # f7rom an fxcorrelator's view, it is important that these are in order
            self.xengines.append(engine)  
        return self.xengines

    # the specific fxcorrelator must know about it's specific f and x engine components
    def create_fengine(self, ant_id):
        """Create an fengine.
           Overload in decendant class
        """
        raise NotImplementedError('%s.create_fengine not implemented'%self.descriptor)

    def create_xengine(self, xengine_index):
        """ Create an xengine.
        """
        raise NotImplementedError('%s.create_xengine not implemented'%self.descriptor)
    ########################
    # operational commands #
    ########################
    
    # These can all be done with generic f and xengine commands
    def check_host_links(self):
        """Ping hosts to see if katcp connections are functioning.
        """
        return (False in self.ping_hosts().values())

    def calculate_integration_time(self):
        """Calculate the number of accumulations and integration time for this system.
        """
        raise NotImplementedError('%s.calculate_integration_time not implemented'%self.descriptor)

    def calculate_bandwidth(self):
        """Determine the bandwidth the system is processing.
        The ADC on the running system must report how much bandwidth it is processing.
        """
        raise NotImplementedError('%s.calculate_bandwidth not implemented'%self.descriptor)

    def connect(self):
        """Connect to the correlator and test connections to all the nodes.
        """
        return self.ping_hosts()
    '''

    def set_stream_destination(self, txip_str=None, txport=None, issue_meta=True):
        """
        Set destination for output of fxcorrelator.
        :param txip_str: A dotted-decimal string representation of the IP address. e.g. '1.2.3.4'
        :param txport: An integer port number.
        :param issue_meta: A boolean, True to issue metadata, False to skip it.
        :return: <nothing>
        """
        if txip_str is None:
            txip = tengbe.str2ip(self.xeng_tx_destination[0])
        else:
            txip = tengbe.str2ip(txip_str)
        if txport is None:
            txport = self.xeng_tx_destination[1]
        else:
            txport = int(txport)
        self.logger.info('Setting stream destination to %s:%d', tengbe.ip2str(txip), txport)
        try:
            THREADED_FPGA_OP(self.xhosts, 10, lambda fpga_: fpga_.registers.gbe_iptx.write(reg=txip))
            THREADED_FPGA_OP(self.xhosts, 10, lambda fpga_: fpga_.registers.gbe_porttx.write(reg=txport))
        except AttributeError:
            self.logger.warning('Set SPEAD stream destination called, but devices NOT written! Have they been created?')
        self.xeng_tx_destination = (tengbe.ip2str(txip), txport)
        if issue_meta:
            self.spead_issue_meta()

    def set_meta_destination(self, txip_str=None, txport=None):
        """
        Set destination for meta info output of fxcorrelator.
        :param txip_str: A dotted-decimal string representation of the IP address. e.g. '1.2.3.4'
        :param txport: An integer port number.
        :return: <nothing>
        """
        if txip_str is None:
            txip_str = self.meta_destination[0]
        if txport is None:
            txport = self.meta_destination[1]
        else:
            txport = int(txport)
        if txport is None or txip_str is None:
            self.logger.error('Cannot set part of meta destination to None - %s:%d', txip_str, txport)
            raise RuntimeError('Cannot set part of meta destination to None - %s:%d', txip_str, txport)
        self.logger.info('Setting meta destination to %s:%d', txip_str, txport)
        # make a new SPEAD transmitter
        del self.spead_tx
        self.spead_tx = spead.Transmitter(spead.TransportUDPtx(txip_str, txport))

        # update the multicast socket option
        mcast_interface = self.configd['xengine']['multicast_interface_address']
        self.spead_tx.t._udp_out.setsockopt(socket.SOL_IP, socket.IP_MULTICAST_IF,
                                            socket.inet_aton(mcast_interface))
        # self.spead_tx.t._udp_out.setsockopt(socket.SOL_IP, socket.IP_ADD_MEMBERSHIP,
        #                                     socket.inet_aton(txip_str) + socket.inet_aton(mcast_interface))
        # and update the meta destination
        self.meta_destination = (txip_str, txport)

    def tx_start(self, issue_spead=True):
        """
        Turns on xengine output pipes needed to start data flow from xengines
        """
        self.logger.info('Starting transmission')
        if issue_spead:
            self.spead_issue_meta()

        # start tx on the x-engines
        for f in self.xhosts:
            f.registers.control.write(gbe_txen=True)

    def tx_stop(self, stop_f=False):
        """
        Turns off output pipes to start data flow from xengines
        :param stop_f: stop output of fengines as well
        """
        self.logger.info('Stopping X transmission')

        THREADED_FPGA_OP(self.xhosts, 10, lambda fpga_: fpga_.registers.control.write(gbe_txen=False))
        if stop_f:
            self.logger.info('Stopping F transmission')
            THREADED_FPGA_OP(self.fhosts, 10, lambda fpga_: fpga_.registers.control.write(comms_en=False))

    def set_eq(self):
        """
        Set the F-engine EQ by writing to BRAM
        :return:
        """
        # how to write the eq values!
        # creal = 4096 * [1]
        # cimag = 4096 * [0]
        # coeffs = 8192 * [0]
        # coeffs[0::2] = creal
        # coeffs[1::2] = cimag
        # import struct
        # ss = struct.pack('<8192h', *coeffs)
        # fpgas[0].write('eq1', ss, 0)


    def get_baseline_order(self):
        """
        Return the order of baseline data output by a CASPER correlator X engine.
        :return:
        """
        # TODO
        n_ants = 4
        assert(len(self.sources)/2 == n_ants)
        order1 = []
        order2 = []
        for ctr1 in range(n_ants):
            # print 'ctr1(%d)' % ctr1
            for ctr2 in range(int(n_ants/2), -1, -1):
                temp = (ctr1 - ctr2) % n_ants
                # print '\tctr2(%d) temp(%d)' % (ctr2, temp)
                if ctr1 >= temp:
                    order1.append((temp, ctr1))
                else:
                    order2.append((ctr1, temp))
        order2 = [order_ for order_ in order2 if order_ not in order1]
        baseline_order = order1 + order2
        source_names = []
        for source_ in self.sources:
            source_names.append(source_.name)
        rv = []
        for baseline in baseline_order:
            rv.append((source_names[baseline[0] * 2],       source_names[baseline[1] * 2]))
            rv.append((source_names[baseline[0] * 2 + 1],   source_names[baseline[1] * 2 + 1]))
            rv.append((source_names[baseline[0] * 2],       source_names[baseline[1] * 2 + 1]))
            rv.append((source_names[baseline[0] * 2 + 1],   source_names[baseline[1] * 2]))
        return rv

    def spead_issue_meta(self):
        """
        All FxCorrelators issued SPEAD in the same way, with tweakings that are implemented by the child class.
        :return: <nothing>
        """
        # bail if we haven't set meta destination yet
        if self.spead_tx is None:
            self.logger.warning('Called spead_issue_meta but no transmitter instantiated. '
                                'Your metadata has NOT gone out!')
            return
        if self.meta_destination is None:
            self.logger.warning('Called spead_issue_meta but no meta destination set. '
                                'Your metadata has NOT gone out!')
            return

        # make a new Item group
        spead_ig = spead.ItemGroup()

        sample_rate = int(self.configd['FxCorrelator']['sample_rate_hz'])
        spead_ig.add_item(name='adc_sample_rate', id=0x1007,
                          description='The ADC sample rate (samples per second) ',
                          shape=[], fmt=spead.mkfmt(('u', 64)),
                          init_val=sample_rate)

        #n_ants = int(self.configd['fengine']['n_ants'])
        # TODO
        n_ants = 4
        n_bls = (n_ants * (n_ants + 1) / 2) * 4
        spead_ig.add_item(name='n_bls', id=0x1008,
                          description='Number of baselines in the cross correlation product.',
                          shape=[], fmt=spead.mkfmt(('u', spead.ADDRSIZE)),
                          init_val=n_bls)

        spead_ig.add_item(name='n_chans', id=0x1009,
                          description='Number of frequency channels in an integration.',
                          shape=[], fmt=spead.mkfmt(('u', spead.ADDRSIZE)),
                          init_val=self.n_chans)

        # TODO - the number of inputs, cos antennas can be single or multiple pol?
        # f-engines now have only got inputs, they don't know what or from where.
        spead_ig.add_item(name='n_ants', id=0x100A,
                          description='The number of antennas in the system.',
                          shape=[], fmt=spead.mkfmt(('u', spead.ADDRSIZE)),
                          init_val=n_ants)

        spead_ig.add_item(name='n_xengs', id=0x100B,
                          description='The number of x-engines in the system.',
                          shape=[], fmt=spead.mkfmt(('u', spead.ADDRSIZE)),
                          init_val=(len(self.xhosts) * self.x_per_fpga))

        spead_ig.add_item(name='bls_ordering', id=0x100C,
                          description='The baseline ordering in the output data product.',
                          shape=[], fmt=spead.mkfmt(('u', spead.ADDRSIZE)),
                          init_val=numpy.array([baseline for baseline in self.get_baseline_order()]))

        # spead_ig.add_item(name='crosspol_ordering', id=0x100D,
        #                        description='',
        #                        shape=[], fmt=spead.mkfmt(('u', spead.ADDRSIZE)),
        #                        init_val=)

        # spead_ig.add_item(name='input_labelling', id=0x100E,
        #                        description='',
        #                        init_val=self.configd['fengine']['source_names'])

        # spead_ig.add_item(name='n_bengs', id=0x100F,
        #                        description='',
        #                        shape=[], fmt=spead.mkfmt(('u', spead.ADDRSIZE)),
        #                        init_val=)

        spead_ig.add_item(name='center_freq', id=0x1011,
                          description='The on-sky centre-frequency.',
                          shape=[], fmt=spead.mkfmt(('f', 64)),
                          init_val=int(self.configd['fengine']['true_cf']))

        spead_ig.add_item(name='bandwidth', id=0x1013,
                          description='The input bandwidth of the system.',
                          shape=[], fmt=spead.mkfmt(('f', 64)),
                          init_val=int(self.configd['fengine']['bandwidth']))

        number_accs = self.accumulation_len * self.xeng_accumulation_len
        spead_ig.add_item(name='n_accs', id=0x1015,
                          description='The number of accumulations done in the x-engine.',
                          shape=[], fmt=spead.mkfmt(('u', spead.ADDRSIZE)),
                          init_val=number_accs)

        int_time = (number_accs * self.n_chans) / self.xeng_clk
        spead_ig.add_item(name='int_time', id=0x1016,
                          description='The time per integration.',
                          shape=[], fmt=spead.mkfmt(('f', 64)),
                          init_val=int_time)

        # spead_ig.add_item(name='coarse_chans', id=0x1017,
        #                        description='',
        #                        shape=[], fmt=spead.mkfmt(('u', spead.ADDRSIZE)),
        #                        init_val=)
        #
        # spead_ig.add_item(name='current_coarse_chan', id=0x1018,
        #                        description='',
        #                        shape=[], fmt=spead.mkfmt(('u', spead.ADDRSIZE)),
        #                        init_val=)
        #
        # spead_ig.add_item(name='fft_shift_fine', id=0x101C,
        #                        description='',
        #                        shape=[], fmt=spead.mkfmt(('u', spead.ADDRSIZE)),
        #                        init_val=)
        #
        # spead_ig.add_item(name='fft_shift_coarse', id=0x101D,
        #                        description='',
        #                        shape=[], fmt=spead.mkfmt(('u', spead.ADDRSIZE)),
        #                        init_val=)

        spead_ig.add_item(name='fft_shift', id=0x101E,
                          description='The FFT bitshift pattern. F-engine correlator internals.',
                          shape=[], fmt=spead.mkfmt(('u', spead.ADDRSIZE)),
                          init_val=int(self.configd['fengine']['fft_shift']))

        spead_ig.add_item(name='xeng_acc_len', id=0x101F,
                          description='Number of spectra accumulated inside X engine. Determines minimum '
                                      'integration time and user-configurable integration time stepsize. '
                                      'X-engine correlator internals.',
                          shape=[], fmt=spead.mkfmt(('u', spead.ADDRSIZE)),
                          init_val=self.xeng_accumulation_len)

        quant_format = self.configd['fengine']['quant_format']
        quant_bits = int(quant_format.split('.')[0])
        spead_ig.add_item(name='requant_bits', id=0x1020,
                          description='Number of bits after requantisation in the F engines (post FFT and any '
                                      'phasing stages).',
                          shape=[], fmt=spead.mkfmt(('u', spead.ADDRSIZE)),
                          init_val=quant_bits)

        pkt_len = int(self.configd['fengine']['10gbe_pkt_len'])
        spead_ig.add_item(name='feng_pkt_len', id=0x1021,
                          description='Payload size of 10GbE packet exchange between F and X engines '
                                      'in 64 bit words. Usually equal to the number of spectra accumulated '
                                      'inside X engine. F-engine correlator internals.',
                          shape=[], fmt=spead.mkfmt(('u', spead.ADDRSIZE)),
                          init_val=pkt_len)

        # port = int(self.configd['xengine']['output_destination_port'])
        # spead_ig.add_item(name='rx_udp_port', id=0x1022,
        #                   description='Destination UDP port for X engine output.',
        #                   shape=[], fmt=spead.mkfmt(('u', spead.ADDRSIZE)),
        #                   init_val=port)

        port = int(self.configd['fengine']['10gbe_port'])
        spead_ig.add_item(name='feng_udp_port', id=0x1023,
                          description='Port for F-engines 10Gbe links in the system.',
                          shape=[], fmt=spead.mkfmt(('u', spead.ADDRSIZE)),
                          init_val=port)

        # ip = self.configd['xengine']['output_destination_ip']
        # spead_ig.add_item(name='rx_udp_ip_str', id=0x1024,
        #                   description='Destination UDP IP for X engine output.',
        #                   shape=[-1], fmt=spead.STR_FMT,
        #                   init_val=ip)

        ip = struct.unpack('>I', socket.inet_aton(self.configd['fengine']['10gbe_start_ip']))[0]
        spead_ig.add_item(name='feng_start_ip', id=0x1025,
                          description='Start IP address for F-engines in the system.',
                          shape=[], fmt=spead.mkfmt(('u', spead.ADDRSIZE)),
                          init_val=ip)

        spead_ig.add_item(name='xeng_rate', id=0x1026,
                          description='Target clock rate of processing engines (xeng).',
                          shape=[], fmt=spead.mkfmt(('u', spead.ADDRSIZE)),
                          init_val=self.xeng_clk)

        spead_ig.add_item(name='sync_time', id=0x1027,
                          description='The time at which the digitiser\'s were synchronised.',
                          shape=[], fmt=spead.mkfmt(('u', spead.ADDRSIZE)),
                          init_val=self.synchronisation_epoch)

        # spead_ig.add_item(name='n_stokes', id=0x1040,
        #                        description='',
        #                        shape=[], fmt=spead.mkfmt(('u', spead.ADDRSIZE)),
        #                        init_val=)

        x_per_fpga = int(self.configd['xengine']['x_per_fpga'])
        spead_ig.add_item(name='x_per_fpga', id=0x1041,
                          description='Number of X engines per FPGA host.',
                          shape=[], fmt=spead.mkfmt(('u', spead.ADDRSIZE)),
                          init_val=x_per_fpga)

        # n_ants_per_xaui = 1
        # spead_ig.add_item(name='n_ants_per_xaui', id=0x1042,
        #                   description='',
        #                   shape=[], fmt=spead.mkfmt(('u', spead.ADDRSIZE)),
        #                   init_val=n_ants_per_xaui)

        # spead_ig.add_item(name='ddc_mix_freq', id=0x1043,
        #                        description='',
        #                        shape=[],fmt=spead.mkfmt(('f', 64)),
        #                        init_val=)

        # spead_ig.add_item(name='ddc_bandwidth', id=0x1044,
        #                        description='',
        #                        shape=[],fmt=spead.mkfmt(('f', 64)),
        #                        init_val=)

        sample_bits = int(self.configd['fengine']['sample_bits'])
        spead_ig.add_item(name='adc_bits', id=0x1045,
                          description='How many bits per ADC sample.',
                          shape=[], fmt=spead.mkfmt(('u', spead.ADDRSIZE)),
                          init_val=sample_bits)

        # TODO - what is the scale factor going to be?
        scale_factor = self.accumulation_len * self.xeng_accumulation_len * self.n_chans * 2
        spead_ig.add_item(name='scale_factor_timestamp', id=0x1046,
                               description='Timestamp scaling factor. Divide the SPEAD data packet timestamp by '
                                           'this number to get back to seconds since last sync.',
                               shape=[],fmt=spead.mkfmt(('f', 64)),
                               init_val=scale_factor)

        # spead_ig.add_item(name='b_per_fpga', id=0x1047,
        #                        description='',
        #                        shape=[], fmt=spead.mkfmt(('u', spead.ADDRSIZE)),
        #                        init_val=)

        xeng_sample_bits = 32
        spead_ig.add_item(name='xeng_out_bits_per_sample', id=0x1048,
                          description='The number of bits per value of the xeng accumulator output. '
                                      'Note this is for a single value, not the combined complex size.',
                          shape=[], fmt=spead.mkfmt(('u', spead.ADDRSIZE)),
                          init_val=xeng_sample_bits)

        f_per_fpga = int(self.configd['fengine']['f_per_fpga'])
        spead_ig.add_item(name='f_per_fpga', id=0x1049,
                          description='Number of X engines per FPGA host.',
                          shape=[], fmt=spead.mkfmt(('u', spead.ADDRSIZE)),
                          init_val=f_per_fpga)

        # spead_ig.add_item(name='beng_out_bits_per_sample', id=0x1050,
        #                        description='',
        #                        shape=[], fmt=spead.mkfmt(('u', spead.ADDRSIZE)),
        #                        init_val=)

        # spead_ig.add_item(name='rf_gain_MyAntStr ', id=0x1200+inputN,
        #                        description='',
        #                        shape=[], fmt=spead.mkfmt(('f', 64)),
        #                        init_val=)

        # spead_ig.add_item(name='eq_coef_MyAntStr', id=0x1400+inputN,
        #                        description='',
        #                        shape=[], fmt=spead.mkfmt(('u', 32)),
        #                        init_val=)

        spead_ig.add_item(name='timestamp', id=0x1600,
                          description='Timestamp',
                          shape=[], fmt=spead.mkfmt(('u', spead.ADDRSIZE)),
                          init_val=0)

        #ndarray = numpy.dtype(numpy.int64), (4096 * 40 * 1, 1, 1)
        ndarray = numpy.dtype(numpy.int32), (4096, 40, 2)
        spead_ig.add_item(name='xeng_raw', id=0x1800,
                          description='X-engine vector accumulator output data.',
                          ndarray=ndarray)

        # spead_ig.add_item(name='timestamp', id=0x1600,
        #                        description='',
        #                        shape=[], fmt=spead.mkfmt(('u', spead.ADDRSIZE)),
        #                        init_val=)

        #TODO hard-coded !!!!!!! :(
#        self.spead_ig.add_item(name=("xeng_raw"),id=0x1800,
#                               description="Raw data for %i xengines in the system. This item represents a full spectrum (all frequency channels) assembled from lowest frequency to highest frequency. Each frequency channel contains the data for all baselines (n_bls given by SPEAD ID 0x100B). Each value is a complex number -- two (real and imaginary) unsigned integers."%(32),
#                               ndarray=(numpy.dtype(numpy.int32),(4096,((4*(4+1))/2)*4,2)))


        # spead_ig.add_item(name='beamweight_MyAntStr', id=0x2000+inputN,
        #                        description='',
        #                        shape=[], fmt=spead.mkfmt(('u', 32)),
        #                        init_val=)

        # spead_ig.add_item(name='incoherent_sum', id=0x3000,
        #                        description='',
        #                        shape=[], fmt=spead.mkfmt(('u', 32)),
        #                        init_val=)

        # spead_ig.add_item(name='n_inputs', id=0x3100,
        #                        description='',
        #                        shape=[], fmt=spead.mkfmt(('u', spead.ADDRSIZE)),
        #                        init_val=)

        # spead_ig.add_item(name='digitiser_id', id=0x3101,
        #                        description='',
        #                        shape=[], fmt=spead.mkfmt(('u', spead.ADDRSIZE)),
        #                        init_val=)

        # spead_ig.add_item(name='digitiser_status', id=0x3102,
        #                        description='',
        #                        shape=[], fmt=spead.mkfmt(('u', spead.ADDRSIZE)),
        #                        init_val=)

        # spead_ig.add_item(name='pld_len', id=0x3103,
        #                        description='',
        #                        shape=[], fmt=spead.mkfmt(('u', spead.ADDRSIZE)),
        #                        init_val=)

        # spead_ig.add_item(name='raw_data_MyAntStr', id=0x3300+inputN,
        #                        description='',
        #                        shape=[], fmt=spead.mkfmt(('u', spead.ADDRSIZE)),
        #                        init_val=)

        # spead_ig.add_item(name='Reserved for SP-CAM meta-data', id=0x7000-0x7fff,
        #                        description='',
        #                        shape=[], fmt=spead.mkfmt(('u', spead.ADDRSIZE)),
        #                        init_val=)

        # spead_ig.add_item(name='feng_id', id=0xf101,
        #                        description='',
        #                        shape=[], fmt=spead.mkfmt(('u', spead.ADDRSIZE)),
        #                        init_val=)

        # spead_ig.add_item(name='feng_status', id=0xf102,
        #                        description='',
        #                        shape=[], fmt=spead.mkfmt(('u', spead.ADDRSIZE)),
        #                        init_val=)

        # spead_ig.add_item(name='frequency', id=0xf103,
        #                        description='',
        #                        shape=[], fmt=spead.mkfmt(('u', spead.ADDRSIZE)),
        #                        init_val=)

        # spead_ig.add_item(name='raw_freq_MyAntStr', id=0xf300+inputN,
        #                        description='',
        #                        shape=[], fmt=spead.mkfmt(('u', spead.ADDRSIZE)),
        #                        init_val=)

        # spead_ig.add_item(name='bf_MyBeamName', id=0xb000+beamN,
        #                        description='',
        #                        shape=[], fmt=spead.mkfmt(('u', spead.ADDRSIZE)),
        #                        init_val=)

        # and send everything
        self.spead_tx.send_heap(spead_ig.get_heap())

# end<|MERGE_RESOLUTION|>--- conflicted
+++ resolved
@@ -18,10 +18,7 @@
 import time
 import sys
 import numpy
-<<<<<<< HEAD
-=======
 import struct
->>>>>>> fc14f24e
 import spead64_48 as spead
 
 import utils
@@ -96,14 +93,9 @@
         :return:
         """
 
-<<<<<<< HEAD
-        if fake_digitiser == True:
-            digitiser_stop()
-=======
         # connect to the hosts that make up this correlator
         THREADED_FPGA_FUNC(self.fhosts, 5, 'connect')
         THREADED_FPGA_FUNC(self.xhosts, 5, 'connect')
->>>>>>> fc14f24e
 
         # if we need to program the FPGAs, do so
         if program:
@@ -163,13 +155,8 @@
             for f in self.fhosts:
                 f.registers.control.write(gbe_txen=True)
 
-<<<<<<< HEAD
-        if fake_digitiser == True:
-            digitiser_start(self.source_mcast[0])
-=======
             # subscribe the x-engines to this data also
             self._xengine_subscribe_to_multicast()
->>>>>>> fc14f24e
 
             # check that they are receiving data correctly
             time.sleep(10)
