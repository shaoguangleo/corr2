--- conflicted
+++ resolved
@@ -75,17 +75,12 @@
         # init the x engines
         self._xengine_initialise()
 
-        arptime = 180
-        stime = time.time()
         if program:
             arptime = 200
             stime = time.time()
             print 'Waiting for ARP, %ds   ' % (arptime-(time.time()-stime)),
-            while time.time() < stime + arptime:
-<<<<<<< HEAD
-=======
-                sys.stdout.flush()
->>>>>>> 1916876f
+            sys.stdout.flush()
+            while time.time() - stime < arptime:
                 time.sleep(1)
             print 'done.'
 
@@ -122,20 +117,31 @@
 
         for ctr, f in enumerate(self.fhosts):
             f.initialise(program=False)
-            f.registers.control.write(comms_en=False)
+            if use_demo_fengine:
+                f.registers.control.write(gbe_txen=False)
+            else:
+                f.registers.control.write(comms_en=False)
 
         for ctr, f in enumerate(self.fhosts):
-            f.registers.control.write(comms_rst=True)
-            f.registers.control.write(status_clr='pulse', comms_status_clr='pulse')
+            if use_demo_fengine:
+                f.registers.control.write(gbe_rst=False)
+                f.registers.control.write(clr_status='pulse', gbe_cnt_rst='pulse', cnt_rst='pulse')
+            else:
+                f.registers.control.write(comms_rst=True)
+                f.registers.control.write(status_clr='pulse', comms_status_clr='pulse')
             # comms stuff
             for gbe in f.tengbes:
                 gbe.setup(mac='02:02:00:00:01:%02x' % macbase, ipaddress='%s%d' % (feng_ip_prefix, feng_ip_base),
                           port=7777)
                 macbase += 1
                 feng_ip_base += 1
-            f.registers.board_id.write_int(board_id)
-            f.registers.txip.write_int(tengbe.str2ip(self.configd['xengine']['10gbe_start_ip']))
-            f.registers.txport.write_int(int(self.configd['xengine']['10gbe_start_port']))
+            if use_demo_fengine:
+                f.registers.iptx_base.write_int(tengbe.str2ip(self.configd['xengine']['10gbe_start_ip']))
+                f.registers.tx_metadata.write(board_id=board_id, porttx=int(self.configd['xengine']['10gbe_start_port']))
+            else:
+                f.registers.board_id.write_int(board_id)
+                f.registers.txip.write_int(tengbe.str2ip(self.configd['xengine']['10gbe_start_ip']))
+                f.registers.txport.write_int(int(self.configd['xengine']['10gbe_start_port']))
             board_id += 1
 
         # start tap on the f-engines
@@ -145,7 +151,10 @@
 
         # release from reset
         for ctr, f in enumerate(self.fhosts):
-            f.registers.control.write(comms_rst=False)
+            if use_demo_fengine:
+                f.registers.control.write(gbe_rst=False)
+            else:
+                f.registers.control.write(comms_rst=False)
 
         # subscribe to multicast data
         for ctr, f in enumerate(self.fhosts):
@@ -156,7 +165,10 @@
 
         # start f-engine TX
         for f in self.fhosts:
-            f.registers.control.write(comms_en=True)
+            if use_demo_fengine:
+                f.registers.control.write(gbe_txen=True)
+            else:
+                f.registers.control.write(comms_en=True)
 
     def _xengine_initialise(self):
         """
@@ -255,6 +267,9 @@
         :return: True if the instrument read a config successfully, raise an error if not?
         """
         Instrument._read_config(self)
+
+        if use_demo_fengine:
+            self.configd['fengine']['bitstream'] = '/srv/bofs/feng/feng_rx_test_2014_Jun_05_1818.fpg'
 
         # check that the bitstream names are present
         try:
@@ -358,7 +373,7 @@
     ###################################
     # Host creation and configuration #
     ###################################
-
+    '''
     def fxcorrelator_initialise(self, start_tx_f=True, issue_meta=True):
         """
         @param start_tx_f: start f engine transmission
@@ -414,13 +429,11 @@
         """ Create an xengine.
         """
         raise NotImplementedError('%s.create_xengine not implemented'%self.descriptor)
-
     ########################
     # operational commands #
     ########################
     
     # These can all be done with generic f and xengine commands
-
     def check_host_links(self):
         """Ping hosts to see if katcp connections are functioning.
         """
@@ -441,7 +454,7 @@
         """Connect to the correlator and test connections to all the nodes.
         """
         return self.ping_hosts()
-
+    '''
     def set_destination(self, txip_str=None, txport=None, issue_meta=True):
         """Set destination for output of fxcorrelator.
         """
