"""
Created on Feb 28, 2013

@author: paulp
"""

# things all fxcorrelators Instruments do

# to start the digitiser in the lab:

# paulp@dbertsc:/home/henno/work/projects/d_engine/scripts/svn/dig003$ ./m1130_2042sdp_rev1_of_start.py

# if power cycles, then: ./config.py -b 3
# this will configure the correct image on the digitiser, not the test one

import logging
import socket
import time

import numpy
import struct
import spead64_48 as spead

from casperfpga import tengbe
from casperfpga import utils as fpgautils

import log
import utils
import xhost_fpga
import fhost_fpga
import bhost_fpga

from instrument import Instrument
from data_source import DataSource
import fxcorrelator_fengops as fengops
import fxcorrelator_xengops as xengops
import fxcorrelator_bengops as bengops

use_xeng_sim = False

THREADED_FPGA_OP = fpgautils.threaded_fpga_operation
THREADED_FPGA_FUNC = fpgautils.threaded_fpga_function


class FxCorrelator(Instrument):
    """
    A generic FxCorrelator composed of fengines that channelise antenna inputs and
    xengines that each produce cross products from a continuous portion of the channels and accumulate the result.
    SPEAD data products are produced.
    """
    def __init__(self, descriptor, identifier=-1, config_source=None, logger=None, log_level=logging.INFO):
        """
        An abstract base class for instruments.
        :param descriptor: A text description of the instrument. Required.
        :param identifier: An optional integer identifier.
        :param config_source: The instrument configuration source. Can be a text file, hostname, whatever.
        :param logger: Use the module logger by default, unless something else is given.
        :param logger: The loglevel to use by default, logging.INFO.
        :return: <nothing>
        """
        # first thing to do is handle the logging - set the root logging handler - submodules loggers will
        # automatically use it
        self.loghandler = log.Corr2LogHandler()
        logging.root.addHandler(self.loghandler)
        logging.root.setLevel(log_level)
        self.logger = logger or logging.getLogger(__name__)
        self.logger.setLevel(log_level)
        self.logger.addHandler(self.loghandler)

        # set the SPEAD logger to warning only
        spead_logger = logging.getLogger('spead')
        spead_logger.setLevel(logging.WARNING)

        # we know about f and x hosts and engines, not just engines and hosts
        self.fhosts = []
        self.xhosts = []
        self.bhosts = []
        self.filthosts = None

        # attributes
        self.katcp_port = None
        self.f_per_fpga = None
        self.x_per_fpga = None
        self.accumulation_len = None
        self.xeng_accumulation_len = None
        self.xeng_tx_destination = None
        self.meta_destination = None
        self.fengine_sources = None

        self.spead_tx = None
        self.spead_meta_ig = None

        self._sensors = {}

        # parent constructor
        Instrument.__init__(self, descriptor, identifier, config_source)

        self._initialised = False

    def initialise(self, program=True, qdr_cal=True, no_vacc_timer=False):
        """
        Set up the correlator using the information in the config file.
        :return:
        """
        # set up the filter boards if we need to
        if 'filter' in self.configd:
            import fxcorrelator_filterops as filterops
            try:
                filterops.filter_initialise(corr=self, program=program)
            except Exception as e:
                raise e

        # connect to the other hosts that make up this correlator
        THREADED_FPGA_FUNC(self.fhosts, timeout=5, target_function='connect')
        THREADED_FPGA_FUNC(self.xhosts, timeout=5, target_function='connect')

        igmp_version = self.configd['FxCorrelator'].get('igmp_version')
        if igmp_version is not None:
            self.logger.info('Setting FPGA hosts IGMP version to %s', igmp_version)
            THREADED_FPGA_FUNC(
                self.fhosts + self.xhosts, timeout=5, target_function=(
                    'set_igmp_version', (igmp_version, ), {}))

        # if we need to program the FPGAs, do so
        if program:
            self.logger.info('Programming FPGA hosts')
            ftups = []
            for f in self.xhosts:
                ftups.append((f, f.boffile))
            for f in self.fhosts:
                ftups.append((f, f.boffile))
            fpgautils.program_fpgas(ftups, progfile=None, timeout=15)
        else:
            self.logger.info('Loading design information')
<<<<<<< HEAD
            THREADED_FPGA_FUNC(self.fhosts, timeout=5, target_function='get_system_information')
            THREADED_FPGA_FUNC(self.xhosts, timeout=5, target_function='get_system_information')
            THREADED_FPGA_FUNC(self.bhosts, timeout=5, target_function='get_system_information')
=======
            # Get register info etc from hosts.
            THREADED_FPGA_FUNC(self.fhosts + self.xhosts,
                               timeout=5, target_function='get_system_information')
>>>>>>> 13bdf0b4

        # remove test hardware from designs
        utils.remove_test_objects(self)
        if program:
            # cal the qdr on all boards
            if qdr_cal:
                self.qdr_calibrate()
            else:
                self.logger.info('Skipping QDR cal - are you sure you want to do this?')

            # init the f engines
            fengops.feng_initialise(self)

            # init the x engines
            xengops.xeng_initialise(self)

            # for fpga_ in self.fhosts:
            #     fpga_.tap_arp_reload()
            # for fpga_ in self.xhosts:
            #     fpga_.tap_arp_reload()

            # subscribe all the engines to the multicast groups
            fengops.feng_subscribe_to_multicast(self)
            xengops.xeng_subscribe_to_multicast(self)

            self.logger.info('Forcing an f-engine resync')
            for f in self.fhosts:
                f.registers.control.write(sys_rst='pulse')
            time.sleep(1)

            # reset all counters on fhosts and xhosts
            fengops.feng_clear_status_all(self)
            xengops.xeng_clear_status_all(self)

            # check to see if the f engines are receiving all their data
            if not fengops.feng_check_rx(self):
                raise RuntimeError('The f-engines RX have a problem.')

            # start f-engine TX
            self.logger.info('Starting f-engine datastream')
            THREADED_FPGA_OP(self.fhosts, timeout=10,
                             target_function=(lambda fpga_: fpga_.registers.control.write(gbe_txen=True),))

            # check that the F-engines are transmitting data correctly
            if not fengops.feng_check_tx(self):
                raise RuntimeError('The f-engines TX have a problem.')

            # check that the X-engines are receiving data
            if not xengops.xeng_check_rx(self):
                raise RuntimeError('The x-engines RX have a problem.')

            # arm the vaccs on the x-engines
            xengops.xeng_vacc_sync(self)

        # reset all counters on fhosts and xhosts
        fengops.feng_clear_status_all(self)
        xengops.xeng_clear_status_all(self)

        # start the vacc check timer
        if not no_vacc_timer:
            xengops.xeng_setup_vacc_check_timer(self)

        # set an initialised flag
        self._initialised = True

    def est_sync_epoch(self):
        """
        Estimates the synchronisation epoch based on current F-engine timestamp, and the system time.
        """
        self.logger.warn("Estimating synchronisation epoch...")
        # get current time from an f-engine
        mcnt_before = self.fhosts[0].get_local_time()
        self.synchronisation_epoch = time.time()-mcnt_before/float(self.sample_rate_hz)
        self.logger.info('Current f engine timetamp: %i' % mcnt_before)
        assert mcnt_before & 0xfff == 0, 'Bottom 12 bits of timestamp from f-engine are not zero?!'

    def time_from_mcnt(self, mcnt):
        """
        Returns the unix time UTC equivalent to the board timestamp. Does
        NOT account for wrapping timestamps.
        """
        if self.synchronisation_epoch < 0:
            self.est_sync_epoch()
        return self.synchronisation_epoch + (float(mcnt) / float(self.sample_rate_hz))

    def mcnt_from_time(self, time_seconds):
        """
        Returns the board timestamp from a given UTC system time
        (seconds since Unix Epoch). Accounts for wrapping timestamps.
        """
        if self.synchronisation_epoch < 0:
            self.est_sync_epoch()
        time_diff_from_synch_epoch = time_seconds - self.synchronisation_epoch
        time_diff_in_samples = int(time_diff_from_synch_epoch * self.sample_rate_hz)
        return time_diff_in_samples % (2**int(self.configd['FxCorrelator']['timestamp_bits']))

    def qdr_calibrate(self):
        """
        Run a software calibration routine on all the FPGA hosts.
        :return:
        """
        def _qdr_cal(_fpga):
            _results = {}
            for _qdr in _fpga.qdrs:
                _results[_qdr.name] = _qdr.qdr_cal(fail_hard=False)
            return _results
        qdr_calfail = False
        self.logger.info('Calibrating QDR on F- and X-engines, this takes a while.')
        for hostlist in [self.fhosts, self.xhosts]:
            results = THREADED_FPGA_OP(hostlist, timeout=30, target_function=(_qdr_cal,))
            for fpga, result in results.items():
                self.logger.info('FPGA %s QDR cal results:' % fpga)
                for qdr, qdrres in result.items():
                    if not qdrres:
                        qdr_calfail = True
                    self.logger.info('\t%s: cal okay: %s' % (qdr, 'True' if qdrres else 'False'))
        if qdr_calfail:
            raise RuntimeError('QDR calibration failure.')
        # for host in self.fhosts:
        #     for qdr in host.qdrs:
        #         qdr.qdr_delay_in_step(0b111111111111111111111111111111111111, -1)
        # for host in self.xhosts:
        #     for qdr in host.qdrs:
        #         qdr.qdr_delay_in_step(0b111111111111111111111111111111111111, -1)

    def set_labels(self, newlist):
        """
        Apply new source labels to the configured fengine sources.
        :param newlist:
        :return:
        """
        if len(newlist) != len(self.fengine_sources):
            self.logger.error('Number of supplied source labels does '
                              'not match number of configured sources.')
            raise ValueError('Number of supplied source labels does '
                             'not match number of configured sources.')
        metalist = []
        for ctr, source in enumerate(self.fengine_sources):
            # update the source name
            old_name = source.name
            source.name = newlist[ctr]
            # update the eq associated with that name
            found_eq = False
            for fhost in self.fhosts:
                if old_name in fhost.eqs.keys():
                    fhost.eqs[source.name] = fhost.eqs.pop(old_name)
                    found_eq = True
                    break
            if not found_eq:
                raise ValueError('Could not find the old EQ value, %s, to update to new name, %s.' %
                                 (old_name, source.name))
            metalist.append((source.name, ctr))
        if self.spead_meta_ig is not None:
            self.spead_meta_ig['input_labelling'] = numpy.array(metalist)
            self.spead_tx.send_heap(self.spead_meta_ig.get_heap())

    def get_labels(self):
        """
        Get the current fengine source labels as a string.
        :return:
        """
        source_names = ''
        for source in self.fengine_sources:
            source_names += source.name + ' '
        source_names = source_names.strip()
        return source_names

    def _read_config(self):
        """
        Read the instrument configuration from self.config_source.
        :return: True if the instrument read a config successfully, raise an error if not?
        """
        Instrument._read_config(self)

        # check that the bitstream names are present
        try:
            open(self.configd['fengine']['bitstream'], 'r').close()
            open(self.configd['xengine']['bitstream'], 'r').close()
        except IOError:
            self.logger.error('xengine bitstream: %s' % self.configd['xengine']['bitstream'])
            self.logger.error('fengine bitstream: %s' % self.configd['fengine']['bitstream'])
            self.logger.error('One or more bitstream files not found.')
            raise IOError('One or more bitstream files not found.')

        # TODO: Load config values from the bitstream meta information - f per fpga, x per fpga, etc
        self.arp_wait_time = int(self.configd['FxCorrelator']['arp_wait_time'])
        self.sensor_poll_time = int(self.configd['FxCorrelator']['sensor_poll_time'])
        self.katcp_port = int(self.configd['FxCorrelator']['katcp_port'])
        self.f_per_fpga = int(self.configd['fengine']['f_per_fpga'])
        self.x_per_fpga = int(self.configd['xengine']['x_per_fpga'])
        self.sample_rate_hz = int(self.configd['FxCorrelator']['sample_rate_hz'])
        self.accumulation_len = int(self.configd['xengine']['accumulation_len'])
        self.xeng_accumulation_len = int(self.configd['xengine']['xeng_accumulation_len'])
        self.n_chans = int(self.configd['fengine']['n_chans'])
        self.n_antennas = int(self.configd['fengine']['n_antennas'])

        self.set_stream_destination(self.configd['xengine']['output_destination_ip'],
                                    int(self.configd['xengine']['output_destination_port']))
        self.set_meta_destination(self.configd['xengine']['output_destination_ip'],
                                  int(self.configd['xengine']['output_destination_port']))

        # get this from the running x-engines?
        self.xeng_clk = int(self.configd['xengine']['x_fpga_clock'])
        self.xeng_outbits = int(self.configd['xengine']['xeng_outbits'])

        # the f-engines have this many 10Gbe ports per f-engine unit of operation
        self.ports_per_fengine = int(self.configd['fengine']['ports_per_fengine'])

        # set up the hosts and engines based on the configuration in the ini file
        self.fhosts = []
        for host in self.configd['fengine']['hosts'].split(','):
            host = host.strip()
            fpgahost = fhost_fpga.FpgaFHost.from_config_source(host, self.katcp_port,
                                                               config_source=self.configd['fengine'])
            self.fhosts.append(fpgahost)
        self.xhosts = []
        for host in self.configd['xengine']['hosts'].split(','):
            host = host.strip()
            fpgahost = xhost_fpga.FpgaXHost.from_config_source(host, self.katcp_port,
                                                               config_source=self.configd['xengine'])
            self.xhosts.append(fpgahost)
        self.bhosts = []
        for host in self.configd['xengine']['hosts'].split(','):  # x-eng host b-eng
            host = host.strip()
            fpgahost = bhost_fpga.FpgaBHost.from_config_source(host, self.katcp_port,
                                                               config_source=self.configd['xengine'])
            self.bhosts.append(fpgahost)

        # check that no hosts overlap
        for _fh in self.fhosts:
            for _xh in self.xhosts:
                if _fh.host == _xh.host:
                    self.logger.error('Host %s is assigned to both X- and F-engines' % _fh.host)
                    raise RuntimeError

        # what data sources have we been allocated?
        self._handle_sources()

        # turn the product names into a list
        prodlist = self.configd['xengine']['output_products'].replace('[', '').replace(']', '').split(',')
        self.configd['xengine']['output_products'] = []
        for prod in prodlist:
            self.configd['xengine']['output_products'].append(prod.strip(''))

    def _handle_sources(self):
        """
        Sort out sources and eqs for them
        :return:
        """
        assert len(self.fhosts) > 0

        source_names = self.configd['fengine']['source_names'].strip().split(',')
        source_mcast = self.configd['fengine']['source_mcast_ips'].strip().split(',')
        assert len(source_mcast) == len(source_names), (
            'Source names (%d) must be paired with multicast source '
            'addresses (%d)' % (len(source_names), len(source_mcast)))

        # match eq polys to source names
        eq_polys = {}
        for src_name in source_names:
            eq_polys[src_name] = utils.process_new_eq(self.configd['fengine']['eq_poly_%s' % src_name])

        # assemble the sources given into a list
        self.fengine_sources = []
        source_ctr = 0
        for counter, address in enumerate(source_mcast):
            new_source = DataSource.from_mcast_string(address)
            new_source.name = source_names[counter]
            # adding a new instance attribute here, be careful
            new_source.source_number = source_ctr
            assert new_source.ip_range == self.ports_per_fengine, (
                'F-engines should be receiving from %d streams.' % self.ports_per_fengine)
            self.fengine_sources.append(new_source)
            source_ctr += 1

        # assign sources and eqs to fhosts
        self.logger.info('Assigning DataSources and EQs to f-engines...')
        source_ctr = 0
        for fhost in self.fhosts:
            self.logger.info('\t%s:' % fhost.host)
            _eq_dict = {}
            for fengnum in range(0, self.f_per_fpga):
                _source = self.fengine_sources[source_ctr]
                _eq_dict[_source.name] = {'eq': eq_polys[_source.name], 'bram_num': fengnum}
                assert _source.ip_range == self.fengine_sources[0].ip_range, (
                    'All f-engines should be receiving from %d streams.' % self.ports_per_fengine)
                # adding a new instance attribute here, be careful
                _source.host = fhost
                fhost.add_source(_source)
                self.logger.info('\t\t%s' % _source)
                source_ctr += 1
            fhost.eqs = _eq_dict
        if source_ctr != len(self.fhosts) * self.f_per_fpga:
            raise RuntimeError('We have different numbers of sources (%d) and '
                               'f-engines (%d). Problem.', source_ctr,
                               len(self.fhosts) * self.f_per_fpga)
        self.logger.info('done.')

    def _read_config_file(self):
        """
        Read the instrument configuration from self.config_source.
        :return: True if we read the file successfully, False if not
        """
        self.configd = utils.parse_ini_file(self.config_source)

    def _read_config_server(self):
        """
        Get instance-specific setup information from a given server. Via KATCP?
        :return:
        """
        raise NotImplementedError('_read_config_server not implemented')

    def set_stream_destination(self, txip_str=None, txport=None):
        """
        Set destination for output of fxcorrelator.
        :param txip_str: A dotted-decimal string representation of the IP address. e.g. '1.2.3.4'
        :param txport: An integer port number.
        :return: <nothing>
        """
        if txip_str is None:
            txip = tengbe.IpAddress.str2ip(self.xeng_tx_destination[0])
        else:
            txip = tengbe.IpAddress.str2ip(txip_str)
        if txport is None:
            txport = self.xeng_tx_destination[1]
        else:
            txport = int(txport)
        self.logger.info('Setting stream destination to %s:%d' %
                         (tengbe.IpAddress.ip2str(txip), txport))
        try:
            THREADED_FPGA_OP(self.xhosts, timeout=10,
                             target_function=(lambda fpga_:
                                              fpga_.registers.gbe_iptx.write(reg=txip),))
            THREADED_FPGA_OP(self.xhosts, timeout=10,
                             target_function=(lambda fpga_:
                                              fpga_.registers.gbe_porttx.write(reg=txport),))
        except AttributeError:
            self.logger.warning('Set SPEAD stream destination called, but '
                                'devices NOT written! Have they been created?')
        self.xeng_tx_destination = (tengbe.IpAddress.ip2str(txip), txport)

    def set_meta_destination(self, txip_str=None, txport=None):
        """
        Set destination for meta info output of fxcorrelator.
        :param txip_str: A dotted-decimal string representation of the IP address. e.g. '1.2.3.4'
        :param txport: An integer port number.
        :return: <nothing>
        """
        if txip_str is None:
            txip_str = self.meta_destination[0]
        if txport is None:
            txport = self.meta_destination[1]
        else:
            txport = int(txport)
        if txport is None or txip_str is None:
            self.logger.error('Cannot set part of meta destination to None - %s:%d' %
                              (txip_str, txport))
            raise RuntimeError('Cannot set part of meta destination to None - %s:%d' %
                               (txip_str, txport))
        self.meta_destination = (txip_str, txport)
        self.logger.info('Setting meta destination to %s:%d' % (txip_str, txport))

    def tx_start(self, issue_spead=True):
        """
        Turns on xengine output pipes needed to start data flow from xengines
        """
        self.logger.info('Starting transmission')
        if issue_spead:
            self.spead_issue_meta()
        # start tx on the x-engines
        for f in self.xhosts:
            f.registers.control.write(gbe_txen=True)

    def tx_stop(self, stop_f=False):
        """
        Turns off output pipes to start data flow from xengines
        :param stop_f: stop output of fengines as well
        """
        self.logger.info('Stopping X transmission')

        THREADED_FPGA_OP(self.xhosts, timeout=10,
                         target_function=(
                             lambda fpga_: fpga_.registers.control.write(gbe_txen=False),))
        if stop_f:
            self.logger.info('Stopping F transmission')
            THREADED_FPGA_OP(self.fhosts, timeout=10,
                             target_function=(
                                 lambda fpga_: fpga_.registers.control.write(comms_en=False),))

    def spead_issue_meta(self):
        """
        All FxCorrelators issued SPEAD in the same way, with tweakings that are implemented by the child class.
        :return: <nothing>
        """
        if self.meta_destination is None:
            logging.info('SPEAD meta destination is still unset, NOT sending metadata at this time.')
            return
        # make a new SPEAD transmitter
        del self.spead_tx, self.spead_meta_ig
        self.spead_tx = spead.Transmitter(spead.TransportUDPtx(*self.meta_destination))
        # update the multicast socket option to use a TTL of 2,
        # in order to traverse the L3 network on site.
        ttl_bin = struct.pack('@i', 2)
        self.spead_tx.t._udp_out.setsockopt(socket.IPPROTO_IP, socket.IP_MULTICAST_TTL, ttl_bin)
        #mcast_interface = self.configd['xengine']['multicast_interface_address']
        #self.spead_tx.t._udp_out.setsockopt(socket.SOL_IP, socket.IP_MULTICAST_IF,
        #                                    socket.inet_aton(mcast_interface))
        # self.spead_tx.t._udp_out.setsockopt(socket.SOL_IP, socket.IP_ADD_MEMBERSHIP,
        #                                     socket.inet_aton(txip_str) + socket.inet_aton(mcast_interface))
        # make the item group we're going to use
        self.spead_meta_ig = spead.ItemGroup()

        self.spead_meta_ig.add_item(name='adc_sample_rate', id=0x1007,
                                    description='The expected ADC sample rate (samples '
                                                'per second) of incoming data.',
                                    shape=[], fmt=spead.mkfmt(('u', 64)),
                                    init_val=self.sample_rate_hz)

        self.spead_meta_ig.add_item(name='n_bls', id=0x1008,
                                    description='Number of baselines in the data product.',
                                    shape=[], fmt=spead.mkfmt(('u', spead.ADDRSIZE)),
                                    init_val=len(xengops.xeng_get_baseline_order(self)))

        self.spead_meta_ig.add_item(name='n_chans', id=0x1009,
                                    description='Number of frequency channels in '
                                                'an integration.',
                                    shape=[], fmt=spead.mkfmt(('u', spead.ADDRSIZE)),
                                    init_val=self.n_chans)

        self.spead_meta_ig.add_item(name='n_ants', id=0x100A,
                                    description='The number of antennas in the system.',
                                    shape=[], fmt=spead.mkfmt(('u', spead.ADDRSIZE)),
                                    init_val=self.n_antennas)

        self.spead_meta_ig.add_item(name='n_xengs', id=0x100B,
                                    description='The number of x-engines in the system.',
                                    shape=[], fmt=spead.mkfmt(('u', spead.ADDRSIZE)),
                                    init_val=(len(self.xhosts) * self.x_per_fpga))

        self.spead_meta_ig.add_item(name='bls_ordering', id=0x100C,
                                    description='The baseline ordering in the output '
                                                'data product.',
                                    shape=[], fmt=spead.mkfmt(('u', spead.ADDRSIZE)),
                                    init_val=numpy.array(
                                        [baseline for baseline in xengops.xeng_get_baseline_order(self)]))

        # spead_ig.add_item(name='crosspol_ordering', id=0x100D,
        #                        description='',
        #                        shape=[], fmt=spead.mkfmt(('u', spead.ADDRSIZE)),
        #                        init_val=)

        metalist = []
        for ctr, source in enumerate(self.fengine_sources):
            metalist.append((source.name, ctr))
        self.spead_meta_ig.add_item(name='input_labelling', id=0x100E,
                                    description='input labels and numbers',
                                    init_val=numpy.array(metalist))

        # spead_ig.add_item(name='n_bengs', id=0x100F,
        #                        description='',
        #                        shape=[], fmt=spead.mkfmt(('u', spead.ADDRSIZE)),
        #                        init_val=)

        self.spead_meta_ig.add_item(name='center_freq', id=0x1011,
                                    description='The on-sky centre-frequency.',
                                    shape=[], fmt=spead.mkfmt(('f', 64)),
                                    init_val=int(self.configd['fengine']['true_cf']))

        self.spead_meta_ig.add_item(name='bandwidth', id=0x1013,
                                    description='The input (analogue) bandwidth of '
                                                'the system.',
                                    shape=[], fmt=spead.mkfmt(('f', 64)),
                                    init_val=int(self.configd['fengine']['bandwidth']))

        self.spead_meta_ig.add_item(name='n_accs', id=0x1015,
                                    description='The number of spectra that are '
                                                'accumulated per X-engine dump.',
                                    shape=[], fmt=spead.mkfmt(('u', spead.ADDRSIZE)),
                                    init_val=self.accumulation_len * self.xeng_accumulation_len)

        self.spead_meta_ig.add_item(name='int_time', id=0x1016,
                                    description='The time per integration, in seconds.',
                                    shape=[], fmt=spead.mkfmt(('f', 64)),
                                    init_val=xengops.xeng_get_acc_time(self))

        # spead_ig.add_item(name='coarse_chans', id=0x1017,
        #                        description='',
        #                        shape=[], fmt=spead.mkfmt(('u', spead.ADDRSIZE)),
        #                        init_val=)
        #
        # spead_ig.add_item(name='current_coarse_chan', id=0x1018,
        #                        description='',
        #                        shape=[], fmt=spead.mkfmt(('u', spead.ADDRSIZE)),
        #                        init_val=)
        #
        # spead_ig.add_item(name='fft_shift_fine', id=0x101C,
        #                        description='',
        #                        shape=[], fmt=spead.mkfmt(('u', spead.ADDRSIZE)),
        #                        init_val=)
        #
        # spead_ig.add_item(name='fft_shift_coarse', id=0x101D,
        #                        description='',
        #                        shape=[], fmt=spead.mkfmt(('u', spead.ADDRSIZE)),
        #                        init_val=)

        self.spead_meta_ig.add_item(name='fft_shift', id=0x101E,
                                    description='The FFT bitshift pattern. F-engine correlator internals.',
                                    shape=[], fmt=spead.mkfmt(('u', spead.ADDRSIZE)),
                                    init_val=int(self.configd['fengine']['fft_shift']))

        self.spead_meta_ig.add_item(name='xeng_acc_len', id=0x101F,
                                    description='Number of spectra accumulated inside X engine. '
                                                'Determines minimum integration time and '
                                                'user-configurable integration time stepsize. '
                                                'X-engine correlator internals.',
                                    shape=[], fmt=spead.mkfmt(('u', spead.ADDRSIZE)),
                                    init_val=self.xeng_accumulation_len)

        quant_bits = int(self.configd['fengine']['quant_format'].split('.')[0])
        self.spead_meta_ig.add_item(name='requant_bits', id=0x1020,
                                    description='Number of bits after requantisation in the '
                                                'F engines (post FFT and any '
                                                'phasing stages).',
                                    shape=[], fmt=spead.mkfmt(('u', spead.ADDRSIZE)),
                                    init_val=quant_bits)

        pkt_len = int(self.configd['fengine']['10gbe_pkt_len'])
        self.spead_meta_ig.add_item(name='feng_pkt_len', id=0x1021,
                                    description='Payload size of 10GbE packet exchange between '
                                                'F and X engines in 64 bit words. Usually equal '
                                                'to the number of spectra accumulated inside X '
                                                'engine. F-engine correlator internals.',
                                    shape=[], fmt=spead.mkfmt(('u', spead.ADDRSIZE)),
                                    init_val=pkt_len)

        # port = int(self.configd['xengine']['output_destination_port'])
        # spead_ig.add_item(name='rx_udp_port', id=0x1022,
        #                   description='Destination UDP port for X engine output.',
        #                   shape=[], fmt=spead.mkfmt(('u', spead.ADDRSIZE)),
        #                   init_val=port)

        port = int(self.configd['fengine']['10gbe_port'])
        self.spead_meta_ig.add_item(name='feng_udp_port', id=0x1023,
                                    description='Port for F-engines 10Gbe links in the system.',
                                    shape=[], fmt=spead.mkfmt(('u', spead.ADDRSIZE)),
                                    init_val=port)

        # ip = self.configd['xengine']['output_destination_ip']
        # spead_ig.add_item(name='rx_udp_ip_str', id=0x1024,
        #                   description='Destination UDP IP for X engine output.',
        #                   shape=[-1], fmt=spead.STR_FMT,
        #                   init_val=ip)

        ip = struct.unpack('>I', socket.inet_aton(self.configd['fengine']['10gbe_start_ip']))[0]
        self.spead_meta_ig.add_item(name='feng_start_ip', id=0x1025,
                                    description='Start IP address for F-engines in the system.',
                                    shape=[], fmt=spead.mkfmt(('u', spead.ADDRSIZE)),
                                    init_val=ip)

        self.spead_meta_ig.add_item(name='xeng_rate', id=0x1026,
                                    description='Target clock rate of processing engines (xeng).',
                                    shape=[], fmt=spead.mkfmt(('u', spead.ADDRSIZE)),
                                    init_val=self.xeng_clk)

        self.spead_meta_ig.add_item(name='sync_time', id=0x1027,
                                    description='The time at which the digitisers were synchronised. '
                                                'Seconds since the Unix Epoch.',
                                    shape=[], fmt=spead.mkfmt(('u', spead.ADDRSIZE)),
                                    init_val=self.synchronisation_epoch)

        # spead_ig.add_item(name='n_stokes', id=0x1040,
        #                        description='',
        #                        shape=[], fmt=spead.mkfmt(('u', spead.ADDRSIZE)),
        #                        init_val=)

        x_per_fpga = int(self.configd['xengine']['x_per_fpga'])
        self.spead_meta_ig.add_item(name='x_per_fpga', id=0x1041,
                                    description='Number of X engines per FPGA host.',
                                    shape=[], fmt=spead.mkfmt(('u', spead.ADDRSIZE)),
                                    init_val=x_per_fpga)

        # n_ants_per_xaui = 1
        # spead_ig.add_item(name='n_ants_per_xaui', id=0x1042,
        #                   description='',
        #                   shape=[], fmt=spead.mkfmt(('u', spead.ADDRSIZE)),
        #                   init_val=n_ants_per_xaui)

        # spead_ig.add_item(name='ddc_mix_freq', id=0x1043,
        #                        description='',
        #                        shape=[],fmt=spead.mkfmt(('f', 64)),
        #                        init_val=)

        # spead_ig.add_item(name='ddc_bandwidth', id=0x1044,
        #                        description='',
        #                        shape=[],fmt=spead.mkfmt(('f', 64)),
        #                        init_val=)

        sample_bits = int(self.configd['fengine']['sample_bits'])
        self.spead_meta_ig.add_item(name='adc_bits', id=0x1045,
                                    description='How many bits per ADC sample.',
                                    shape=[], fmt=spead.mkfmt(('u', spead.ADDRSIZE)),
                                    init_val=sample_bits)

        self.spead_meta_ig.add_item(name='scale_factor_timestamp', id=0x1046,
                                    description='Timestamp scaling factor. Divide the SPEAD '
                                                'data packet timestamp by this number to get '
                                                'back to seconds since last sync.',
                                    shape=[], fmt=spead.mkfmt(('f', 64)),
                                    init_val=self.sample_rate_hz)

        # spead_ig.add_item(name='b_per_fpga', id=0x1047,
        #                        description='',
        #                        shape=[], fmt=spead.mkfmt(('u', spead.ADDRSIZE)),
        #                        init_val=)

        self.spead_meta_ig.add_item(name='xeng_out_bits_per_sample', id=0x1048,
                                    description='The number of bits per value of the xeng '
                                                'accumulator output. Note this is for a '
                                                'single value, not the combined complex size.',
                                    shape=[], fmt=spead.mkfmt(('u', spead.ADDRSIZE)),
                                    init_val=self.xeng_outbits)

        self.spead_meta_ig.add_item(name='f_per_fpga', id=0x1049,
                                    description='Number of F engines per FPGA host.',
                                    shape=[], fmt=spead.mkfmt(('u', spead.ADDRSIZE)),
                                    init_val=self.f_per_fpga)

        # spead_ig.add_item(name='beng_out_bits_per_sample', id=0x1050,
        #                        description='',
        #                        shape=[], fmt=spead.mkfmt(('u', spead.ADDRSIZE)),
        #                        init_val=)

        # spead_ig.add_item(name='rf_gain_MyAntStr ', id=0x1200+inputN,
        #                        description='',
        #                        shape=[], fmt=spead.mkfmt(('f', 64)),
        #                        init_val=)

        # 0x1400 +++
        fengops.feng_eq_update_metadata(self)

        # spead_ig.add_item(name='eq_coef_MyAntStr', id=0x1400+inputN,
        #                        description='',
        #                        shape=[], fmt=spead.mkfmt(('u', 32)),
        #                        init_val=)

        # ndarray = numpy.dtype(numpy.int64), (4096 * 40 * 1, 1, 1)

        self.spead_meta_ig.add_item(name='timestamp', id=0x1600,
                                    description='Timestamp of start of this integration. uint counting multiples '
                                                'of ADC samples since last sync (sync_time, id=0x1027). Divide this '
                                                'number by timestamp_scale (id=0x1046) to get back to seconds since '
                                                'last sync when this integration was actually started.',
                                    shape=[], fmt=spead.mkfmt(('u', spead.ADDRSIZE)))

        self.spead_meta_ig.add_item(name='flags_xeng_raw', id=0x1601,
                                    description='Flags associated with xeng_raw data output.'
                                                'bit 34 - corruption or data missing during integration '
                                                'bit 33 - overrange in data path '
                                                'bit 32 - noise diode on during integration '
                                                'bits 0 - 31 reserved for internal debugging',
                                    shape=[], fmt=spead.mkfmt(('u', spead.ADDRSIZE)))

        ndarray = numpy.dtype(numpy.int32), (self.n_chans, len(xengops.xeng_get_baseline_order(self)), 2)
        self.spead_meta_ig.add_item(name='xeng_raw', id=0x1800,
                                    description='Raw data for %i xengines in the system. This item represents a '
                                                'full spectrum (all frequency channels) assembled from lowest '
                                                'frequency to highest frequency. Each frequency channel contains '
                                                'the data for all baselines (n_bls given by SPEAD ID 0x100b). '
                                                'Each value is a complex number -- two (real and imaginary) '
                                                'unsigned integers.' % len(self.xhosts * self.x_per_fpga),
                                    ndarray=ndarray)

        # TODO hard-coded !!!!!!! :(
#        self.spead_ig.add_item(name=("xeng_raw"),id=0x1800,
#                               description="Raw data for %i xengines in the system. This
# item represents a full spectrum (all frequency channels) assembled from lowest frequency
# to highest frequency. Each frequency channel contains the data for all baselines
# (n_bls given by SPEAD ID 0x100B). Each value is a complex number -- two
# (real and imaginary) unsigned integers."%(32),
#                               ndarray=(numpy.dtype(numpy.int32),(4096,((4*(4+1))/2)*4,2)))

        # spead_ig.add_item(name='beamweight_MyAntStr', id=0x2000+inputN,
        #                        description='',
        #                        shape=[], fmt=spead.mkfmt(('u', 32)),
        #                        init_val=)

        # spead_ig.add_item(name='incoherent_sum', id=0x3000,
        #                        description='',
        #                        shape=[], fmt=spead.mkfmt(('u', 32)),
        #                        init_val=)

        # spead_ig.add_item(name='n_inputs', id=0x3100,
        #                        description='',
        #                        shape=[], fmt=spead.mkfmt(('u', spead.ADDRSIZE)),
        #                        init_val=)

        # spead_ig.add_item(name='digitiser_id', id=0x3101,
        #                        description='',
        #                        shape=[], fmt=spead.mkfmt(('u', spead.ADDRSIZE)),
        #                        init_val=)

        # spead_ig.add_item(name='digitiser_status', id=0x3102,
        #                        description='',
        #                        shape=[], fmt=spead.mkfmt(('u', spead.ADDRSIZE)),
        #                        init_val=)

        # spead_ig.add_item(name='pld_len', id=0x3103,
        #                        description='',
        #                        shape=[], fmt=spead.mkfmt(('u', spead.ADDRSIZE)),
        #                        init_val=)

        # spead_ig.add_item(name='raw_data_MyAntStr', id=0x3300+inputN,
        #                        description='',
        #                        shape=[], fmt=spead.mkfmt(('u', spead.ADDRSIZE)),
        #                        init_val=)

        # spead_ig.add_item(name='Reserved for SP-CAM meta-data', id=0x7000-0x7fff,
        #                        description='',
        #                        shape=[], fmt=spead.mkfmt(('u', spead.ADDRSIZE)),
        #                        init_val=)

        # spead_ig.add_item(name='feng_id', id=0xf101,
        #                        description='',
        #                        shape=[], fmt=spead.mkfmt(('u', spead.ADDRSIZE)),
        #                        init_val=)

        # spead_ig.add_item(name='feng_status', id=0xf102,
        #                        description='',
        #                        shape=[], fmt=spead.mkfmt(('u', spead.ADDRSIZE)),
        #                        init_val=)

        # spead_ig.add_item(name='frequency', id=0xf103,
        #                        description='',
        #                        shape=[], fmt=spead.mkfmt(('u', spead.ADDRSIZE)),
        #                        init_val=)

        # spead_ig.add_item(name='raw_freq_MyAntStr', id=0xf300+inputN,
        #                        description='',
        #                        shape=[], fmt=spead.mkfmt(('u', spead.ADDRSIZE)),
        #                        init_val=)

        # spead_ig.add_item(name='bf_MyBeamName', id=0xb000+beamN,
        #                        description='',
        #                        shape=[], fmt=spead.mkfmt(('u', spead.ADDRSIZE)),
        #                        init_val=)

        self.spead_tx.send_heap(self.spead_meta_ig.get_heap())
        self.logger.info('Issued SPEAD data descriptor to %s:%i.' % (self.meta_destination[0],
                                                                     self.meta_destination[1]))
# end<|MERGE_RESOLUTION|>--- conflicted
+++ resolved
@@ -132,15 +132,12 @@
             fpgautils.program_fpgas(ftups, progfile=None, timeout=15)
         else:
             self.logger.info('Loading design information')
-<<<<<<< HEAD
-            THREADED_FPGA_FUNC(self.fhosts, timeout=5, target_function='get_system_information')
-            THREADED_FPGA_FUNC(self.xhosts, timeout=5, target_function='get_system_information')
-            THREADED_FPGA_FUNC(self.bhosts, timeout=5, target_function='get_system_information')
-=======
-            # Get register info etc from hosts.
-            THREADED_FPGA_FUNC(self.fhosts + self.xhosts,
-                               timeout=5, target_function='get_system_information')
->>>>>>> 13bdf0b4
+            THREADED_FPGA_FUNC(self.fhosts, timeout=5,
+                               target_function='get_system_information')
+            THREADED_FPGA_FUNC(self.xhosts, timeout=5,
+                               target_function='get_system_information')
+            THREADED_FPGA_FUNC(self.bhosts, timeout=5,
+                               target_function='get_system_information')
 
         # remove test hardware from designs
         utils.remove_test_objects(self)
