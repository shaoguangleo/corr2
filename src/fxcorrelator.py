--- conflicted
+++ resolved
@@ -32,18 +32,11 @@
 
 from instrument import Instrument
 from data_source import DataSource
-<<<<<<< HEAD
-import fxcorrelator_fengops as fengops
-import fxcorrelator_xengops as xengops
-import fxcorrelator_bengops as bengops
-import fxcorrelator_filterops as filterops
-=======
 
 from fxcorrelator_fengops import FEngineOperations
 from fxcorrelator_xengops import XEngineOperations
-# from fxcorrelator_bengops import BEngineOperations
+from fxcorrelator_bengops import BEngineOperations
 from fxcorrelator_filterops import FilterOperations
->>>>>>> 8b929b9b
 
 use_xeng_sim = False
 
@@ -131,7 +124,7 @@
         # set up the F, X, B and filter handlers
         self.fops = FEngineOperations(self)
         self.xops = XEngineOperations(self)
-        # self.bops = BEngineOperations(self)
+        self.bops = BEngineOperations(self)
         self.filtops = FilterOperations(self)
 
         # set up the filter boards if we need to
@@ -160,11 +153,7 @@
                                     progfile=None, timeout=15)
         else:
             self.logger.info('Loading design information')
-<<<<<<< HEAD
-            THREADED_FPGA_FUNC(self.fhosts + self.xhosts, timeout=5,
-=======
-            THREADED_FPGA_FUNC(self.fhosts + self.xhosts, timeout=7,
->>>>>>> 8b929b9b
+            THREADED_FPGA_FUNC(self.fhosts + self.xhosts, timeout=10,
                                target_function='get_system_information')
 
         # remove test hardware from designs
@@ -174,13 +163,8 @@
             if qdr_cal:
                 self.qdr_calibrate()
             else:
-<<<<<<< HEAD
                 self.logger.info('Skipping QDR cal - are you sure you '
                                  'want to do this?')
-=======
-                self.logger.info('Skipping QDR cal - are you sure you'
-                                 ' want to do this?')
->>>>>>> 8b929b9b
 
             # init the engines
             self.fops.initialise()
@@ -188,7 +172,7 @@
 
             # are there beamformers?
             if self.found_beamformer:
-                bengops.beng_initialise(self)
+                self.bops.initialise(self)
 
             # for fpga_ in self.fhosts:
             #     fpga_.tap_arp_reload()
@@ -231,6 +215,13 @@
 
         # set an initialised flag
         self._initialised = True
+
+    def initialised(self):
+        """
+        Has initialise successfully passed?
+        :return:
+        """
+        return self._initialised
 
     def est_sync_epoch(self):
         """
