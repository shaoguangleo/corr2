--- conflicted
+++ resolved
@@ -241,56 +241,17 @@
         if self.found_beamformer:
             self.bops.initialise()
 
-<<<<<<< HEAD
-        # jason's hack to force a reset on the f-engines
-        time.sleep(1)
-        self.fops.sys_reset()
-=======
         # start F-engine TX
         self.logger.info('Starting F-engine datastream')
         self.fops.tx_enable(force_enable=True)
->>>>>>> 4a67d3eb
 
         # wait for switches to learn, um, stuff
         self.logger.info('post mess-with-the-switch delay of %is' %
                          self.post_switch_delay)
         time.sleep(self.post_switch_delay)
 
-<<<<<<< HEAD
-        # jason's hack to force a reset on the f-engines
-        self.fops.sys_reset()
-        time.sleep(1)
-
-        # reset all counters on fhosts and xhosts
-        self.fops.clear_status_all()
-        self.xops.clear_status_all()
-
-        # check to see if the f engines are receiving all their data
-        if not self.fops.check_rx():
-            raise RuntimeError('The f-engines RX have a problem.')
-
-        # check that the timestamps received on the f-engines make sense
-        result, times, times_unix = self.fops.check_rx_timestamps()
-        if not result:
-            raise RuntimeError('The timestamps received by the f-engines '
-                               'are not okay. Check the logs')
-
-        # check the f-engine QDR uses for parity errors
-        if ((not self.fops.check_ct_parity()) or
-                (not self.fops.check_cd_parity())):
-            raise RuntimeError('The f-engine QDRs are reporting errors.')
-
-        # check that the F-engines are transmitting data correctly
-        if not self.fops.check_tx():
-            raise RuntimeError('The f-engines TX have a problem.')
-
-        # check that the X-engines are receiving data
-        if not self.xops.check_rx():
-            raise RuntimeError('The x-engines RX have a problem.')
-=======
         if self.synchronisation_epoch == -1:
             self.est_synch_epoch()
->>>>>>> 4a67d3eb
 
         # arm the vaccs on the x-engines
         if self.xops.vacc_sync()>0:
