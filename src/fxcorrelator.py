# pylint: disable-msg=C0103
# pylint: disable-msg=C0301
'''
Created on Feb 28, 2013

@author: paulp
'''

# things all fxcorrelator Instruments do

import logging
LOGGER = logging.getLogger(__name__)

from casperfpga.misc import log_not_implemented_error
import instrument

<<<<<<< HEAD
import struct, socket, iniparse, time, numpy
=======
>>>>>>> c7dd0d26

class FxCorrelator():
    '''
    A generic FxCorrelator composed of fengines that channelise antenna inputs and xengines that each produce cross products 
    from a continuous portion of the channels and accumulate the result. SPEAD data products are produced.
    '''
    def __init__(self):
        '''
        '''
        # all fxcorrelators must have a config_portal to access configuration information
        if not hasattr(self, 'config_portal'):
            log_runtime_error(LOGGER, 'FxCorrelators can only be ancestors in companion with Instruments with config_portals')
    
        # get configuration information
        self._get_fxcorrelator_config()

        self.fengines = []
        self.xengines = []

    ##############################
    ## Configuration information #
    ##############################

    def _get_fxcorrelator_config(self):
        '''
        '''

    ###################################
    # Host creation and configuration #
    ###################################

    def fxcorrelator_initialise(start_tx_f=True, issue_meta=True):
        '''
        @param start_tx_f: start f engine transmission
        '''

        #set up and start output from fengines
        if start_tx_f: 
            ip_base = self.x_ip_base
            port = self.x_port

            #turn on fengine outputs
            for fengine in self.fengines:
                #we will wait to issue spead meta data if initialising
                fengine.set_txip(ip_base, issue_meta=False) 
                fengine.set_txport(port, issue_meta=False) 

                #turn on transmission
                fengine.start_tx()

        if issue_meta:
            self.fxcorrelator_issue_meta()        

    ###########################
    # f and x engine creation #
    ###########################

    def create_fengines(self):
        for fengine_index in range(self.n_ants):
            engine = self.create_fengine(fengine_index)
        # from an fxcorrelator's view, it is important that these are in order
        self.fengines.append(engine) 
    
    def create_xengines(self):
        for xengine_index in range(self.n_xengines):
            engine = self.create_xengine(xengine_index)
        # from an fxcorrelator's view, it is important that these are in order
        self.xengines.append(engine)  

    # the specific fxcorrelator must know about it's specific f and x engine components
    def create_fengine(self, ant_id):
        '''Create an fengine.
           Overload in decendant class
        '''
        log_not_implemented_error(LOGGER, '%s.create_fengine not implemented'%self.descriptor)

    def create_xengine(self):
        ''' Create an xengine.
        '''
        log_not_implemented_error(LOGGER, '%s.create_xengine not implemented'%self.descriptor)

    ########################
    # operational commands #
    ########################
    
    # These can all be done with generic f and xengine commands

    def check_host_links(self):
        '''Ping hosts to see if katcp connections are functioning.
        '''
        return (False in self.ping_hosts().values())

    def calculate_integration_time(self):
        '''Calculate the number of accumulations and integration time for this system.
        '''
        log_not_implemented_error(LOGGER, '%s.calculate_integration_time not implemented'%self.descriptor)

    def calculate_bandwidth(self):
        '''Determine the bandwidth the system is processing.
        The ADC on the running system must report how much bandwidth it is processing.
        '''
        log_not_implemented_error(LOGGER, '%s.calculate_bandwidth not implemented'%self.descriptor)

    def connect(self):
        '''Connect to the correlator and test connections to all the nodes.
        '''
        return self.ping_hosts()

    def set_destination(self, txip_str=None, txport=None, issue_meta=True):
        '''Set destination for output of fxcorrelator.
        '''
        if txip_str == None:
            txip_str = self.config['txip_str']

        if txport == None:
            txport = self.config['txport']

        #set destinations for all xengines
        for xengine in self.xengines:
            xengine.set_txip(txip_str)
            xengine.set_txport(txport)

#TODO   
#        if issue_meta:
 
    def start_tx(self):
        ''' Turns on xengine output pipes needed to start data flow from xengines
        '''
        #turn on xengine outputs
        for xengine in self.xengines:
            xengine.start_tx()
    
    def stop_tx(self, stop_f=False, issue_meta=True):
        '''Turns off output pipes to start data flow from xengines
        @param stop_f: stop output of fengines too
        '''
        # does not make sense to stop only certain xengines
        for xengine in self.xengines:
            xengine.stop_tx()

        if stop_f:
            for fengine in self.fengines:
                fengine.stop_tx()

    def fxcorrelator_issue_meta(self):
        '''All fxcorrelators issued SPEAD in the same way, with tweakings that
           are implemented by the child class
        '''
        #TODO
        log_not_implemented_error(LOGGER, '%s.fxcorrelator_issue_meta not implemented'%self.descriptor)

# end<|MERGE_RESOLUTION|>--- conflicted
+++ resolved
@@ -6,18 +6,12 @@
 @author: paulp
 '''
 
-# things all fxcorrelator Instruments do
+# things all fxcorrelators Instruments do
 
 import logging
 LOGGER = logging.getLogger(__name__)
 
 from casperfpga.misc import log_not_implemented_error
-import instrument
-
-<<<<<<< HEAD
-import struct, socket, iniparse, time, numpy
-=======
->>>>>>> c7dd0d26
 
 class FxCorrelator():
     '''
