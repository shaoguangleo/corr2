"""
Created on Feb 28, 2013

@author: paulp
"""

# things all fxcorrelators Instruments do

# to start the digitiser in the lab:

# paulp@dbertsc:/home/henno/work/projects/d_engine/scripts/svn/dig003$ ./m1130_2042sdp_rev1_of_start.py

# if power cycles, then: ./config.py -b 3
# this will configure the correct image on the digitiser, not the test one

import logging
import socket
import time

import numpy
import struct
import spead64_48 as spead

from casperfpga import tengbe
from casperfpga import utils as fpgautils

import log
import utils
import xhost_fpga
import fhost_fpga
import bhost_fpga

from instrument import Instrument
from data_source import DataSource
from fxcorrelator_fengops import FEngineOperations
from fxcorrelator_xengops import XEngineOperations
from fxcorrelator_bengops import BEngineOperations
from fxcorrelator_filterops import FilterOperations

use_xeng_sim = False

THREADED_FPGA_OP = fpgautils.threaded_fpga_operation
THREADED_FPGA_FUNC = fpgautils.threaded_fpga_function

LOGGER = logging.getLogger(__name__)


class FxCorrelator(Instrument):
    """
    A generic FxCorrelator composed of fengines that channelise antenna inputs
    and xengines that each produce cross products from a continuous portion
    of the channels and accumulate the result.
    SPEAD data products are produced.
    """
    def __init__(self, descriptor, identifier=-1, config_source=None,
                 logger=LOGGER):
        """
        An abstract base class for instruments.
        :param descriptor: A text description of the instrument. Required.
        :param identifier: An optional integer identifier.
        :param config_source: The instrument configuration source. Can be a
        text file, hostname, whatever.
        :param logger: Use the module logger by default, unless something else
        is given.
        :return: <nothing>

        """
        self.logger = logger
        self.loghandler = None

        # we know about f and x hosts and engines, not just engines and hosts
        self.fhosts = []
        self.xhosts = []
        self.filthosts = None
        self.found_beamformer = False

        self.fops = None
        self.xops = None
        self.bops = None
        self.filtops = None

        # attributes
        self.katcp_port = None
        self.f_per_fpga = None
        self.x_per_fpga = None
        self.accumulation_len = None
        self.xeng_accumulation_len = None
        self.xeng_tx_destination = None
        self.meta_destination = None
        self.fengine_sources = None

        self.spead_tx = None
        self.spead_meta_ig = None

        self._sensors = {}

        # parent constructor
        Instrument.__init__(self, descriptor, identifier, config_source)

        self._initialised = False

    def standard_log_config(self, log_level=logging.INFO, silence_spead=True):
        """Convenience method for setting up logging in scripts etc.
        :param logger: The loglevel to use by default, logging.INFO.
        :param silence_spead: Set 'spead' logger to level WARNING if True

        """
        # Set the root logging handler - submodules loggers will automatically
        # use it
        self.loghandler = log.Corr2LogHandler()
        logging.root.addHandler(self.loghandler)
        logging.root.setLevel(log_level)
        self.logger.setLevel(log_level)
        self.logger.addHandler(self.loghandler)

        if silence_spead:
            # set the SPEAD logger to warning only
            spead_logger = logging.getLogger('spead')
            spead_logger.setLevel(logging.WARNING)

    def initialise(self, program=True, qdr_cal=True):
        """
        Set up the correlator using the information in the config file.
        :return:
        """
        # set up the F, X, B and filter handlers
        self.fops = FEngineOperations(self)
        self.xops = XEngineOperations(self)
        self.bops = BEngineOperations(self)
        self.filtops = FilterOperations(self)

        # set up the filter boards if we need to
        if 'filter' in self.configd:
            try:
                self.filtops.initialise(program=program)
            except Exception as e:
                raise e

        # connect to the other hosts that make up this correlator
        THREADED_FPGA_FUNC(self.fhosts + self.xhosts, timeout=5,
                           target_function='connect')

        igmp_version = self.configd['FxCorrelator'].get('igmp_version')
        if igmp_version is not None:
            self.logger.info('Setting FPGA hosts IGMP version '
                             'to %s' % igmp_version)
            THREADED_FPGA_FUNC(
                self.fhosts + self.xhosts, timeout=5,
                target_function=('set_igmp_version', (igmp_version, ), {}))

        # if we need to program the FPGAs, do so
        if program:
            self.logger.info('Programming FPGA hosts')
            fpgautils.program_fpgas([(host, host.boffile) for host in
                                     (self.fhosts + self.xhosts)],
                                    progfile=None, timeout=15)
        else:
            self.logger.info('Loading design information')
            THREADED_FPGA_FUNC(self.fhosts + self.xhosts, timeout=10,
                               target_function='get_system_information')

        # remove test hardware from designs
        utils.disable_test_gbes(self)
        utils.remove_test_objects(self)

        if self.found_beamformer:
            self.bops.configure()

        if program:
            # cal the qdr on all boards
            if qdr_cal:
                self.qdr_calibrate()
            else:
                self.logger.info('Skipping QDR cal - are you sure you '
                                 'want to do this?')

            # init the engines
            self.fops.initialise()
            self.xops.initialise()

            # are there beamformers?
            if self.found_beamformer:
<<<<<<< HEAD
                self.bops.initialise(self)

                # we're using only one beng per host, so only enable
                # those partitions so we can try to get a heap
                self.bops.partitions_deactivate()
                self.bops.partitions_activate([0])

                # raise RuntimeError('debugging beamformer')
=======
                bengops.beng_initialise(self)
>>>>>>> 112e345d

            # for fpga_ in self.fhosts:
            #     fpga_.tap_arp_reload()
            # for fpga_ in self.xhosts:
            #     fpga_.tap_arp_reload()

            # subscribe all the engines to the multicast groups
            self.fops.subscribe_to_multicast()
            self.xops.subscribe_to_multicast()
<<<<<<< HEAD
            post_mess_delay = 5
            self.logger.info('post mess-with-the-switch delay of %is' %
                             post_mess_delay)
=======

            post_mess_delay = 10
            self.logger.info('post mess-with-the-switch delay of '
                             '%is' % post_mess_delay)
>>>>>>> 112e345d
            time.sleep(post_mess_delay)

            # force a reset on the f-engines
            self.fops.sys_reset(sleeptime=1)

            # reset all counters on fhosts and xhosts
            self.fops.clear_status_all()
            self.xops.clear_status_all()

            # check to see if the f engines are receiving all their data
            if not self.fops.check_rx():
                raise RuntimeError('The f-engines RX have a problem.')

            # start f-engine TX
            self.logger.info('Starting f-engine datastream')
            self.fops.tx_enable()

            # check that the F-engines are transmitting data correctly
            if not self.fops.check_tx():
                raise RuntimeError('The f-engines TX have a problem.')

            # check that the X-engines are receiving data
            if not self.xops.check_rx():
                raise RuntimeError('The x-engines RX have a problem.')

            # arm the vaccs on the x-engines
            self.xops.vacc_sync()

        # reset all counters on fhosts and xhosts
        self.fops.clear_status_all()
        self.xops.clear_status_all()

        # set an initialised flag
        self._initialised = True

<<<<<<< HEAD
=======

>>>>>>> 112e345d
    def initialised(self):
        """
        Has initialise successfully passed?
        :return:
        """
        return self._initialised

    def est_sync_epoch(self):
        """
        Estimates the synchronisation epoch based on current F-engine
        timestamp, and the system time.
        """
        self.logger.warn("Estimating synchronisation epoch...")
        # get current time from an f-engine
        mcnt_before = self.fhosts[0].get_local_time()
        self.synchronisation_epoch = (time.time()-mcnt_before /
                                      float(self.sample_rate_hz))
        self.logger.info('Current f engine timetamp: %i' % mcnt_before)
        assert mcnt_before & 0xfff == 0, 'Bottom 12 bits of timestamp from ' \
                                         'f-engine are not zero?!'

    def time_from_mcnt(self, mcnt):
        """
        Returns the unix time UTC equivalent to the board timestamp. Does
        NOT account for wrapping timestamps.
        """
        if self.synchronisation_epoch < 0:
            self.est_sync_epoch()
        return self.synchronisation_epoch + (float(mcnt) /
                                             float(self.sample_rate_hz))

    def mcnt_from_time(self, time_seconds):
        """
        Returns the board timestamp from a given UTC system time
        (seconds since Unix Epoch). Accounts for wrapping timestamps.
        """
        if self.synchronisation_epoch < 0:
            self.est_sync_epoch()
        time_diff_from_synch_epoch = time_seconds - self.synchronisation_epoch
        time_diff_in_samples = int(time_diff_from_synch_epoch *
                                   self.sample_rate_hz)
        _tmp = 2**int(self.configd['FxCorrelator']['timestamp_bits'])
        return time_diff_in_samples % _tmp

    def qdr_calibrate(self):
        """
        Run a software calibration routine on all the FPGA hosts.
        Do it on F- and X-hosts in parallel.
        :return:
        """
        def _qdr_cal(_fpga):
            _tic = time.time()
            _results = {}
            for _qdr in _fpga.qdrs:
                _results[_qdr.name] = _qdr.qdr_cal(fail_hard=False)
            _toc = time.time()
            return {'results': _results, 'tic': _tic, 'toc': _toc}
        self.logger.info('Calibrating QDR on F- and X-engines, this '
                         'takes a while.')
        qdr_calfail = False
        results = THREADED_FPGA_OP(self.fhosts + self.xhosts, 30, (_qdr_cal,))
        for fpga, result in results.items():
            self.logger.info('FPGA %s QDR cal results: start(%.3f) end(%.3f) '
                             'took(%.3f)' %
                             (fpga, result['tic'], result['toc'],
                              result['toc'] - result['tic']))
            for qdr, qdrres in result['results'].items():
                if not qdrres:
                    qdr_calfail = True
                    break
                self.logger.info('\t%s: cal okay: %s' %
                                 (qdr, 'True' if qdrres else 'False'))
            if qdr_calfail:
                break
        if qdr_calfail:
            raise RuntimeError('QDR calibration failure.')
        # for host in self.fhosts:
        #     for qdr in host.qdrs:
        #         qdr.qdr_delay_in_step(0b111111111111111111111111111111111111,
        # -1)
        # for host in self.xhosts:
        #     for qdr in host.qdrs:
        #         qdr.qdr_delay_in_step(0b111111111111111111111111111111111111,
        # -1)

    def set_labels(self, newlist):
        """
        Apply new source labels to the configured fengine sources.
        :param newlist:
        :return:
        """
        if len(newlist) != len(self.fengine_sources):
            errstr = 'Number of supplied source labels (%i) does not match ' \
                     'number of configured sources (%i).' % \
                     (len(newlist), len(self.fengine_sources))
            self.logger.error(errstr)
            raise ValueError(errstr)
        for ctr, source in enumerate(self.fengine_sources):
            _source = source['source']
            # update the source name
            old_name = _source.name
            _source.name = newlist[ctr]
            # update the eq associated with that name
            found_eq = False
            for fhost in self.fhosts:
                if old_name in fhost.eqs.keys():
                    fhost.eqs[_source.name] = fhost.eqs.pop(old_name)
                    found_eq = True
                    break
            if not found_eq:
                raise ValueError('Could not find the old EQ value, %s, to '
                                 'update to new name, %s.' % (old_name,
                                                              _source.name))
        if self.spead_meta_ig is not None:
            metalist = numpy.array(self._spead_meta_get_labelling())
            self.spead_meta_ig['input_labelling'] = metalist
            self.spead_tx.send_heap(self.spead_meta_ig.get_heap())

    def get_labels(self):
        """
        Get the current fengine source labels as a list of label names.
        :return:
        """
        return [src['source'].name for src in self.fengine_sources]

    def _read_config(self):
        """
        Read the instrument configuration from self.config_source.
        :return: True if the instrument read a config successfully, raise
        an error if not?
        """
        Instrument._read_config(self)
        _d = self.configd

        # check that the bitstream names are present
        try:
            open(_d['fengine']['bitstream'], 'r').close()
            open(_d['xengine']['bitstream'], 'r').close()
        except IOError:
            self.logger.error('xengine bitstream: %s' %
                              self.configd['xengine']['bitstream'])
            self.logger.error('fengine bitstream: %s' %
                              self.configd['fengine']['bitstream'])
            self.logger.error('One or more bitstream files not found.')
            raise IOError('One or more bitstream files not found.')

<<<<<<< HEAD
        # TODO: Load config values from the bitstream meta
        # information - f per fpga, x per fpga, etc
        _fxcorr_d = self.configd['FxCorrelator']
=======
        # TODO: Load config values from the bitstream meta information -
        # f per fpga, x per fpga, etc
        _fxcorr_d = self.configd['FxCorrelator']
        self.arp_wait_time = int(_fxcorr_d['arp_wait_time'])
>>>>>>> 112e345d
        self.sensor_poll_time = int(_fxcorr_d['sensor_poll_time'])
        self.katcp_port = int(_fxcorr_d['katcp_port'])
        self.sample_rate_hz = int(_fxcorr_d['sample_rate_hz'])

        _feng_d = self.configd['fengine']
<<<<<<< HEAD
        self.f_per_fpga = int(_feng_d['f_per_fpga'])
=======
>>>>>>> 112e345d
        self.adc_demux_factor = int(_feng_d['adc_demux_factor'])
        self.n_chans = int(_feng_d['n_chans'])
        self.n_antennas = int(_feng_d['n_antennas'])
        self.min_load_time = float(_feng_d['min_load_time'])
<<<<<<< HEAD
=======
        self.f_per_fpga = int(_feng_d['f_per_fpga'])
>>>>>>> 112e345d
        self.ports_per_fengine = int(_feng_d['ports_per_fengine'])

        _xeng_d = self.configd['xengine']
        self.x_per_fpga = int(_xeng_d['x_per_fpga'])
        self.accumulation_len = int(_xeng_d['accumulation_len'])
        self.xeng_accumulation_len = int(_xeng_d['xeng_accumulation_len'])
        self.set_stream_destination(_xeng_d['output_destination_ip'],
                                    int(_xeng_d['output_destination_port']))
        self.set_meta_destination(_xeng_d['output_destination_ip'],
                                  int(_xeng_d['output_destination_port']))

        # get this from the running x-engines?
        self.xeng_clk = int(_xeng_d['x_fpga_clock'])
        self.xeng_outbits = int(_xeng_d['xeng_outbits'])

        # check if beamformer exists with x-engines
        self.found_beamformer = False
        if 'bengine' in self.configd.keys():
            self.found_beamformer = True

        # set up hosts and engines based on the configuration in the ini file
        _targetClass = fhost_fpga.FpgaFHost
        self.fhosts = []
        for host in _feng_d['hosts'].split(','):
            host = host.strip()
<<<<<<< HEAD
            fpgahost = _targetClass.from_config_source(host, self.katcp_port,
                                                       config_source=_feng_d)
=======
            fpgahost = _targetClass.from_config_source(
                host, self.katcp_port, config_source=_feng_d)
>>>>>>> 112e345d
            self.fhosts.append(fpgahost)

        # choose class (b-engine inherits x-engine functionality)
        if self.found_beamformer:
            _targetClass = bhost_fpga.FpgaBHost
        else:
            _targetClass = xhost_fpga.FpgaXHost
        self.xhosts = []
        hostlist = _xeng_d['hosts'].split(',')
        for hostindex, host in enumerate(hostlist):
            host = host.strip()
            fpgahost = _targetClass.from_config_source(
<<<<<<< HEAD
                host, hostindex, self.katcp_port, config_source=self.configd)
=======
                host, self.katcp_port, config_source=_xeng_d)
>>>>>>> 112e345d
            self.xhosts.append(fpgahost)

        # check that no hosts overlap
        for _fh in self.fhosts:
            for _xh in self.xhosts:
                if _fh.host == _xh.host:
                    self.logger.error('Host %s is assigned to '
                                      'both X- and F-engines' % _fh.host)
                    raise RuntimeError

        # what data sources have we been allocated?
        self._handle_sources()

        # turn the product names into a list
<<<<<<< HEAD
        prodlist = _xeng_d['output_products'].replace('[', '')
        prodlist = prodlist.replace(']', '').split(',')
=======
        prodlist = _xeng_d['output_products'].replace('[', '').replace(']', '').split(',')
>>>>>>> 112e345d
        _xeng_d['output_products'] = []
        for prod in prodlist:
            _xeng_d['output_products'].append(prod.strip(''))

    def _handle_sources(self):
        """
        Sort out sources and eqs for them
        :return:
        """
        assert len(self.fhosts) > 0
        _feng_cfg = self.configd['fengine']
        source_names = _feng_cfg['source_names'].strip().split(',')
        source_mcast = _feng_cfg['source_mcast_ips'].strip().split(',')
        assert len(source_mcast) == len(source_names), (
            'Source names (%d) must be paired with multicast source '
            'addresses (%d)' % (len(source_names), len(source_mcast)))

        # match eq polys to source names
        eq_polys = {}
        for src_name in source_names:
            eq_polys[src_name] = utils.process_new_eq(
                _feng_cfg['eq_poly_%s' % src_name])

        # assemble the sources given into a list
        _fengine_sources = []
        for source_ctr, address in enumerate(source_mcast):
            new_source = DataSource.from_mcast_string(address)
            new_source.name = source_names[source_ctr]
            assert new_source.ip_range == self.ports_per_fengine, (
                'F-engines should be receiving from %d streams.' %
                self.ports_per_fengine)
            _fengine_sources.append(new_source)

        # assign sources and eqs to fhosts
        self.logger.info('Assigning DataSources, EQs and DelayTrackers to '
                         'f-engines...')
        source_ctr = 0
        self.fengine_sources = []
        for fhost in self.fhosts:
            self.logger.info('\t%s:' % fhost.host)
            _eq_dict = {}
            for fengnum in range(0, self.f_per_fpga):
                _source = _fengine_sources[source_ctr]
                _eq_dict[_source.name] = {'eq': eq_polys[_source.name],
                                          'bram_num': fengnum}
                assert _source.ip_range == _fengine_sources[0].ip_range, (
                    'All f-engines should be receiving from %d streams.' %
                    self.ports_per_fengine)
                self.fengine_sources.append({'source': _source,
                                             'source_num': source_ctr,
                                             'host': fhost,
                                             'numonhost': fengnum})
                fhost.add_source(_source)
                self.logger.info('\t\t%s' % _source)
                source_ctr += 1
            fhost.eqs = _eq_dict
        if source_ctr != len(self.fhosts) * self.f_per_fpga:
            raise RuntimeError('We have different numbers of sources (%d) and '
                               'f-engines (%d). Problem.', source_ctr,
                               len(self.fhosts) * self.f_per_fpga)
        self.logger.info('done.')

    def _read_config_file(self):
        """
        Read the instrument configuration from self.config_source.
        :return: True if we read the file successfully, False if not
        """
        self.configd = utils.parse_ini_file(self.config_source)

    def _read_config_server(self):
        """
        Get instance-specific setup information from a given server. Via KATCP?
        :return:
        """
        raise NotImplementedError('_read_config_server not implemented')

    def set_stream_destination(self, txip_str=None, txport=None):
        """
        Set destination for output of fxcorrelator.
        :param txip_str: A dotted-decimal string representation of the
        IP address. e.g. '1.2.3.4'
        :param txport: An integer port number.
        :return: <nothing>
        """
        if txip_str is None:
            txip = tengbe.IpAddress.str2ip(self.xeng_tx_destination[0])
        else:
            txip = tengbe.IpAddress.str2ip(txip_str)
        if txport is None:
            txport = self.xeng_tx_destination[1]
        else:
            txport = int(txport)
        self.logger.info('Setting stream destination to %s:%d' %
                         (tengbe.IpAddress.ip2str(txip), txport))
        try:
            THREADED_FPGA_OP(
                self.xhosts, timeout=10,
                target_function=(lambda fpga_:
                                 fpga_.registers.gbe_iptx.write(reg=txip),))
            THREADED_FPGA_OP(
                self.xhosts, timeout=10,
                target_function=(lambda fpga_:
                                 fpga_.registers.gbe_porttx.write(reg=txport),))
        except AttributeError:
            self.logger.warning('Set SPEAD stream destination called, but '
                                'devices NOT written! Have they been created?')
        self.xeng_tx_destination = (tengbe.IpAddress.ip2str(txip), txport)

    def set_meta_destination(self, txip=None, txport=None):
        """
        Set destination for meta info output of fxcorrelator.
        :param txip: A dotted-decimal string, int or IpAddress representation of
        the IP address. e.g. '1.2.3.4'
        :param txport: An integer port number.
        :return: <nothing>
        """
        if txip is None:
            txip = self.meta_destination['ip']
        if txport is None:
            txport = self.meta_destination['port']
        else:
            txport = int(txport)
        if txport is None or txip is None:
            self.logger.error('Cannot set part of meta destination to None '
                              '- %s:%d' % (txip, txport))
            raise RuntimeError('Cannot set part of meta destination to None '
                               '- %s:%d' % (txip, txport))
        self.meta_destination = {'ip': tengbe.IpAddress(txip),
                                 'port': txport}
        self.logger.info('Setting meta destination to %s:%d' %
                         (txip, txport))

    def tx_start(self, issue_spead=True):
        """
        Turns on xengine output pipes needed to start data flow from xengines
        """
        self.logger.info('Starting transmission')
        if issue_spead:
            self.spead_issue_meta()
        # start tx on the x-engines
        for f in self.xhosts:
            f.registers.control.write(gbe_txen=True)

    def tx_stop(self, stop_f=False):
        """
        Turns off output pipes to start data flow from xengines
        :param stop_f: stop output of fengines as well
        """
        self.logger.info('Stopping X transmission')

        THREADED_FPGA_OP(
            self.xhosts, timeout=10, target_function=(
                lambda fpga_: fpga_.registers.control.write(gbe_txen=False),))
        if stop_f:
            self.logger.info('Stopping F transmission')
            THREADED_FPGA_OP(
                self.fhosts, timeout=10, target_function=(
                    lambda fpga_:
                    fpga_.registers.control.write(comms_en=False),))

    def _spead_meta_get_labelling(self):
        """
        Get a list of the source labelling for SPEAD metadata
        :return:
        """
        metalist = []
        for fsrc in self.fengine_sources:
            metalist.append((fsrc['source'].name, fsrc['source_num'],
                             fsrc['host'].host, fsrc['numonhost']))
        return metalist

    def spead_issue_meta(self):
        """
        All FxCorrelators issued SPEAD in the same way, with tweakings that are
        implemented by the child class.
        :return: <nothing>
        """
        if self.meta_destination is None:
            logging.info('SPEAD meta destination is still unset, NOT sending '
                         'metadata at this time.')
            return
        # make a new SPEAD transmitter
        del self.spead_tx, self.spead_meta_ig
        self.spead_tx = spead.Transmitter(
            spead.TransportUDPtx(str(self.meta_destination['ip']),
                                 self.meta_destination['port']))
        # update the multicast socket option to use a TTL of 2,
        # in order to traverse the L3 network on site.
        ttl_bin = struct.pack('@i', 2)
        self.spead_tx.t._udp_out.setsockopt(
            socket.IPPROTO_IP, socket.IP_MULTICAST_TTL, ttl_bin)
        #mcast_interface = self.configd['xengine']['multicast_interface_address']
        #self.spead_tx.t._udp_out.setsockopt(socket.SOL_IP, socket.IP_MULTICAST_IF,
        #                                    socket.inet_aton(mcast_interface))
        # self.spead_tx.t._udp_out.setsockopt(socket.SOL_IP, socket.IP_ADD_MEMBERSHIP,
        #                                     socket.inet_aton(txip_str) + socket.inet_aton(mcast_interface))
        # make the item group we're going to use
        self.spead_meta_ig = spead.ItemGroup()

        self.spead_meta_ig.add_item(
            name='adc_sample_rate', id=0x1007,
            description='The expected ADC sample rate (samples per second) of '
                        'incoming data.',
            shape=[], fmt=spead.mkfmt(('u', 64)),
            init_val=self.sample_rate_hz)

        self.spead_meta_ig.add_item(
            name='n_bls', id=0x1008,
            description='Number of baselines in the data product.',
            shape=[], fmt=spead.mkfmt(('u', spead.ADDRSIZE)),
            init_val=len(self.xops.get_baseline_order()))

        self.spead_meta_ig.add_item(
            name='n_chans', id=0x1009,
            description='Number of frequency channels in an integration.',
            shape=[], fmt=spead.mkfmt(('u', spead.ADDRSIZE)),
            init_val=self.n_chans)

        self.spead_meta_ig.add_item(
            name='n_ants', id=0x100A,
            description='The number of antennas in the system.',
            shape=[], fmt=spead.mkfmt(('u', spead.ADDRSIZE)),
            init_val=self.n_antennas)

        self.spead_meta_ig.add_item(
            name='n_xengs', id=0x100B,
            description='The number of x-engines in the system.',
            shape=[], fmt=spead.mkfmt(('u', spead.ADDRSIZE)),
            init_val=(len(self.xhosts) * self.x_per_fpga))

        self.spead_meta_ig.add_item(
            name='bls_ordering', id=0x100C,
            description='The baseline ordering in the output data product.',
            shape=[], fmt=spead.mkfmt(('u', spead.ADDRSIZE)),
            init_val=numpy.array(
                [baseline for baseline in self.xops.get_baseline_order()]))

        # spead_ig.add_item(name='crosspol_ordering', id=0x100D,
        #                        description='',
        #                        shape=[], fmt=spead.mkfmt(('u', spead.ADDRSIZE)),
        #                        init_val=)

        metalist = numpy.array(self._spead_meta_get_labelling())
        self.spead_meta_ig.add_item(name='input_labelling', id=0x100E,
                                    description='input labels and numbers',
                                    init_val=metalist)

        self.spead_meta_ig.add_item(
            name='input_labelling', id=0x100E,
            description='input labels and numbers',
            init_val=numpy.array(metalist))

        self.spead_meta_ig.add_item(
            name='center_freq', id=0x1011,
            description='The on-sky centre-frequency.',
            shape=[], fmt=spead.mkfmt(('f', 64)),
            init_val=int(self.configd['fengine']['true_cf']))

        self.spead_meta_ig.add_item(
            name='bandwidth', id=0x1013,
            description='The input (analogue) bandwidth of the system.',
            shape=[], fmt=spead.mkfmt(('f', 64)),
            init_val=int(self.configd['fengine']['bandwidth']))

        self.spead_meta_ig.add_item(
            name='n_accs', id=0x1015,
            description='The number of spectra that are accumulated '
                        'per X-engine dump.',
            shape=[], fmt=spead.mkfmt(('u', spead.ADDRSIZE)),
            init_val=self.accumulation_len * self.xeng_accumulation_len)

        self.spead_meta_ig.add_item(
            name='int_time', id=0x1016,
            description='The time per integration, in seconds.',
            shape=[], fmt=spead.mkfmt(('f', 64)),
            init_val=self.xops.get_acc_time())

        # spead_ig.add_item(name='coarse_chans', id=0x1017,
        #                        description='',
        #                        shape=[], fmt=spead.mkfmt(('u', spead.ADDRSIZE)),
        #                        init_val=)
        #
        # spead_ig.add_item(name='current_coarse_chan', id=0x1018,
        #                        description='',
        #                        shape=[], fmt=spead.mkfmt(('u', spead.ADDRSIZE)),
        #                        init_val=)
        #
        # spead_ig.add_item(name='fft_shift_fine', id=0x101C,
        #                        description='',
        #                        shape=[], fmt=spead.mkfmt(('u', spead.ADDRSIZE)),
        #                        init_val=)
        #
        # spead_ig.add_item(name='fft_shift_coarse', id=0x101D,
        #                        description='',
        #                        shape=[], fmt=spead.mkfmt(('u', spead.ADDRSIZE)),
        #                        init_val=)

        self.spead_meta_ig.add_item(
            name='fft_shift', id=0x101E,
            description='The FFT bitshift pattern. F-engine '
                        'correlator internals.',
            shape=[], fmt=spead.mkfmt(('u', spead.ADDRSIZE)),
            init_val=int(self.configd['fengine']['fft_shift']))

        self.spead_meta_ig.add_item(
            name='xeng_acc_len', id=0x101F,
            description='Number of spectra accumulated inside X engine. '
                        'Determines minimum integration time and '
                        'user-configurable integration time stepsize. '
                        'X-engine correlator internals.',
            shape=[], fmt=spead.mkfmt(('u', spead.ADDRSIZE)),
            init_val=self.xeng_accumulation_len)

        quant_bits = int(self.configd['fengine']['quant_format'].split('.')[0])
        self.spead_meta_ig.add_item(
            name='requant_bits', id=0x1020,
            description='Number of bits after requantisation in the '
                        'F engines (post FFT and any phasing stages).',
            shape=[], fmt=spead.mkfmt(('u', spead.ADDRSIZE)),
            init_val=quant_bits)

        pkt_len = int(self.configd['fengine']['10gbe_pkt_len'])
        self.spead_meta_ig.add_item(
            name='feng_pkt_len', id=0x1021,
            description='Payload size of 10GbE packet exchange between '
                        'F and X engines in 64 bit words. Usually equal '
                        'to the number of spectra accumulated inside X '
                        'engine. F-engine correlator internals.',
            shape=[], fmt=spead.mkfmt(('u', spead.ADDRSIZE)),
            init_val=pkt_len)

        # port = int(self.configd['xengine']['output_destination_port'])
        # spead_ig.add_item(name='rx_udp_port', id=0x1022,
        #                   description='Destination UDP port for X engine output.',
        #                   shape=[], fmt=spead.mkfmt(('u', spead.ADDRSIZE)),
        #                   init_val=port)

        port = int(self.configd['fengine']['10gbe_port'])
        self.spead_meta_ig.add_item(
            name='feng_udp_port', id=0x1023,
            description='Port for F-engines 10Gbe links in the system.',
            shape=[], fmt=spead.mkfmt(('u', spead.ADDRSIZE)),
            init_val=port)

        # ip = self.configd['xengine']['output_destination_ip']
        # spead_ig.add_item(name='rx_udp_ip_str', id=0x1024,
        #                   description='Destination UDP IP for X engine output.',
        #                   shape=[-1], fmt=spead.STR_FMT,
        #                   init_val=ip)

        ip = struct.unpack('>I', socket.inet_aton(self.configd['fengine']['10gbe_start_ip']))[0]
        self.spead_meta_ig.add_item(
            name='feng_start_ip', id=0x1025,
            description='Start IP address for F-engines in the system.',
            shape=[], fmt=spead.mkfmt(('u', spead.ADDRSIZE)),
            init_val=ip)

        self.spead_meta_ig.add_item(
            name='xeng_rate', id=0x1026,
            description='Target clock rate of processing engines (xeng).',
            shape=[], fmt=spead.mkfmt(('u', spead.ADDRSIZE)),
            init_val=self.xeng_clk)

        self.spead_meta_ig.add_item(
            name='sync_time', id=0x1027,
            description='The time at which the digitisers were synchronised. '
                        'Seconds since the Unix Epoch.',
            shape=[], fmt=spead.mkfmt(('u', spead.ADDRSIZE)),
            init_val=self.synchronisation_epoch)

        # spead_ig.add_item(name='n_stokes', id=0x1040,
        #                        description='',
        #                        shape=[], fmt=spead.mkfmt(('u', spead.ADDRSIZE)),
        #                        init_val=)

        x_per_fpga = int(self.configd['xengine']['x_per_fpga'])
        self.spead_meta_ig.add_item(
            name='x_per_fpga', id=0x1041,
            description='Number of X engines per FPGA host.',
            shape=[], fmt=spead.mkfmt(('u', spead.ADDRSIZE)),
            init_val=x_per_fpga)

        # n_ants_per_xaui = 1
        # spead_ig.add_item(name='n_ants_per_xaui', id=0x1042,
        #                   description='',
        #                   shape=[], fmt=spead.mkfmt(('u', spead.ADDRSIZE)),
        #                   init_val=n_ants_per_xaui)

        # spead_ig.add_item(name='ddc_mix_freq', id=0x1043,
        #                        description='',
        #                        shape=[],fmt=spead.mkfmt(('f', 64)),
        #                        init_val=)

        # spead_ig.add_item(name='ddc_bandwidth', id=0x1044,
        #                        description='',
        #                        shape=[],fmt=spead.mkfmt(('f', 64)),
        #                        init_val=)

        sample_bits = int(self.configd['fengine']['sample_bits'])
<<<<<<< HEAD
        self.spead_meta_ig.add_item(
            name='adc_bits', id=0x1045,
            description='How many bits per ADC sample.',
            shape=[], fmt=spead.mkfmt(('u', spead.ADDRSIZE)),
            init_val=sample_bits)

        self.spead_meta_ig.add_item(
            name='scale_factor_timestamp', id=0x1046,
            description='Timestamp scaling factor. Divide the SPEAD '
                        'data packet timestamp by this number to get '
                        'back to seconds since last sync.',
            shape=[], fmt=spead.mkfmt(('f', 64)),
            init_val=self.sample_rate_hz)
        self.spead_meta_ig.add_item(
            name='xeng_out_bits_per_sample', id=0x1048,
            description='The number of bits per value of the xeng '
                        'accumulator output. Note this is for a '
                        'single value, not the combined complex size.',
            shape=[], fmt=spead.mkfmt(('u', spead.ADDRSIZE)),
            init_val=self.xeng_outbits)

        self.spead_meta_ig.add_item(
            name='f_per_fpga', id=0x1049,
            description='Number of F engines per FPGA host.',
            shape=[], fmt=spead.mkfmt(('u', spead.ADDRSIZE)),
            init_val=self.f_per_fpga)
=======
        self.spead_meta_ig.add_item(name='adc_bits', id=0x1045,
                                    description='How many bits per ADC sample.',
                                    shape=[], fmt=spead.mkfmt(('u', spead.ADDRSIZE)),
                                    init_val=sample_bits)

        self.spead_meta_ig.add_item(name='scale_factor_timestamp', id=0x1046,
                                    description='Timestamp scaling factor. Divide the SPEAD '
                                                'data packet timestamp by this number to get '
                                                'back to seconds since last sync.',
                                    shape=[], fmt=spead.mkfmt(('f', 64)),
                                    init_val=self.sample_rate_hz)
        self.spead_meta_ig.add_item(name='xeng_out_bits_per_sample', id=0x1048,
                                    description='The number of bits per value of the xeng '
                                                'accumulator output. Note this is for a '
                                                'single value, not the combined complex size.',
                                    shape=[], fmt=spead.mkfmt(('u', spead.ADDRSIZE)),
                                    init_val=self.xeng_outbits)

        self.spead_meta_ig.add_item(name='f_per_fpga', id=0x1049,
                                    description='Number of F engines per FPGA host.',
                                    shape=[], fmt=spead.mkfmt(('u', spead.ADDRSIZE)),
                                    init_val=self.f_per_fpga)
>>>>>>> 112e345d
        # spead_ig.add_item(name='rf_gain_MyAntStr ', id=0x1200+inputN,
        #                        description='',
        #                        shape=[], fmt=spead.mkfmt(('f', 64)),
        #                        init_val=)

        # 0x1400 +++
        self.fops.eq_update_metadata()

        # spead_ig.add_item(name='eq_coef_MyAntStr', id=0x1400+inputN,
        #                        description='',
        #                        shape=[], fmt=spead.mkfmt(('u', 32)),
        #                        init_val=)

        # ndarray = numpy.dtype(numpy.int64), (4096 * 40 * 1, 1, 1)

        self.spead_meta_ig.add_item(
            name='timestamp', id=0x1600,
            description='Timestamp of start of this integration. uint '
                        'counting multiples of ADC samples since last sync '
                        '(sync_time, id=0x1027). Divide this number by '
                        'timestamp_scale (id=0x1046) to get back to seconds '
                        'since last sync when this integration was actually '
                        'started.',
            shape=[], fmt=spead.mkfmt(('u', spead.ADDRSIZE)))

        self.spead_meta_ig.add_item(
            name='flags_xeng_raw', id=0x1601,
            description='Flags associated with xeng_raw data output. '
                        'bit 34 - corruption or data missing during integration'
                        'bit 33 - overrange in data path '
                        'bit 32 - noise diode on during integration '
                        'bits 0 - 31 reserved for internal debugging',
            shape=[], fmt=spead.mkfmt(('u', spead.ADDRSIZE)))

        ndarray = numpy.dtype(numpy.int32), (
            self.n_chans, len(self.xops.get_baseline_order()), 2)
        self.spead_meta_ig.add_item(
            name='xeng_raw', id=0x1800,
            description='Raw data for %i xengines in the system. This item '
                        'represents a full spectrum (all frequency channels) '
                        'assembled from lowest frequency to highest frequency. '
                        'Each frequency channel contains the data for all '
                        'baselines (n_bls given by SPEAD ID 0x100b). Each '
                        'value is a complex number -- two (real and imaginary) '
                        'unsigned '
                        'integers.' % len(self.xhosts * self.x_per_fpga),
            ndarray=ndarray)

        # TODO hard-coded !!!!!!! :(
#        self.spead_ig.add_item(name=("xeng_raw"),id=0x1800,
#                               description="Raw data for %i xengines in the system. This
# item represents a full spectrum (all frequency channels) assembled from lowest frequency
# to highest frequency. Each frequency channel contains the data for all baselines
# (n_bls given by SPEAD ID 0x100B). Each value is a complex number -- two
# (real and imaginary) unsigned integers."%(32),
#                               ndarray=(numpy.dtype(numpy.int32),(4096,((4*(4+1))/2)*4,2)))

        # spead_ig.add_item(name='beamweight_MyAntStr', id=0x2000+inputN,
        #                        description='',
        #                        shape=[], fmt=spead.mkfmt(('u', 32)),
        #                        init_val=)

        # spead_ig.add_item(name='incoherent_sum', id=0x3000,
        #                        description='',
        #                        shape=[], fmt=spead.mkfmt(('u', 32)),
        #                        init_val=)

        # spead_ig.add_item(name='n_inputs', id=0x3100,
        #                        description='',
        #                        shape=[], fmt=spead.mkfmt(('u', spead.ADDRSIZE)),
        #                        init_val=)

        # spead_ig.add_item(name='digitiser_id', id=0x3101,
        #                        description='',
        #                        shape=[], fmt=spead.mkfmt(('u', spead.ADDRSIZE)),
        #                        init_val=)

        # spead_ig.add_item(name='digitiser_status', id=0x3102,
        #                        description='',
        #                        shape=[], fmt=spead.mkfmt(('u', spead.ADDRSIZE)),
        #                        init_val=)

        # spead_ig.add_item(name='pld_len', id=0x3103,
        #                        description='',
        #                        shape=[], fmt=spead.mkfmt(('u', spead.ADDRSIZE)),
        #                        init_val=)

        # spead_ig.add_item(name='raw_data_MyAntStr', id=0x3300+inputN,
        #                        description='',
        #                        shape=[], fmt=spead.mkfmt(('u', spead.ADDRSIZE)),
        #                        init_val=)

        # spead_ig.add_item(name='Reserved for SP-CAM meta-data', id=0x7000-0x7fff,
        #                        description='',
        #                        shape=[], fmt=spead.mkfmt(('u', spead.ADDRSIZE)),
        #                        init_val=)

        # spead_ig.add_item(name='feng_id', id=0xf101,
        #                        description='',
        #                        shape=[], fmt=spead.mkfmt(('u', spead.ADDRSIZE)),
        #                        init_val=)

        # spead_ig.add_item(name='feng_status', id=0xf102,
        #                        description='',
        #                        shape=[], fmt=spead.mkfmt(('u', spead.ADDRSIZE)),
        #                        init_val=)

        # spead_ig.add_item(name='frequency', id=0xf103,
        #                        description='',
        #                        shape=[], fmt=spead.mkfmt(('u', spead.ADDRSIZE)),
        #                        init_val=)

        # spead_ig.add_item(name='raw_freq_MyAntStr', id=0xf300+inputN,
        #                        description='',
        #                        shape=[], fmt=spead.mkfmt(('u', spead.ADDRSIZE)),
        #                        init_val=)

        # spead_ig.add_item(name='bf_MyBeamName', id=0xb000+beamN,
        #                        description='',
        #                        shape=[], fmt=spead.mkfmt(('u', spead.ADDRSIZE)),
        #                        init_val=)

        self.spead_tx.send_heap(self.spead_meta_ig.get_heap())
        self.logger.info('Issued SPEAD data descriptor to %s:%i.' % (
            self.meta_destination['ip'], self.meta_destination['port']))
# end<|MERGE_RESOLUTION|>--- conflicted
+++ resolved
@@ -14,12 +14,8 @@
 # this will configure the correct image on the digitiser, not the test one
 
 import logging
-import socket
 import time
-
 import numpy
-import struct
-import spead64_48 as spead
 
 from casperfpga import tengbe
 from casperfpga import utils as fpgautils
@@ -32,10 +28,12 @@
 
 from instrument import Instrument
 from data_source import DataSource
+
 from fxcorrelator_fengops import FEngineOperations
 from fxcorrelator_xengops import XEngineOperations
 from fxcorrelator_bengops import BEngineOperations
 from fxcorrelator_filterops import FilterOperations
+from fxcorrelator_speadops import SpeadOperations
 
 use_xeng_sim = False
 
@@ -78,6 +76,7 @@
         self.xops = None
         self.bops = None
         self.filtops = None
+        self.speadops = None
 
         # attributes
         self.katcp_port = None
@@ -89,9 +88,6 @@
         self.meta_destination = None
         self.fengine_sources = None
 
-        self.spead_tx = None
-        self.spead_meta_ig = None
-
         self._sensors = {}
 
         # parent constructor
@@ -128,6 +124,7 @@
         self.xops = XEngineOperations(self)
         self.bops = BEngineOperations(self)
         self.filtops = FilterOperations(self)
+        self.speadops = SpeadOperations(self)
 
         # set up the filter boards if we need to
         if 'filter' in self.configd:
@@ -180,7 +177,6 @@
 
             # are there beamformers?
             if self.found_beamformer:
-<<<<<<< HEAD
                 self.bops.initialise(self)
 
                 # we're using only one beng per host, so only enable
@@ -189,9 +185,6 @@
                 self.bops.partitions_activate([0])
 
                 # raise RuntimeError('debugging beamformer')
-=======
-                bengops.beng_initialise(self)
->>>>>>> 112e345d
 
             # for fpga_ in self.fhosts:
             #     fpga_.tap_arp_reload()
@@ -201,16 +194,10 @@
             # subscribe all the engines to the multicast groups
             self.fops.subscribe_to_multicast()
             self.xops.subscribe_to_multicast()
-<<<<<<< HEAD
-            post_mess_delay = 5
+
+            post_mess_delay = 10
             self.logger.info('post mess-with-the-switch delay of %is' %
                              post_mess_delay)
-=======
-
-            post_mess_delay = 10
-            self.logger.info('post mess-with-the-switch delay of '
-                             '%is' % post_mess_delay)
->>>>>>> 112e345d
             time.sleep(post_mess_delay)
 
             # force a reset on the f-engines
@@ -246,10 +233,6 @@
         # set an initialised flag
         self._initialised = True
 
-<<<<<<< HEAD
-=======
-
->>>>>>> 112e345d
     def initialised(self):
         """
         Has initialise successfully passed?
@@ -265,7 +248,7 @@
         self.logger.warn("Estimating synchronisation epoch...")
         # get current time from an f-engine
         mcnt_before = self.fhosts[0].get_local_time()
-        self.synchronisation_epoch = (time.time()-mcnt_before /
+        self.synchronisation_epoch = (time.time() - mcnt_before /
                                       float(self.sample_rate_hz))
         self.logger.info('Current f engine timetamp: %i' % mcnt_before)
         assert mcnt_before & 0xfff == 0, 'Bottom 12 bits of timestamp from ' \
@@ -360,13 +343,10 @@
                     found_eq = True
                     break
             if not found_eq:
-                raise ValueError('Could not find the old EQ value, %s, to '
-                                 'update to new name, %s.' % (old_name,
-                                                              _source.name))
-        if self.spead_meta_ig is not None:
-            metalist = numpy.array(self._spead_meta_get_labelling())
-            self.spead_meta_ig['input_labelling'] = metalist
-            self.spead_tx.send_heap(self.spead_meta_ig.get_heap())
+                raise ValueError(
+                    'Could not find the old EQ value, %s, to update '
+                    'to new name, %s.' % (old_name, _source.name))
+        self.speadops.item_0x100e(stx=True)
 
     def get_labels(self):
         """
@@ -389,40 +369,27 @@
             open(_d['fengine']['bitstream'], 'r').close()
             open(_d['xengine']['bitstream'], 'r').close()
         except IOError:
-            self.logger.error('xengine bitstream: %s' %
-                              self.configd['xengine']['bitstream'])
-            self.logger.error('fengine bitstream: %s' %
-                              self.configd['fengine']['bitstream'])
+            self.logger.error('xengine bitstream: '
+                              '%s' % _d['xengine']['bitstream'])
+            self.logger.error('fengine bitstream: '
+                              '%s' % _d['fengine']['bitstream'])
             self.logger.error('One or more bitstream files not found.')
             raise IOError('One or more bitstream files not found.')
 
-<<<<<<< HEAD
-        # TODO: Load config values from the bitstream meta
-        # information - f per fpga, x per fpga, etc
-        _fxcorr_d = self.configd['FxCorrelator']
-=======
         # TODO: Load config values from the bitstream meta information -
         # f per fpga, x per fpga, etc
         _fxcorr_d = self.configd['FxCorrelator']
         self.arp_wait_time = int(_fxcorr_d['arp_wait_time'])
->>>>>>> 112e345d
         self.sensor_poll_time = int(_fxcorr_d['sensor_poll_time'])
         self.katcp_port = int(_fxcorr_d['katcp_port'])
         self.sample_rate_hz = int(_fxcorr_d['sample_rate_hz'])
 
         _feng_d = self.configd['fengine']
-<<<<<<< HEAD
-        self.f_per_fpga = int(_feng_d['f_per_fpga'])
-=======
->>>>>>> 112e345d
         self.adc_demux_factor = int(_feng_d['adc_demux_factor'])
         self.n_chans = int(_feng_d['n_chans'])
         self.n_antennas = int(_feng_d['n_antennas'])
         self.min_load_time = float(_feng_d['min_load_time'])
-<<<<<<< HEAD
-=======
         self.f_per_fpga = int(_feng_d['f_per_fpga'])
->>>>>>> 112e345d
         self.ports_per_fengine = int(_feng_d['ports_per_fengine'])
 
         _xeng_d = self.configd['xengine']
@@ -448,13 +415,8 @@
         self.fhosts = []
         for host in _feng_d['hosts'].split(','):
             host = host.strip()
-<<<<<<< HEAD
             fpgahost = _targetClass.from_config_source(host, self.katcp_port,
                                                        config_source=_feng_d)
-=======
-            fpgahost = _targetClass.from_config_source(
-                host, self.katcp_port, config_source=_feng_d)
->>>>>>> 112e345d
             self.fhosts.append(fpgahost)
 
         # choose class (b-engine inherits x-engine functionality)
@@ -467,11 +429,7 @@
         for hostindex, host in enumerate(hostlist):
             host = host.strip()
             fpgahost = _targetClass.from_config_source(
-<<<<<<< HEAD
-                host, hostindex, self.katcp_port, config_source=self.configd)
-=======
-                host, self.katcp_port, config_source=_xeng_d)
->>>>>>> 112e345d
+                host, hostindex, self.katcp_port, config_source=_xeng_d)
             self.xhosts.append(fpgahost)
 
         # check that no hosts overlap
@@ -486,12 +444,8 @@
         self._handle_sources()
 
         # turn the product names into a list
-<<<<<<< HEAD
         prodlist = _xeng_d['output_products'].replace('[', '')
         prodlist = prodlist.replace(']', '').split(',')
-=======
-        prodlist = _xeng_d['output_products'].replace('[', '').replace(']', '').split(',')
->>>>>>> 112e345d
         _xeng_d['output_products'] = []
         for prod in prodlist:
             _xeng_d['output_products'].append(prod.strip(''))
@@ -630,7 +584,7 @@
         """
         self.logger.info('Starting transmission')
         if issue_spead:
-            self.spead_issue_meta()
+            self.speadops.meta_issue_all()
         # start tx on the x-engines
         for f in self.xhosts:
             f.registers.control.write(gbe_txen=True)
@@ -652,419 +606,5 @@
                     lambda fpga_:
                     fpga_.registers.control.write(comms_en=False),))
 
-    def _spead_meta_get_labelling(self):
-        """
-        Get a list of the source labelling for SPEAD metadata
-        :return:
-        """
-        metalist = []
-        for fsrc in self.fengine_sources:
-            metalist.append((fsrc['source'].name, fsrc['source_num'],
-                             fsrc['host'].host, fsrc['numonhost']))
-        return metalist
-
-    def spead_issue_meta(self):
-        """
-        All FxCorrelators issued SPEAD in the same way, with tweakings that are
-        implemented by the child class.
-        :return: <nothing>
-        """
-        if self.meta_destination is None:
-            logging.info('SPEAD meta destination is still unset, NOT sending '
-                         'metadata at this time.')
-            return
-        # make a new SPEAD transmitter
-        del self.spead_tx, self.spead_meta_ig
-        self.spead_tx = spead.Transmitter(
-            spead.TransportUDPtx(str(self.meta_destination['ip']),
-                                 self.meta_destination['port']))
-        # update the multicast socket option to use a TTL of 2,
-        # in order to traverse the L3 network on site.
-        ttl_bin = struct.pack('@i', 2)
-        self.spead_tx.t._udp_out.setsockopt(
-            socket.IPPROTO_IP, socket.IP_MULTICAST_TTL, ttl_bin)
-        #mcast_interface = self.configd['xengine']['multicast_interface_address']
-        #self.spead_tx.t._udp_out.setsockopt(socket.SOL_IP, socket.IP_MULTICAST_IF,
-        #                                    socket.inet_aton(mcast_interface))
-        # self.spead_tx.t._udp_out.setsockopt(socket.SOL_IP, socket.IP_ADD_MEMBERSHIP,
-        #                                     socket.inet_aton(txip_str) + socket.inet_aton(mcast_interface))
-        # make the item group we're going to use
-        self.spead_meta_ig = spead.ItemGroup()
-
-        self.spead_meta_ig.add_item(
-            name='adc_sample_rate', id=0x1007,
-            description='The expected ADC sample rate (samples per second) of '
-                        'incoming data.',
-            shape=[], fmt=spead.mkfmt(('u', 64)),
-            init_val=self.sample_rate_hz)
-
-        self.spead_meta_ig.add_item(
-            name='n_bls', id=0x1008,
-            description='Number of baselines in the data product.',
-            shape=[], fmt=spead.mkfmt(('u', spead.ADDRSIZE)),
-            init_val=len(self.xops.get_baseline_order()))
-
-        self.spead_meta_ig.add_item(
-            name='n_chans', id=0x1009,
-            description='Number of frequency channels in an integration.',
-            shape=[], fmt=spead.mkfmt(('u', spead.ADDRSIZE)),
-            init_val=self.n_chans)
-
-        self.spead_meta_ig.add_item(
-            name='n_ants', id=0x100A,
-            description='The number of antennas in the system.',
-            shape=[], fmt=spead.mkfmt(('u', spead.ADDRSIZE)),
-            init_val=self.n_antennas)
-
-        self.spead_meta_ig.add_item(
-            name='n_xengs', id=0x100B,
-            description='The number of x-engines in the system.',
-            shape=[], fmt=spead.mkfmt(('u', spead.ADDRSIZE)),
-            init_val=(len(self.xhosts) * self.x_per_fpga))
-
-        self.spead_meta_ig.add_item(
-            name='bls_ordering', id=0x100C,
-            description='The baseline ordering in the output data product.',
-            shape=[], fmt=spead.mkfmt(('u', spead.ADDRSIZE)),
-            init_val=numpy.array(
-                [baseline for baseline in self.xops.get_baseline_order()]))
-
-        # spead_ig.add_item(name='crosspol_ordering', id=0x100D,
-        #                        description='',
-        #                        shape=[], fmt=spead.mkfmt(('u', spead.ADDRSIZE)),
-        #                        init_val=)
-
-        metalist = numpy.array(self._spead_meta_get_labelling())
-        self.spead_meta_ig.add_item(name='input_labelling', id=0x100E,
-                                    description='input labels and numbers',
-                                    init_val=metalist)
-
-        self.spead_meta_ig.add_item(
-            name='input_labelling', id=0x100E,
-            description='input labels and numbers',
-            init_val=numpy.array(metalist))
-
-        self.spead_meta_ig.add_item(
-            name='center_freq', id=0x1011,
-            description='The on-sky centre-frequency.',
-            shape=[], fmt=spead.mkfmt(('f', 64)),
-            init_val=int(self.configd['fengine']['true_cf']))
-
-        self.spead_meta_ig.add_item(
-            name='bandwidth', id=0x1013,
-            description='The input (analogue) bandwidth of the system.',
-            shape=[], fmt=spead.mkfmt(('f', 64)),
-            init_val=int(self.configd['fengine']['bandwidth']))
-
-        self.spead_meta_ig.add_item(
-            name='n_accs', id=0x1015,
-            description='The number of spectra that are accumulated '
-                        'per X-engine dump.',
-            shape=[], fmt=spead.mkfmt(('u', spead.ADDRSIZE)),
-            init_val=self.accumulation_len * self.xeng_accumulation_len)
-
-        self.spead_meta_ig.add_item(
-            name='int_time', id=0x1016,
-            description='The time per integration, in seconds.',
-            shape=[], fmt=spead.mkfmt(('f', 64)),
-            init_val=self.xops.get_acc_time())
-
-        # spead_ig.add_item(name='coarse_chans', id=0x1017,
-        #                        description='',
-        #                        shape=[], fmt=spead.mkfmt(('u', spead.ADDRSIZE)),
-        #                        init_val=)
-        #
-        # spead_ig.add_item(name='current_coarse_chan', id=0x1018,
-        #                        description='',
-        #                        shape=[], fmt=spead.mkfmt(('u', spead.ADDRSIZE)),
-        #                        init_val=)
-        #
-        # spead_ig.add_item(name='fft_shift_fine', id=0x101C,
-        #                        description='',
-        #                        shape=[], fmt=spead.mkfmt(('u', spead.ADDRSIZE)),
-        #                        init_val=)
-        #
-        # spead_ig.add_item(name='fft_shift_coarse', id=0x101D,
-        #                        description='',
-        #                        shape=[], fmt=spead.mkfmt(('u', spead.ADDRSIZE)),
-        #                        init_val=)
-
-        self.spead_meta_ig.add_item(
-            name='fft_shift', id=0x101E,
-            description='The FFT bitshift pattern. F-engine '
-                        'correlator internals.',
-            shape=[], fmt=spead.mkfmt(('u', spead.ADDRSIZE)),
-            init_val=int(self.configd['fengine']['fft_shift']))
-
-        self.spead_meta_ig.add_item(
-            name='xeng_acc_len', id=0x101F,
-            description='Number of spectra accumulated inside X engine. '
-                        'Determines minimum integration time and '
-                        'user-configurable integration time stepsize. '
-                        'X-engine correlator internals.',
-            shape=[], fmt=spead.mkfmt(('u', spead.ADDRSIZE)),
-            init_val=self.xeng_accumulation_len)
-
-        quant_bits = int(self.configd['fengine']['quant_format'].split('.')[0])
-        self.spead_meta_ig.add_item(
-            name='requant_bits', id=0x1020,
-            description='Number of bits after requantisation in the '
-                        'F engines (post FFT and any phasing stages).',
-            shape=[], fmt=spead.mkfmt(('u', spead.ADDRSIZE)),
-            init_val=quant_bits)
-
-        pkt_len = int(self.configd['fengine']['10gbe_pkt_len'])
-        self.spead_meta_ig.add_item(
-            name='feng_pkt_len', id=0x1021,
-            description='Payload size of 10GbE packet exchange between '
-                        'F and X engines in 64 bit words. Usually equal '
-                        'to the number of spectra accumulated inside X '
-                        'engine. F-engine correlator internals.',
-            shape=[], fmt=spead.mkfmt(('u', spead.ADDRSIZE)),
-            init_val=pkt_len)
-
-        # port = int(self.configd['xengine']['output_destination_port'])
-        # spead_ig.add_item(name='rx_udp_port', id=0x1022,
-        #                   description='Destination UDP port for X engine output.',
-        #                   shape=[], fmt=spead.mkfmt(('u', spead.ADDRSIZE)),
-        #                   init_val=port)
-
-        port = int(self.configd['fengine']['10gbe_port'])
-        self.spead_meta_ig.add_item(
-            name='feng_udp_port', id=0x1023,
-            description='Port for F-engines 10Gbe links in the system.',
-            shape=[], fmt=spead.mkfmt(('u', spead.ADDRSIZE)),
-            init_val=port)
-
-        # ip = self.configd['xengine']['output_destination_ip']
-        # spead_ig.add_item(name='rx_udp_ip_str', id=0x1024,
-        #                   description='Destination UDP IP for X engine output.',
-        #                   shape=[-1], fmt=spead.STR_FMT,
-        #                   init_val=ip)
-
-        ip = struct.unpack('>I', socket.inet_aton(self.configd['fengine']['10gbe_start_ip']))[0]
-        self.spead_meta_ig.add_item(
-            name='feng_start_ip', id=0x1025,
-            description='Start IP address for F-engines in the system.',
-            shape=[], fmt=spead.mkfmt(('u', spead.ADDRSIZE)),
-            init_val=ip)
-
-        self.spead_meta_ig.add_item(
-            name='xeng_rate', id=0x1026,
-            description='Target clock rate of processing engines (xeng).',
-            shape=[], fmt=spead.mkfmt(('u', spead.ADDRSIZE)),
-            init_val=self.xeng_clk)
-
-        self.spead_meta_ig.add_item(
-            name='sync_time', id=0x1027,
-            description='The time at which the digitisers were synchronised. '
-                        'Seconds since the Unix Epoch.',
-            shape=[], fmt=spead.mkfmt(('u', spead.ADDRSIZE)),
-            init_val=self.synchronisation_epoch)
-
-        # spead_ig.add_item(name='n_stokes', id=0x1040,
-        #                        description='',
-        #                        shape=[], fmt=spead.mkfmt(('u', spead.ADDRSIZE)),
-        #                        init_val=)
-
-        x_per_fpga = int(self.configd['xengine']['x_per_fpga'])
-        self.spead_meta_ig.add_item(
-            name='x_per_fpga', id=0x1041,
-            description='Number of X engines per FPGA host.',
-            shape=[], fmt=spead.mkfmt(('u', spead.ADDRSIZE)),
-            init_val=x_per_fpga)
-
-        # n_ants_per_xaui = 1
-        # spead_ig.add_item(name='n_ants_per_xaui', id=0x1042,
-        #                   description='',
-        #                   shape=[], fmt=spead.mkfmt(('u', spead.ADDRSIZE)),
-        #                   init_val=n_ants_per_xaui)
-
-        # spead_ig.add_item(name='ddc_mix_freq', id=0x1043,
-        #                        description='',
-        #                        shape=[],fmt=spead.mkfmt(('f', 64)),
-        #                        init_val=)
-
-        # spead_ig.add_item(name='ddc_bandwidth', id=0x1044,
-        #                        description='',
-        #                        shape=[],fmt=spead.mkfmt(('f', 64)),
-        #                        init_val=)
-
-        sample_bits = int(self.configd['fengine']['sample_bits'])
-<<<<<<< HEAD
-        self.spead_meta_ig.add_item(
-            name='adc_bits', id=0x1045,
-            description='How many bits per ADC sample.',
-            shape=[], fmt=spead.mkfmt(('u', spead.ADDRSIZE)),
-            init_val=sample_bits)
-
-        self.spead_meta_ig.add_item(
-            name='scale_factor_timestamp', id=0x1046,
-            description='Timestamp scaling factor. Divide the SPEAD '
-                        'data packet timestamp by this number to get '
-                        'back to seconds since last sync.',
-            shape=[], fmt=spead.mkfmt(('f', 64)),
-            init_val=self.sample_rate_hz)
-        self.spead_meta_ig.add_item(
-            name='xeng_out_bits_per_sample', id=0x1048,
-            description='The number of bits per value of the xeng '
-                        'accumulator output. Note this is for a '
-                        'single value, not the combined complex size.',
-            shape=[], fmt=spead.mkfmt(('u', spead.ADDRSIZE)),
-            init_val=self.xeng_outbits)
-
-        self.spead_meta_ig.add_item(
-            name='f_per_fpga', id=0x1049,
-            description='Number of F engines per FPGA host.',
-            shape=[], fmt=spead.mkfmt(('u', spead.ADDRSIZE)),
-            init_val=self.f_per_fpga)
-=======
-        self.spead_meta_ig.add_item(name='adc_bits', id=0x1045,
-                                    description='How many bits per ADC sample.',
-                                    shape=[], fmt=spead.mkfmt(('u', spead.ADDRSIZE)),
-                                    init_val=sample_bits)
-
-        self.spead_meta_ig.add_item(name='scale_factor_timestamp', id=0x1046,
-                                    description='Timestamp scaling factor. Divide the SPEAD '
-                                                'data packet timestamp by this number to get '
-                                                'back to seconds since last sync.',
-                                    shape=[], fmt=spead.mkfmt(('f', 64)),
-                                    init_val=self.sample_rate_hz)
-        self.spead_meta_ig.add_item(name='xeng_out_bits_per_sample', id=0x1048,
-                                    description='The number of bits per value of the xeng '
-                                                'accumulator output. Note this is for a '
-                                                'single value, not the combined complex size.',
-                                    shape=[], fmt=spead.mkfmt(('u', spead.ADDRSIZE)),
-                                    init_val=self.xeng_outbits)
-
-        self.spead_meta_ig.add_item(name='f_per_fpga', id=0x1049,
-                                    description='Number of F engines per FPGA host.',
-                                    shape=[], fmt=spead.mkfmt(('u', spead.ADDRSIZE)),
-                                    init_val=self.f_per_fpga)
->>>>>>> 112e345d
-        # spead_ig.add_item(name='rf_gain_MyAntStr ', id=0x1200+inputN,
-        #                        description='',
-        #                        shape=[], fmt=spead.mkfmt(('f', 64)),
-        #                        init_val=)
-
-        # 0x1400 +++
-        self.fops.eq_update_metadata()
-
-        # spead_ig.add_item(name='eq_coef_MyAntStr', id=0x1400+inputN,
-        #                        description='',
-        #                        shape=[], fmt=spead.mkfmt(('u', 32)),
-        #                        init_val=)
-
-        # ndarray = numpy.dtype(numpy.int64), (4096 * 40 * 1, 1, 1)
-
-        self.spead_meta_ig.add_item(
-            name='timestamp', id=0x1600,
-            description='Timestamp of start of this integration. uint '
-                        'counting multiples of ADC samples since last sync '
-                        '(sync_time, id=0x1027). Divide this number by '
-                        'timestamp_scale (id=0x1046) to get back to seconds '
-                        'since last sync when this integration was actually '
-                        'started.',
-            shape=[], fmt=spead.mkfmt(('u', spead.ADDRSIZE)))
-
-        self.spead_meta_ig.add_item(
-            name='flags_xeng_raw', id=0x1601,
-            description='Flags associated with xeng_raw data output. '
-                        'bit 34 - corruption or data missing during integration'
-                        'bit 33 - overrange in data path '
-                        'bit 32 - noise diode on during integration '
-                        'bits 0 - 31 reserved for internal debugging',
-            shape=[], fmt=spead.mkfmt(('u', spead.ADDRSIZE)))
-
-        ndarray = numpy.dtype(numpy.int32), (
-            self.n_chans, len(self.xops.get_baseline_order()), 2)
-        self.spead_meta_ig.add_item(
-            name='xeng_raw', id=0x1800,
-            description='Raw data for %i xengines in the system. This item '
-                        'represents a full spectrum (all frequency channels) '
-                        'assembled from lowest frequency to highest frequency. '
-                        'Each frequency channel contains the data for all '
-                        'baselines (n_bls given by SPEAD ID 0x100b). Each '
-                        'value is a complex number -- two (real and imaginary) '
-                        'unsigned '
-                        'integers.' % len(self.xhosts * self.x_per_fpga),
-            ndarray=ndarray)
-
-        # TODO hard-coded !!!!!!! :(
-#        self.spead_ig.add_item(name=("xeng_raw"),id=0x1800,
-#                               description="Raw data for %i xengines in the system. This
-# item represents a full spectrum (all frequency channels) assembled from lowest frequency
-# to highest frequency. Each frequency channel contains the data for all baselines
-# (n_bls given by SPEAD ID 0x100B). Each value is a complex number -- two
-# (real and imaginary) unsigned integers."%(32),
-#                               ndarray=(numpy.dtype(numpy.int32),(4096,((4*(4+1))/2)*4,2)))
-
-        # spead_ig.add_item(name='beamweight_MyAntStr', id=0x2000+inputN,
-        #                        description='',
-        #                        shape=[], fmt=spead.mkfmt(('u', 32)),
-        #                        init_val=)
-
-        # spead_ig.add_item(name='incoherent_sum', id=0x3000,
-        #                        description='',
-        #                        shape=[], fmt=spead.mkfmt(('u', 32)),
-        #                        init_val=)
-
-        # spead_ig.add_item(name='n_inputs', id=0x3100,
-        #                        description='',
-        #                        shape=[], fmt=spead.mkfmt(('u', spead.ADDRSIZE)),
-        #                        init_val=)
-
-        # spead_ig.add_item(name='digitiser_id', id=0x3101,
-        #                        description='',
-        #                        shape=[], fmt=spead.mkfmt(('u', spead.ADDRSIZE)),
-        #                        init_val=)
-
-        # spead_ig.add_item(name='digitiser_status', id=0x3102,
-        #                        description='',
-        #                        shape=[], fmt=spead.mkfmt(('u', spead.ADDRSIZE)),
-        #                        init_val=)
-
-        # spead_ig.add_item(name='pld_len', id=0x3103,
-        #                        description='',
-        #                        shape=[], fmt=spead.mkfmt(('u', spead.ADDRSIZE)),
-        #                        init_val=)
-
-        # spead_ig.add_item(name='raw_data_MyAntStr', id=0x3300+inputN,
-        #                        description='',
-        #                        shape=[], fmt=spead.mkfmt(('u', spead.ADDRSIZE)),
-        #                        init_val=)
-
-        # spead_ig.add_item(name='Reserved for SP-CAM meta-data', id=0x7000-0x7fff,
-        #                        description='',
-        #                        shape=[], fmt=spead.mkfmt(('u', spead.ADDRSIZE)),
-        #                        init_val=)
-
-        # spead_ig.add_item(name='feng_id', id=0xf101,
-        #                        description='',
-        #                        shape=[], fmt=spead.mkfmt(('u', spead.ADDRSIZE)),
-        #                        init_val=)
-
-        # spead_ig.add_item(name='feng_status', id=0xf102,
-        #                        description='',
-        #                        shape=[], fmt=spead.mkfmt(('u', spead.ADDRSIZE)),
-        #                        init_val=)
-
-        # spead_ig.add_item(name='frequency', id=0xf103,
-        #                        description='',
-        #                        shape=[], fmt=spead.mkfmt(('u', spead.ADDRSIZE)),
-        #                        init_val=)
-
-        # spead_ig.add_item(name='raw_freq_MyAntStr', id=0xf300+inputN,
-        #                        description='',
-        #                        shape=[], fmt=spead.mkfmt(('u', spead.ADDRSIZE)),
-        #                        init_val=)
-
-        # spead_ig.add_item(name='bf_MyBeamName', id=0xb000+beamN,
-        #                        description='',
-        #                        shape=[], fmt=spead.mkfmt(('u', spead.ADDRSIZE)),
-        #                        init_val=)
-
-        self.spead_tx.send_heap(self.spead_meta_ig.get_heap())
-        self.logger.info('Issued SPEAD data descriptor to %s:%i.' % (
-            self.meta_destination['ip'], self.meta_destination['port']))
+
 # end