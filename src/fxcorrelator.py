"""
Created on Feb 28, 2013

@author: paulp
"""

# things all fxcorrelators Instruments do

# to start the digitiser in the lab:

# paulp@dbertsc:/home/henno/work/projects/d_engine/scripts/svn/dig003$ ./m1130_2042sdp_rev1_of_start.py

# if power cycles, then: ./config.py -b 3
# this will configure the correct image on the digitiser, not the test one

import logging
import socket
import time

import numpy
import struct
import spead64_48 as spead

from casperfpga import tengbe
from casperfpga import utils as fpgautils

import log
import utils
import xhost_fpga
import fhost_fpga
import bhost_fpga

from instrument import Instrument
from data_source import DataSource

from fxcorrelator_fengops import FEngineOperations
from fxcorrelator_xengops import XEngineOperations
from fxcorrelator_bengops import BEngineOperations
from fxcorrelator_filterops import FilterOperations

use_xeng_sim = False

THREADED_FPGA_OP = fpgautils.threaded_fpga_operation
THREADED_FPGA_FUNC = fpgautils.threaded_fpga_function

LOGGER = logging.getLogger(__name__)


class FxCorrelator(Instrument):
    """
    A generic FxCorrelator composed of fengines that channelise antenna inputs
<<<<<<< HEAD
    and xengines that each produce cross products from a continuous portion
    of the channels and accumulate the result.
    SPEAD data products are produced.
=======
    and xengines that each produce cross products from a continuous portion of
    the channels and accumulate the result. SPEAD data products are produced.
>>>>>>> 43fade09
    """
    def __init__(self, descriptor, identifier=-1, config_source=None,
                 logger=LOGGER):
        """
        An abstract base class for instruments.
        :param descriptor: A text description of the instrument. Required.
        :param identifier: An optional integer identifier.
<<<<<<< HEAD
        :param config_source: The instrument configuration source. Can be a
        text file, hostname, whatever.
=======
        :param config_source: The instrument configuration source. Can be a text
                              file, hostname, whatever.
>>>>>>> 43fade09
        :param logger: Use the module logger by default, unless something else
        is given.
        :return: <nothing>

        """
        self.logger = logger
        self.loghandler = None

        # we know about f and x hosts and engines, not just engines and hosts
        self.fhosts = []
        self.xhosts = []
        self.filthosts = None
        self.found_beamformer = False

        self.fops = None
        self.xops = None
        self.bops = None
        self.filtops = None

        # attributes
        self.katcp_port = None
        self.f_per_fpga = None
        self.x_per_fpga = None
        self.accumulation_len = None
        self.xeng_accumulation_len = None
        self.xeng_tx_destination = None
        self.meta_destination = None
        self.fengine_sources = None

        self.spead_tx = None
        self.spead_meta_ig = None

        self._sensors = {}

        # parent constructor
        Instrument.__init__(self, descriptor, identifier, config_source)

        self._initialised = False

    def standard_log_config(self, log_level=logging.INFO, silence_spead=True):
        """Convenience method for setting up logging in scripts etc.
        :param logger: The loglevel to use by default, logging.INFO.
        :param silence_spead: Set 'spead' logger to level WARNING if True

        """
        # Set the root logging handler - submodules loggers will automatically
        # use it
        self.loghandler = log.Corr2LogHandler()
        logging.root.addHandler(self.loghandler)
        logging.root.setLevel(log_level)
        self.logger.setLevel(log_level)
        self.logger.addHandler(self.loghandler)

        if silence_spead:
            # set the SPEAD logger to warning only
            spead_logger = logging.getLogger('spead')
            spead_logger.setLevel(logging.WARNING)

    def initialise(self, program=True, qdr_cal=True):
        """
        Set up the correlator using the information in the config file.
        :return:
        """
        # set up the F, X, B and filter handlers
        self.fops = FEngineOperations(self)
        self.xops = XEngineOperations(self)
        self.bops = BEngineOperations(self)
        self.filtops = FilterOperations(self)

        # set up the filter boards if we need to
        if 'filter' in self.configd:
            try:
                self.filtops.initialise(program=program)
            except Exception as e:
                raise e

        # connect to the other hosts that make up this correlator
        THREADED_FPGA_FUNC(self.fhosts + self.xhosts, timeout=5,
                           target_function='connect')

        igmp_version = self.configd['FxCorrelator'].get('igmp_version')
        if igmp_version is not None:
<<<<<<< HEAD
            self.logger.info('Setting FPGA hosts IGMP version '
                             'to %s' % igmp_version)
=======
            self.logger.info('Setting FPGA hosts IGMP version to '
                             '%s' % igmp_version)
>>>>>>> 43fade09
            THREADED_FPGA_FUNC(
                self.fhosts + self.xhosts, timeout=5,
                target_function=('set_igmp_version', (igmp_version, ), {}))

        # if we need to program the FPGAs, do so
        if program:
            self.logger.info('Programming FPGA hosts')
            fpgautils.program_fpgas([(host, host.boffile) for host in
                                     (self.fhosts + self.xhosts)],
                                    progfile=None, timeout=15)
        else:
            self.logger.info('Loading design information')
            THREADED_FPGA_FUNC(self.fhosts + self.xhosts, timeout=10,
                               target_function='get_system_information')

        # remove test hardware from designs
        utils.disable_test_gbes(self)
        utils.remove_test_objects(self)

        if self.found_beamformer:
            self.bops.configure()

        if program:
            # cal the qdr on all boards
            if qdr_cal:
                self.qdr_calibrate()
            else:
                self.logger.info('Skipping QDR cal - are you sure you '
                                 'want to do this?')

            # init the engines
            self.fops.initialise()
            self.xops.initialise()

            # are there beamformers?
            if self.found_beamformer:
                self.bops.initialise(self)

                # we're using only one beng per host, so only enable
                # those partitions so we can try to get a heap
                self.bops.partitions_deactivate()
                self.bops.partitions_activate([0])

                # raise RuntimeError('debugging beamformer')

            # for fpga_ in self.fhosts:
            #     fpga_.tap_arp_reload()
            # for fpga_ in self.xhosts:
            #     fpga_.tap_arp_reload()

            # subscribe all the engines to the multicast groups
            self.fops.subscribe_to_multicast()
            self.xops.subscribe_to_multicast()

            post_mess_delay = 5
<<<<<<< HEAD
            self.logger.info('post mess-with-the-switch delay of %is' %
                             post_mess_delay)
=======
            self.logger.info('post mess-with-the-switch delay of '
                             '%is' % post_mess_delay)
>>>>>>> 43fade09
            time.sleep(post_mess_delay)

            # force a reset on the f-engines
            self.fops.sys_reset(sleeptime=1)

            # reset all counters on fhosts and xhosts
            self.fops.clear_status_all()
            self.xops.clear_status_all()

            # check to see if the f engines are receiving all their data
            if not self.fops.check_rx():
                raise RuntimeError('The f-engines RX have a problem.')

            # start f-engine TX
            self.logger.info('Starting f-engine datastream')
            self.fops.tx_enable()

            # check that the F-engines are transmitting data correctly
            if not self.fops.check_tx():
                raise RuntimeError('The f-engines TX have a problem.')

            # check that the X-engines are receiving data
            if not self.xops.check_rx():
                raise RuntimeError('The x-engines RX have a problem.')

            # arm the vaccs on the x-engines
            self.xops.vacc_sync()

        # reset all counters on fhosts and xhosts
        self.fops.clear_status_all()
        self.xops.clear_status_all()

        # set an initialised flag
        self._initialised = True

    def initialised(self):
        """
        Has initialise successfully passed?
        :return:
        """
        return self._initialised

    def est_sync_epoch(self):
        """
<<<<<<< HEAD
        Estimates the synchronisation epoch based on current F-engine
        timestamp, and the system time.
=======
        Estimates the synchronisation epoch based on current F-engine timestamp,
        and the system time.
>>>>>>> 43fade09
        """
        self.logger.warn("Estimating synchronisation epoch...")
        # get current time from an f-engine
        mcnt_before = self.fhosts[0].get_local_time()
<<<<<<< HEAD
        self.synchronisation_epoch = (time.time()-mcnt_before /
=======
        self.synchronisation_epoch = (time.time() - mcnt_before /
>>>>>>> 43fade09
                                      float(self.sample_rate_hz))
        self.logger.info('Current f engine timetamp: %i' % mcnt_before)
        assert mcnt_before & 0xfff == 0, 'Bottom 12 bits of timestamp from ' \
                                         'f-engine are not zero?!'

    def time_from_mcnt(self, mcnt):
        """
        Returns the unix time UTC equivalent to the board timestamp. Does
        NOT account for wrapping timestamps.
        """
        if self.synchronisation_epoch < 0:
            self.est_sync_epoch()
<<<<<<< HEAD
        return self.synchronisation_epoch + (float(mcnt) /
                                             float(self.sample_rate_hz))
=======
        return (self.synchronisation_epoch + (float(mcnt) /
                                              float(self.sample_rate_hz)))
>>>>>>> 43fade09

    def mcnt_from_time(self, time_seconds):
        """
        Returns the board timestamp from a given UTC system time
        (seconds since Unix Epoch). Accounts for wrapping timestamps.
        """
        if self.synchronisation_epoch < 0:
            self.est_sync_epoch()
        time_diff_from_synch_epoch = time_seconds - self.synchronisation_epoch
        time_diff_in_samples = int(time_diff_from_synch_epoch *
                                   self.sample_rate_hz)
<<<<<<< HEAD
        return time_diff_in_samples % \
               (2**int(self.configd['FxCorrelator']['timestamp_bits']))
=======
        _tmp = 2**int(self.configd['FxCorrelator']['timestamp_bits'])
        return time_diff_in_samples % _tmp
>>>>>>> 43fade09

    def qdr_calibrate(self):
        """
        Run a software calibration routine on all the FPGA hosts.
        Do it on F- and X-hosts in parallel.
        :return:
        """
        def _qdr_cal(_fpga):
            _tic = time.time()
            _results = {}
            for _qdr in _fpga.qdrs:
                _results[_qdr.name] = _qdr.qdr_cal(fail_hard=False)
            _toc = time.time()
            return {'results': _results, 'tic': _tic, 'toc': _toc}
<<<<<<< HEAD
        self.logger.info('Calibrating QDR on F- and X-engines, this '
                         'takes a while.')
        qdr_calfail = False
        results = THREADED_FPGA_OP(self.fhosts + self.xhosts, 30, (_qdr_cal,))
        for fpga, result in results.items():
            self.logger.info('FPGA %s QDR cal results: start(%.3f) end(%.3f) '
                             'took(%.3f)' %
                             (fpga, result['tic'], result['toc'],
                              result['toc'] - result['tic']))
=======
        self.logger.info('Calibrating QDR on F- and X-engines, this takes a '
                         'while.')
        qdr_calfail = False
        results = THREADED_FPGA_OP(self.fhosts + self.xhosts, timeout=30,
                                   target_function=(_qdr_cal,))
        for fpga, result in results.items():
            self.logger.info('FPGA %s QDR cal results: start(%.3f) end(%.3f) '
                             'took(%.3f)' % (fpga, result['tic'], result['toc'],
                                             result['toc'] - result['tic']))
>>>>>>> 43fade09
            for qdr, qdrres in result['results'].items():
                if not qdrres:
                    qdr_calfail = True
                    break
<<<<<<< HEAD
                self.logger.info('\t%s: cal okay: %s' %
                                 (qdr, 'True' if qdrres else 'False'))
=======
                self.logger.info('\t%s: cal okay: '
                                 '%s' % (qdr, 'True' if qdrres else 'False'))
>>>>>>> 43fade09
            if qdr_calfail:
                break
        if qdr_calfail:
            raise RuntimeError('QDR calibration failure.')
        # for host in self.fhosts:
        #     for qdr in host.qdrs:
        #         qdr.qdr_delay_in_step(0b111111111111111111111111111111111111,
        # -1)
        # for host in self.xhosts:
        #     for qdr in host.qdrs:
        #         qdr.qdr_delay_in_step(0b111111111111111111111111111111111111,
        # -1)

    def set_labels(self, newlist):
        """
        Apply new source labels to the configured fengine sources.
        :param newlist:
        :return:
        """
        if len(newlist) != len(self.fengine_sources):
            errstr = 'Number of supplied source labels (%i) does not match ' \
                     'number of configured sources (%i).' % \
                     (len(newlist), len(self.fengine_sources))
            self.logger.error(errstr)
            raise ValueError(errstr)
        for ctr, source in enumerate(self.fengine_sources):
            _source = source['source']
            # update the source name
            old_name = _source.name
            _source.name = newlist[ctr]
            # update the eq associated with that name
            found_eq = False
            for fhost in self.fhosts:
                if old_name in fhost.eqs.keys():
                    fhost.eqs[_source.name] = fhost.eqs.pop(old_name)
                    found_eq = True
                    break
            if not found_eq:
<<<<<<< HEAD
                raise ValueError(
                    'Could not find the old EQ value, %s, to update to new '
                    'name, %s.' % (old_name, source.name))
            metalist.append((source.name, ctr))
=======
                raise ValueError('Could not find the old EQ value, %s, to '
                                 'update to new name, %s.' % (old_name,
                                                              _source.name))
>>>>>>> 43fade09
        if self.spead_meta_ig is not None:
            metalist = numpy.array(self._spead_meta_get_labelling())
            self.spead_meta_ig['input_labelling'] = metalist
            self.spead_tx.send_heap(self.spead_meta_ig.get_heap())

    def get_labels(self):
        """
        Get the current fengine source labels as a string.
        :return:
        """
        source_names = ''
        for fsrc in self.fengine_sources:
            source_names += fsrc['source'].name + ' '
        source_names = source_names.strip()
        return source_names

    def _read_config(self):
        """
        Read the instrument configuration from self.config_source.
        :return: True if the instrument read a config successfully, raise
        an error if not?
        """
        Instrument._read_config(self)
        _d = self.configd

        # check that the bitstream names are present
        try:
            open(_d['fengine']['bitstream'], 'r').close()
            open(_d['xengine']['bitstream'], 'r').close()
        except IOError:
<<<<<<< HEAD
            self.logger.error('xengine bitstream: %s' %
                              self.configd['xengine']['bitstream'])
            self.logger.error('fengine bitstream: %s' %
                              self.configd['fengine']['bitstream'])
            self.logger.error('One or more bitstream files not found.')
            raise IOError('One or more bitstream files not found.')

        # TODO: Load config values from the bitstream meta
        # information - f per fpga, x per fpga, etc
        _fxcorr_d = self.configd['FxCorrelator']
        self.sensor_poll_time = int(_fxcorr_d['sensor_poll_time'])
        self.katcp_port = int(_fxcorr_d['katcp_port'])
        self.sample_rate_hz = int(_fxcorr_d['sample_rate_hz'])

        _feng_d = self.configd['fengine']
        self.f_per_fpga = int(_feng_d['f_per_fpga'])
        self.adc_demux_factor = int(_feng_d['adc_demux_factor'])
        self.n_chans = int(_feng_d['n_chans'])
        self.n_antennas = int(_feng_d['n_antennas'])
        self.min_load_time = float(_feng_d['min_load_time'])
        self.ports_per_fengine = int(_feng_d['ports_per_fengine'])

        _xeng_d = self.configd['xengine']
        self.x_per_fpga = int(_xeng_d['x_per_fpga'])
        self.accumulation_len = int(_xeng_d['accumulation_len'])
        self.xeng_accumulation_len = int(_xeng_d['xeng_accumulation_len'])
        self.set_stream_destination(_xeng_d['output_destination_ip'],
                                    int(_xeng_d['output_destination_port']))
        self.set_meta_destination(_xeng_d['output_destination_ip'],
                                  int(_xeng_d['output_destination_port']))

        # get this from the running x-engines?
        self.xeng_clk = int(_xeng_d['x_fpga_clock'])
        self.xeng_outbits = int(_xeng_d['xeng_outbits'])

        # check if beamformer exists with x-engines
        self.found_beamformer = False
        if 'bengine' in self.configd.keys():
            self.found_beamformer = True

        # set up hosts and engines based on the configuration in the ini file
        _targetClass = fhost_fpga.FpgaFHost
        self.fhosts = []
        for host in _feng_d['hosts'].split(','):
            host = host.strip()
            fpgahost = _targetClass.from_config_source(host, self.katcp_port,
                                                       config_source=_feng_d)
=======
            self.logger.error('xengine bitstream: '
                              '%s' % _d['xengine']['bitstream'])
            self.logger.error('fengine bitstream: '
                              '%s' % _d['fengine']['bitstream'])
            self.logger.error('One or more bitstream files not found.')
            raise IOError('One or more bitstream files not found.')

        # TODO: Load config values from the bitstream meta information -
        # f per fpga, x per fpga, etc
        self.arp_wait_time = int(_d['FxCorrelator']['arp_wait_time'])
        self.sensor_poll_time = int(_d['FxCorrelator']['sensor_poll_time'])
        self.katcp_port = int(_d['FxCorrelator']['katcp_port'])
        self.f_per_fpga = int(_d['fengine']['f_per_fpga'])
        self.x_per_fpga = int(_d['xengine']['x_per_fpga'])
        self.sample_rate_hz = int(_d['FxCorrelator']['sample_rate_hz'])
        self.adc_demux_factor = int(_d['fengine']['adc_demux_factor'])
        self.accumulation_len = int(_d['xengine']['accumulation_len'])
        self.xeng_accumulation_len = int(_d['xengine']['xeng_accumulation_len'])
        self.n_chans = int(_d['fengine']['n_chans'])
        self.n_antennas = int(_d['fengine']['n_antennas'])
        self.min_load_time = float(_d['fengine']['min_load_time'])

        self.set_stream_destination(
            _d['xengine']['output_destination_ip'],
            int(_d['xengine']['output_destination_port']))
        self.set_meta_destination(_d['xengine']['output_destination_ip'],
                                  int(_d['xengine']['output_destination_port']))

        # get this from the running x-engines?
        self.xeng_clk = int(_d['xengine']['x_fpga_clock'])
        self.xeng_outbits = int(_d['xengine']['xeng_outbits'])

        # the f-engines have this many 10Gbe ports per f-engine
        # unit of operation
        self.ports_per_fengine = int(_d['fengine']['ports_per_fengine'])

        # set up the hosts and engines based on the configuration in
        # the ini file
        self.fhosts = []
        for host in _d['fengine']['hosts'].split(','):
            host = host.strip()
            fpgahost = fhost_fpga.FpgaFHost.from_config_source(
                host, self.katcp_port, config_source=_d['fengine'])
>>>>>>> 43fade09
            self.fhosts.append(fpgahost)

        # choose class (b-engine inherits x-engine functionality)
        if self.found_beamformer:
            _targetClass = bhost_fpga.FpgaBHost
        else:
            _targetClass = xhost_fpga.FpgaXHost
        self.xhosts = []
<<<<<<< HEAD
        hostlist = _xeng_d['hosts'].split(',')
        for hostindex, host in enumerate(hostlist):
            host = host.strip()
            fpgahost = _targetClass.from_config_source(
                host, hostindex, self.katcp_port, config_source=self.configd)
            self.xhosts.append(fpgahost)
=======
        for host in _d['xengine']['hosts'].split(','):
            host = host.strip()
            fpgahost = xhost_fpga.FpgaXHost.from_config_source(
                host, self.katcp_port, config_source=_d['xengine'])
            self.xhosts.append(fpgahost)
        self.bhosts = []
        # x-eng host b-eng
        for host in _d['xengine']['hosts'].split(','):
            host = host.strip()
            fpgahost = bhost_fpga.FpgaBHost.from_config_source(
                host, self.katcp_port, config_source=_d['xengine'])
            self.bhosts.append(fpgahost)
>>>>>>> 43fade09

        # check that no hosts overlap
        for _fh in self.fhosts:
            for _xh in self.xhosts:
                if _fh.host == _xh.host:
<<<<<<< HEAD
                    self.logger.error('Host %s is assigned to '
                                      'both X- and F-engines' % _fh.host)
=======
                    self.logger.error('Host %s is assigned to both X- and '
                                      'F-engines' % _fh.host)
>>>>>>> 43fade09
                    raise RuntimeError

        # what data sources have we been allocated?
        self._handle_sources()

        # turn the product names into a list
<<<<<<< HEAD
        prodlist = _xeng_d['output_products'].replace('[', '')
        prodlist = prodlist.replace(']', '').split(',')
        _xeng_d['output_products'] = []
        for prod in prodlist:
            _xeng_d['output_products'].append(prod.strip(''))
=======
        prodlist = _d['xengine']['output_products'].replace('[', '').replace(']', '').split(',')
        _d['xengine']['output_products'] = []
        for prod in prodlist:
            _d['xengine']['output_products'].append(prod.strip(''))
>>>>>>> 43fade09

    def _handle_sources(self):
        """
        Sort out sources and eqs for them
        :return:
        """
        assert len(self.fhosts) > 0
<<<<<<< HEAD

        _fcfg = self.configd['fengine']
        source_names = _fcfg['source_names'].strip().split(',')
        source_mcast = _fcfg['source_mcast_ips'].strip().split(',')
=======
        _feng_cfg = self.configd['fengine']
        source_names = _feng_cfg['source_names'].strip().split(',')
        source_mcast = _feng_cfg['source_mcast_ips'].strip().split(',')
>>>>>>> 43fade09
        assert len(source_mcast) == len(source_names), (
            'Source names (%d) must be paired with multicast source '
            'addresses (%d)' % (len(source_names), len(source_mcast)))

        # match eq polys to source names
        eq_polys = {}
        for src_name in source_names:
            eq_polys[src_name] = utils.process_new_eq(
<<<<<<< HEAD
                _fcfg['eq_poly_%s' % src_name])
=======
                _feng_cfg['eq_poly_%s' % src_name])
>>>>>>> 43fade09

        # assemble the sources given into a list
        _fengine_sources = []
        for source_ctr, address in enumerate(source_mcast):
            new_source = DataSource.from_mcast_string(address)
            new_source.name = source_names[source_ctr]
            assert new_source.ip_range == self.ports_per_fengine, (
                'F-engines should be receiving from %d streams.' %
                self.ports_per_fengine)
<<<<<<< HEAD
            self.fengine_sources.append(new_source)
            source_ctr += 1
=======
            _fengine_sources.append(new_source)
>>>>>>> 43fade09

        # assign sources and eqs to fhosts
        self.logger.info('Assigning DataSources, EQs and DelayTrackers to '
                         'f-engines...')
        source_ctr = 0
        self.fengine_sources = []
        for fhost in self.fhosts:
            self.logger.info('\t%s:' % fhost.host)
            _eq_dict = {}
            _delay_dict = {}
            for fengnum in range(0, self.f_per_fpga):
<<<<<<< HEAD
                _source = self.fengine_sources[source_ctr]
                _eq_dict[_source.name] = {'eq': eq_polys[_source.name],
                                          'bram_num': fengnum}
                _delay_dict[_source.name] = {'offset': fengnum}
                assert _source.ip_range == self.fengine_sources[0].ip_range, (
                    'All f-engines should be receiving from %d '
                    'streams.' % self.ports_per_fengine)
                # adding a new instance attribute here, be careful
                _source.host = fhost
=======
                _source = _fengine_sources[source_ctr]
                _eq_dict[_source.name] = {'eq': eq_polys[_source.name],
                                          'bram_num': fengnum}
                _delay_dict[_source.name] = {'offset': fengnum}
                assert _source.ip_range == _fengine_sources[0].ip_range, (
                    'All f-engines should be receiving from %d streams.' %
                    self.ports_per_fengine)
                self.fengine_sources.append({'source': _source,
                                             'source_num': source_ctr,
                                             'host': fhost,
                                             'numonhost': fengnum})
>>>>>>> 43fade09
                fhost.add_source(_source)
                self.logger.info('\t\t%s' % _source)
                source_ctr += 1
            fhost.delays = _delay_dict
            fhost.eqs = _eq_dict
        if source_ctr != len(self.fhosts) * self.f_per_fpga:
            raise RuntimeError('We have different numbers of sources (%d) and '
                               'f-engines (%d). Problem.', source_ctr,
                               len(self.fhosts) * self.f_per_fpga)
        self.logger.info('done.')

    def _read_config_file(self):
        """
        Read the instrument configuration from self.config_source.
        :return: True if we read the file successfully, False if not
        """
        self.configd = utils.parse_ini_file(self.config_source)

    def _read_config_server(self):
        """
        Get instance-specific setup information from a given server. Via KATCP?
        :return:
        """
        raise NotImplementedError('_read_config_server not implemented')

    def set_stream_destination(self, txip_str=None, txport=None):
        """
        Set destination for output of fxcorrelator.
        :param txip_str: A dotted-decimal string representation of the
        IP address. e.g. '1.2.3.4'
        :param txport: An integer port number.
        :return: <nothing>
        """
        if txip_str is None:
            txip = tengbe.IpAddress.str2ip(self.xeng_tx_destination[0])
        else:
            txip = tengbe.IpAddress.str2ip(txip_str)
        if txport is None:
            txport = self.xeng_tx_destination[1]
        else:
            txport = int(txport)
        self.logger.info('Setting stream destination to %s:%d' %
                         (tengbe.IpAddress.ip2str(txip), txport))
        try:
            THREADED_FPGA_OP(
                self.xhosts, timeout=10,
                target_function=(lambda fpga_:
                                 fpga_.registers.gbe_iptx.write(reg=txip),))
            THREADED_FPGA_OP(
                self.xhosts, timeout=10,
                target_function=(lambda fpga_:
                                 fpga_.registers.gbe_porttx.write(reg=txport),))
        except AttributeError:
            self.logger.warning('Set SPEAD stream destination called, but '
                                'devices NOT written! Have they been created?')
        self.xeng_tx_destination = (tengbe.IpAddress.ip2str(txip), txport)

    def set_meta_destination(self, txip=None, txport=None):
        """
        Set destination for meta info output of fxcorrelator.
        :param txip: A dotted-decimal string, int or IpAddress representation of
        the IP address. e.g. '1.2.3.4'
        :param txport: An integer port number.
        :return: <nothing>
        """
        if txip is None:
            txip = self.meta_destination['ip']
        if txport is None:
            txport = self.meta_destination['port']
        else:
            txport = int(txport)
        if txport is None or txip is None:
            self.logger.error('Cannot set part of meta destination to None '
                              '- %s:%d' % (txip, txport))
            raise RuntimeError('Cannot set part of meta destination to None '
                               '- %s:%d' % (txip, txport))
        self.meta_destination = {'ip': tengbe.IpAddress(txip),
                                 'port': txport}
        self.logger.info('Setting meta destination to %s:%d' %
                         (txip, txport))

    def tx_start(self, issue_spead=True):
        """
        Turns on xengine output pipes needed to start data flow from xengines
        """
        self.logger.info('Starting transmission')
        if issue_spead:
            self.spead_issue_meta()
        # start tx on the x-engines
        for f in self.xhosts:
            f.registers.control.write(gbe_txen=True)

    def tx_stop(self, stop_f=False):
        """
        Turns off output pipes to start data flow from xengines
        :param stop_f: stop output of fengines as well
        """
        self.logger.info('Stopping X transmission')

        THREADED_FPGA_OP(
<<<<<<< HEAD
            self.xhosts, timeout=10,
            target_function=(
=======
            self.xhosts, timeout=10, target_function=(
>>>>>>> 43fade09
                lambda fpga_: fpga_.registers.control.write(gbe_txen=False),))
        if stop_f:
            self.logger.info('Stopping F transmission')
            THREADED_FPGA_OP(
<<<<<<< HEAD
                self.fhosts, timeout=10,
                target_function=(
                    lambda fpga_: fpga_.registers.control.write(
                        comms_en=False),))

    def spead_issue_meta(self):
        """
        All FxCorrelators issued SPEAD in the same way, with tweakings that
        are implemented by the child class.
=======
                self.fhosts, timeout=10, target_function=(
                    lambda fpga_:
                    fpga_.registers.control.write(comms_en=False),))

    def _spead_meta_get_labelling(self):
        """
        Get a list of the source labelling for SPEAD metadata
        :return:
        """
        metalist = []
        for fsrc in self.fengine_sources:
            metalist.append((fsrc['source'].name, fsrc['source_num'],
                             fsrc['host'].host, fsrc['numonhost']))
        return metalist

    def spead_issue_meta(self):
        """
        All FxCorrelators issued SPEAD in the same way, with tweakings that are
        implemented by the child class.
>>>>>>> 43fade09
        :return: <nothing>
        """
        if self.meta_destination is None:
            logging.info('SPEAD meta destination is still unset, NOT sending '
                         'metadata at this time.')
            return
        # make a new SPEAD transmitter
        del self.spead_tx, self.spead_meta_ig
        self.spead_tx = spead.Transmitter(
            spead.TransportUDPtx(str(self.meta_destination['ip']),
                                 self.meta_destination['port']))
        # update the multicast socket option to use a TTL of 2,
        # in order to traverse the L3 network on site.
        ttl_bin = struct.pack('@i', 2)
        self.spead_tx.t._udp_out.setsockopt(
            socket.IPPROTO_IP, socket.IP_MULTICAST_TTL, ttl_bin)
        #mcast_interface = self.configd['xengine']['multicast_interface_address']
        #self.spead_tx.t._udp_out.setsockopt(socket.SOL_IP, socket.IP_MULTICAST_IF,
        #                                    socket.inet_aton(mcast_interface))
        # self.spead_tx.t._udp_out.setsockopt(socket.SOL_IP, socket.IP_ADD_MEMBERSHIP,
        #                                     socket.inet_aton(txip_str) + socket.inet_aton(mcast_interface))
        # make the item group we're going to use
        self.spead_meta_ig = spead.ItemGroup()

        self.spead_meta_ig.add_item(
            name='adc_sample_rate', id=0x1007,
            description='The expected ADC sample rate (samples per second) of '
                        'incoming data.',
            shape=[], fmt=spead.mkfmt(('u', 64)),
            init_val=self.sample_rate_hz)

        self.spead_meta_ig.add_item(
            name='n_bls', id=0x1008,
            description='Number of baselines in the data product.',
            shape=[], fmt=spead.mkfmt(('u', spead.ADDRSIZE)),
            init_val=len(self.xops.get_baseline_order()))

        self.spead_meta_ig.add_item(
            name='n_chans', id=0x1009,
            description='Number of frequency channels in an integration.',
            shape=[], fmt=spead.mkfmt(('u', spead.ADDRSIZE)),
            init_val=self.n_chans)

        self.spead_meta_ig.add_item(
            name='n_ants', id=0x100A,
            description='The number of antennas in the system.',
            shape=[], fmt=spead.mkfmt(('u', spead.ADDRSIZE)),
            init_val=self.n_antennas)

        self.spead_meta_ig.add_item(
            name='n_xengs', id=0x100B,
            description='The number of x-engines in the system.',
            shape=[], fmt=spead.mkfmt(('u', spead.ADDRSIZE)),
            init_val=(len(self.xhosts) * self.x_per_fpga))

        self.spead_meta_ig.add_item(
            name='bls_ordering', id=0x100C,
            description='The baseline ordering in the output data product.',
            shape=[], fmt=spead.mkfmt(('u', spead.ADDRSIZE)),
            init_val=numpy.array(
                [baseline for baseline in self.xops.get_baseline_order()]))

        # spead_ig.add_item(name='crosspol_ordering', id=0x100D,
        #                        description='',
        #                        shape=[], fmt=spead.mkfmt(('u', spead.ADDRSIZE)),
        #                        init_val=)

<<<<<<< HEAD
        metalist = []
        for ctr, source in enumerate(self.fengine_sources):
            metalist.append((source.name, ctr))
=======
        metalist = numpy.array(self._spead_meta_get_labelling())
        self.spead_meta_ig.add_item(name='input_labelling', id=0x100E,
                                    description='input labels and numbers',
                                    init_val=metalist)
>>>>>>> 43fade09

        self.spead_meta_ig.add_item(
            name='input_labelling', id=0x100E,
            description='input labels and numbers',
            init_val=numpy.array(metalist))

        self.spead_meta_ig.add_item(
            name='center_freq', id=0x1011,
            description='The on-sky centre-frequency.',
            shape=[], fmt=spead.mkfmt(('f', 64)),
            init_val=int(self.configd['fengine']['true_cf']))

        self.spead_meta_ig.add_item(
            name='bandwidth', id=0x1013,
            description='The input (analogue) bandwidth of the system.',
            shape=[], fmt=spead.mkfmt(('f', 64)),
            init_val=int(self.configd['fengine']['bandwidth']))

        self.spead_meta_ig.add_item(
            name='n_accs', id=0x1015,
            description='The number of spectra that are accumulated '
                        'per X-engine dump.',
            shape=[], fmt=spead.mkfmt(('u', spead.ADDRSIZE)),
            init_val=self.accumulation_len * self.xeng_accumulation_len)

        self.spead_meta_ig.add_item(
            name='int_time', id=0x1016,
            description='The time per integration, in seconds.',
            shape=[], fmt=spead.mkfmt(('f', 64)),
            init_val=self.xops.get_acc_time())

        # spead_ig.add_item(name='coarse_chans', id=0x1017,
        #                        description='',
        #                        shape=[], fmt=spead.mkfmt(('u', spead.ADDRSIZE)),
        #                        init_val=)
        #
        # spead_ig.add_item(name='current_coarse_chan', id=0x1018,
        #                        description='',
        #                        shape=[], fmt=spead.mkfmt(('u', spead.ADDRSIZE)),
        #                        init_val=)
        #
        # spead_ig.add_item(name='fft_shift_fine', id=0x101C,
        #                        description='',
        #                        shape=[], fmt=spead.mkfmt(('u', spead.ADDRSIZE)),
        #                        init_val=)
        #
        # spead_ig.add_item(name='fft_shift_coarse', id=0x101D,
        #                        description='',
        #                        shape=[], fmt=spead.mkfmt(('u', spead.ADDRSIZE)),
        #                        init_val=)

        self.spead_meta_ig.add_item(
            name='fft_shift', id=0x101E,
            description='The FFT bitshift pattern. F-engine '
                        'correlator internals.',
            shape=[], fmt=spead.mkfmt(('u', spead.ADDRSIZE)),
            init_val=int(self.configd['fengine']['fft_shift']))

        self.spead_meta_ig.add_item(
            name='xeng_acc_len', id=0x101F,
            description='Number of spectra accumulated inside X engine. '
                        'Determines minimum integration time and '
                        'user-configurable integration time stepsize. '
                        'X-engine correlator internals.',
            shape=[], fmt=spead.mkfmt(('u', spead.ADDRSIZE)),
            init_val=self.xeng_accumulation_len)

        quant_bits = int(self.configd['fengine']['quant_format'].split('.')[0])
        self.spead_meta_ig.add_item(
            name='requant_bits', id=0x1020,
            description='Number of bits after requantisation in the '
                        'F engines (post FFT and any phasing stages).',
            shape=[], fmt=spead.mkfmt(('u', spead.ADDRSIZE)),
            init_val=quant_bits)

        pkt_len = int(self.configd['fengine']['10gbe_pkt_len'])
        self.spead_meta_ig.add_item(
            name='feng_pkt_len', id=0x1021,
            description='Payload size of 10GbE packet exchange between '
                        'F and X engines in 64 bit words. Usually equal '
                        'to the number of spectra accumulated inside X '
                        'engine. F-engine correlator internals.',
            shape=[], fmt=spead.mkfmt(('u', spead.ADDRSIZE)),
            init_val=pkt_len)

        # port = int(self.configd['xengine']['output_destination_port'])
        # spead_ig.add_item(name='rx_udp_port', id=0x1022,
        #                   description='Destination UDP port for X engine output.',
        #                   shape=[], fmt=spead.mkfmt(('u', spead.ADDRSIZE)),
        #                   init_val=port)

        port = int(self.configd['fengine']['10gbe_port'])
        self.spead_meta_ig.add_item(
            name='feng_udp_port', id=0x1023,
            description='Port for F-engines 10Gbe links in the system.',
            shape=[], fmt=spead.mkfmt(('u', spead.ADDRSIZE)),
            init_val=port)

        # ip = self.configd['xengine']['output_destination_ip']
        # spead_ig.add_item(name='rx_udp_ip_str', id=0x1024,
        #                   description='Destination UDP IP for X engine output.',
        #                   shape=[-1], fmt=spead.STR_FMT,
        #                   init_val=ip)

        ip = struct.unpack('>I', socket.inet_aton(self.configd['fengine']['10gbe_start_ip']))[0]
        self.spead_meta_ig.add_item(
            name='feng_start_ip', id=0x1025,
            description='Start IP address for F-engines in the system.',
            shape=[], fmt=spead.mkfmt(('u', spead.ADDRSIZE)),
            init_val=ip)

        self.spead_meta_ig.add_item(
            name='xeng_rate', id=0x1026,
            description='Target clock rate of processing engines (xeng).',
            shape=[], fmt=spead.mkfmt(('u', spead.ADDRSIZE)),
            init_val=self.xeng_clk)

        self.spead_meta_ig.add_item(
            name='sync_time', id=0x1027,
            description='The time at which the digitisers were synchronised. '
                        'Seconds since the Unix Epoch.',
            shape=[], fmt=spead.mkfmt(('u', spead.ADDRSIZE)),
            init_val=self.synchronisation_epoch)

        # spead_ig.add_item(name='n_stokes', id=0x1040,
        #                        description='',
        #                        shape=[], fmt=spead.mkfmt(('u', spead.ADDRSIZE)),
        #                        init_val=)

        x_per_fpga = int(self.configd['xengine']['x_per_fpga'])
        self.spead_meta_ig.add_item(
            name='x_per_fpga', id=0x1041,
            description='Number of X engines per FPGA host.',
            shape=[], fmt=spead.mkfmt(('u', spead.ADDRSIZE)),
            init_val=x_per_fpga)

        # n_ants_per_xaui = 1
        # spead_ig.add_item(name='n_ants_per_xaui', id=0x1042,
        #                   description='',
        #                   shape=[], fmt=spead.mkfmt(('u', spead.ADDRSIZE)),
        #                   init_val=n_ants_per_xaui)

        # spead_ig.add_item(name='ddc_mix_freq', id=0x1043,
        #                        description='',
        #                        shape=[],fmt=spead.mkfmt(('f', 64)),
        #                        init_val=)

        # spead_ig.add_item(name='ddc_bandwidth', id=0x1044,
        #                        description='',
        #                        shape=[],fmt=spead.mkfmt(('f', 64)),
        #                        init_val=)

        sample_bits = int(self.configd['fengine']['sample_bits'])
        self.spead_meta_ig.add_item(
            name='adc_bits', id=0x1045,
            description='How many bits per ADC sample.',
            shape=[], fmt=spead.mkfmt(('u', spead.ADDRSIZE)),
            init_val=sample_bits)

        self.spead_meta_ig.add_item(
            name='scale_factor_timestamp', id=0x1046,
            description='Timestamp scaling factor. Divide the SPEAD '
                        'data packet timestamp by this number to get '
                        'back to seconds since last sync.',
            shape=[], fmt=spead.mkfmt(('f', 64)),
            init_val=self.sample_rate_hz)
        self.spead_meta_ig.add_item(
            name='xeng_out_bits_per_sample', id=0x1048,
            description='The number of bits per value of the xeng '
                        'accumulator output. Note this is for a '
                        'single value, not the combined complex size.',
            shape=[], fmt=spead.mkfmt(('u', spead.ADDRSIZE)),
            init_val=self.xeng_outbits)

        self.spead_meta_ig.add_item(
            name='f_per_fpga', id=0x1049,
            description='Number of F engines per FPGA host.',
            shape=[], fmt=spead.mkfmt(('u', spead.ADDRSIZE)),
            init_val=self.f_per_fpga)
        # spead_ig.add_item(name='rf_gain_MyAntStr ', id=0x1200+inputN,
        #                        description='',
        #                        shape=[], fmt=spead.mkfmt(('f', 64)),
        #                        init_val=)

        # 0x1400 +++
        self.fops.eq_update_metadata()

        # spead_ig.add_item(name='eq_coef_MyAntStr', id=0x1400+inputN,
        #                        description='',
        #                        shape=[], fmt=spead.mkfmt(('u', 32)),
        #                        init_val=)

        # ndarray = numpy.dtype(numpy.int64), (4096 * 40 * 1, 1, 1)

        self.spead_meta_ig.add_item(
            name='timestamp', id=0x1600,
            description='Timestamp of start of this integration. uint '
                        'counting multiples of ADC samples since last sync '
                        '(sync_time, id=0x1027). Divide this number by '
                        'timestamp_scale (id=0x1046) to get back to seconds '
                        'since last sync when this integration was actually '
                        'started.',
            shape=[], fmt=spead.mkfmt(('u', spead.ADDRSIZE)))

        self.spead_meta_ig.add_item(
            name='flags_xeng_raw', id=0x1601,
            description='Flags associated with xeng_raw data output. '
                        'bit 34 - corruption or data missing during integration'
                        'bit 33 - overrange in data path '
                        'bit 32 - noise diode on during integration '
                        'bits 0 - 31 reserved for internal debugging',
            shape=[], fmt=spead.mkfmt(('u', spead.ADDRSIZE)))

        ndarray = numpy.dtype(numpy.int32), (
            self.n_chans, len(self.xops.get_baseline_order()), 2)
        self.spead_meta_ig.add_item(
            name='xeng_raw', id=0x1800,
            description='Raw data for %i xengines in the system. This item '
                        'represents a full spectrum (all frequency channels) '
                        'assembled from lowest frequency to highest frequency. '
                        'Each frequency channel contains the data for all '
                        'baselines (n_bls given by SPEAD ID 0x100b). Each '
                        'value is a complex number -- two (real and imaginary) '
                        'unsigned '
                        'integers.' % len(self.xhosts * self.x_per_fpga),
            ndarray=ndarray)

        # TODO hard-coded !!!!!!! :(
#        self.spead_ig.add_item(name=("xeng_raw"),id=0x1800,
#                               description="Raw data for %i xengines in the system. This
# item represents a full spectrum (all frequency channels) assembled from lowest frequency
# to highest frequency. Each frequency channel contains the data for all baselines
# (n_bls given by SPEAD ID 0x100B). Each value is a complex number -- two
# (real and imaginary) unsigned integers."%(32),
#                               ndarray=(numpy.dtype(numpy.int32),(4096,((4*(4+1))/2)*4,2)))

        # spead_ig.add_item(name='beamweight_MyAntStr', id=0x2000+inputN,
        #                        description='',
        #                        shape=[], fmt=spead.mkfmt(('u', 32)),
        #                        init_val=)

        # spead_ig.add_item(name='incoherent_sum', id=0x3000,
        #                        description='',
        #                        shape=[], fmt=spead.mkfmt(('u', 32)),
        #                        init_val=)

        # spead_ig.add_item(name='n_inputs', id=0x3100,
        #                        description='',
        #                        shape=[], fmt=spead.mkfmt(('u', spead.ADDRSIZE)),
        #                        init_val=)

        # spead_ig.add_item(name='digitiser_id', id=0x3101,
        #                        description='',
        #                        shape=[], fmt=spead.mkfmt(('u', spead.ADDRSIZE)),
        #                        init_val=)

        # spead_ig.add_item(name='digitiser_status', id=0x3102,
        #                        description='',
        #                        shape=[], fmt=spead.mkfmt(('u', spead.ADDRSIZE)),
        #                        init_val=)

        # spead_ig.add_item(name='pld_len', id=0x3103,
        #                        description='',
        #                        shape=[], fmt=spead.mkfmt(('u', spead.ADDRSIZE)),
        #                        init_val=)

        # spead_ig.add_item(name='raw_data_MyAntStr', id=0x3300+inputN,
        #                        description='',
        #                        shape=[], fmt=spead.mkfmt(('u', spead.ADDRSIZE)),
        #                        init_val=)

        # spead_ig.add_item(name='Reserved for SP-CAM meta-data', id=0x7000-0x7fff,
        #                        description='',
        #                        shape=[], fmt=spead.mkfmt(('u', spead.ADDRSIZE)),
        #                        init_val=)

        # spead_ig.add_item(name='feng_id', id=0xf101,
        #                        description='',
        #                        shape=[], fmt=spead.mkfmt(('u', spead.ADDRSIZE)),
        #                        init_val=)

        # spead_ig.add_item(name='feng_status', id=0xf102,
        #                        description='',
        #                        shape=[], fmt=spead.mkfmt(('u', spead.ADDRSIZE)),
        #                        init_val=)

        # spead_ig.add_item(name='frequency', id=0xf103,
        #                        description='',
        #                        shape=[], fmt=spead.mkfmt(('u', spead.ADDRSIZE)),
        #                        init_val=)

        # spead_ig.add_item(name='raw_freq_MyAntStr', id=0xf300+inputN,
        #                        description='',
        #                        shape=[], fmt=spead.mkfmt(('u', spead.ADDRSIZE)),
        #                        init_val=)

        # spead_ig.add_item(name='bf_MyBeamName', id=0xb000+beamN,
        #                        description='',
        #                        shape=[], fmt=spead.mkfmt(('u', spead.ADDRSIZE)),
        #                        init_val=)

        self.spead_tx.send_heap(self.spead_meta_ig.get_heap())
        self.logger.info('Issued SPEAD data descriptor to %s:%i.' % (
            self.meta_destination['ip'], self.meta_destination['port']))
# end<|MERGE_RESOLUTION|>--- conflicted
+++ resolved
@@ -49,14 +49,9 @@
 class FxCorrelator(Instrument):
     """
     A generic FxCorrelator composed of fengines that channelise antenna inputs
-<<<<<<< HEAD
     and xengines that each produce cross products from a continuous portion
     of the channels and accumulate the result.
     SPEAD data products are produced.
-=======
-    and xengines that each produce cross products from a continuous portion of
-    the channels and accumulate the result. SPEAD data products are produced.
->>>>>>> 43fade09
     """
     def __init__(self, descriptor, identifier=-1, config_source=None,
                  logger=LOGGER):
@@ -64,13 +59,8 @@
         An abstract base class for instruments.
         :param descriptor: A text description of the instrument. Required.
         :param identifier: An optional integer identifier.
-<<<<<<< HEAD
         :param config_source: The instrument configuration source. Can be a
         text file, hostname, whatever.
-=======
-        :param config_source: The instrument configuration source. Can be a text
-                              file, hostname, whatever.
->>>>>>> 43fade09
         :param logger: Use the module logger by default, unless something else
         is given.
         :return: <nothing>
@@ -153,13 +143,8 @@
 
         igmp_version = self.configd['FxCorrelator'].get('igmp_version')
         if igmp_version is not None:
-<<<<<<< HEAD
             self.logger.info('Setting FPGA hosts IGMP version '
                              'to %s' % igmp_version)
-=======
-            self.logger.info('Setting FPGA hosts IGMP version to '
-                             '%s' % igmp_version)
->>>>>>> 43fade09
             THREADED_FPGA_FUNC(
                 self.fhosts + self.xhosts, timeout=5,
                 target_function=('set_igmp_version', (igmp_version, ), {}))
@@ -213,15 +198,9 @@
             # subscribe all the engines to the multicast groups
             self.fops.subscribe_to_multicast()
             self.xops.subscribe_to_multicast()
-
             post_mess_delay = 5
-<<<<<<< HEAD
             self.logger.info('post mess-with-the-switch delay of %is' %
                              post_mess_delay)
-=======
-            self.logger.info('post mess-with-the-switch delay of '
-                             '%is' % post_mess_delay)
->>>>>>> 43fade09
             time.sleep(post_mess_delay)
 
             # force a reset on the f-engines
@@ -266,22 +245,13 @@
 
     def est_sync_epoch(self):
         """
-<<<<<<< HEAD
         Estimates the synchronisation epoch based on current F-engine
         timestamp, and the system time.
-=======
-        Estimates the synchronisation epoch based on current F-engine timestamp,
-        and the system time.
->>>>>>> 43fade09
         """
         self.logger.warn("Estimating synchronisation epoch...")
         # get current time from an f-engine
         mcnt_before = self.fhosts[0].get_local_time()
-<<<<<<< HEAD
         self.synchronisation_epoch = (time.time()-mcnt_before /
-=======
-        self.synchronisation_epoch = (time.time() - mcnt_before /
->>>>>>> 43fade09
                                       float(self.sample_rate_hz))
         self.logger.info('Current f engine timetamp: %i' % mcnt_before)
         assert mcnt_before & 0xfff == 0, 'Bottom 12 bits of timestamp from ' \
@@ -294,13 +264,8 @@
         """
         if self.synchronisation_epoch < 0:
             self.est_sync_epoch()
-<<<<<<< HEAD
         return self.synchronisation_epoch + (float(mcnt) /
                                              float(self.sample_rate_hz))
-=======
-        return (self.synchronisation_epoch + (float(mcnt) /
-                                              float(self.sample_rate_hz)))
->>>>>>> 43fade09
 
     def mcnt_from_time(self, time_seconds):
         """
@@ -312,13 +277,8 @@
         time_diff_from_synch_epoch = time_seconds - self.synchronisation_epoch
         time_diff_in_samples = int(time_diff_from_synch_epoch *
                                    self.sample_rate_hz)
-<<<<<<< HEAD
-        return time_diff_in_samples % \
-               (2**int(self.configd['FxCorrelator']['timestamp_bits']))
-=======
         _tmp = 2**int(self.configd['FxCorrelator']['timestamp_bits'])
         return time_diff_in_samples % _tmp
->>>>>>> 43fade09
 
     def qdr_calibrate(self):
         """
@@ -333,7 +293,6 @@
                 _results[_qdr.name] = _qdr.qdr_cal(fail_hard=False)
             _toc = time.time()
             return {'results': _results, 'tic': _tic, 'toc': _toc}
-<<<<<<< HEAD
         self.logger.info('Calibrating QDR on F- and X-engines, this '
                          'takes a while.')
         qdr_calfail = False
@@ -343,28 +302,12 @@
                              'took(%.3f)' %
                              (fpga, result['tic'], result['toc'],
                               result['toc'] - result['tic']))
-=======
-        self.logger.info('Calibrating QDR on F- and X-engines, this takes a '
-                         'while.')
-        qdr_calfail = False
-        results = THREADED_FPGA_OP(self.fhosts + self.xhosts, timeout=30,
-                                   target_function=(_qdr_cal,))
-        for fpga, result in results.items():
-            self.logger.info('FPGA %s QDR cal results: start(%.3f) end(%.3f) '
-                             'took(%.3f)' % (fpga, result['tic'], result['toc'],
-                                             result['toc'] - result['tic']))
->>>>>>> 43fade09
             for qdr, qdrres in result['results'].items():
                 if not qdrres:
                     qdr_calfail = True
                     break
-<<<<<<< HEAD
                 self.logger.info('\t%s: cal okay: %s' %
                                  (qdr, 'True' if qdrres else 'False'))
-=======
-                self.logger.info('\t%s: cal okay: '
-                                 '%s' % (qdr, 'True' if qdrres else 'False'))
->>>>>>> 43fade09
             if qdr_calfail:
                 break
         if qdr_calfail:
@@ -403,16 +346,9 @@
                     found_eq = True
                     break
             if not found_eq:
-<<<<<<< HEAD
-                raise ValueError(
-                    'Could not find the old EQ value, %s, to update to new '
-                    'name, %s.' % (old_name, source.name))
-            metalist.append((source.name, ctr))
-=======
                 raise ValueError('Could not find the old EQ value, %s, to '
                                  'update to new name, %s.' % (old_name,
                                                               _source.name))
->>>>>>> 43fade09
         if self.spead_meta_ig is not None:
             metalist = numpy.array(self._spead_meta_get_labelling())
             self.spead_meta_ig['input_labelling'] = metalist
@@ -443,7 +379,6 @@
             open(_d['fengine']['bitstream'], 'r').close()
             open(_d['xengine']['bitstream'], 'r').close()
         except IOError:
-<<<<<<< HEAD
             self.logger.error('xengine bitstream: %s' %
                               self.configd['xengine']['bitstream'])
             self.logger.error('fengine bitstream: %s' %
@@ -491,51 +426,6 @@
             host = host.strip()
             fpgahost = _targetClass.from_config_source(host, self.katcp_port,
                                                        config_source=_feng_d)
-=======
-            self.logger.error('xengine bitstream: '
-                              '%s' % _d['xengine']['bitstream'])
-            self.logger.error('fengine bitstream: '
-                              '%s' % _d['fengine']['bitstream'])
-            self.logger.error('One or more bitstream files not found.')
-            raise IOError('One or more bitstream files not found.')
-
-        # TODO: Load config values from the bitstream meta information -
-        # f per fpga, x per fpga, etc
-        self.arp_wait_time = int(_d['FxCorrelator']['arp_wait_time'])
-        self.sensor_poll_time = int(_d['FxCorrelator']['sensor_poll_time'])
-        self.katcp_port = int(_d['FxCorrelator']['katcp_port'])
-        self.f_per_fpga = int(_d['fengine']['f_per_fpga'])
-        self.x_per_fpga = int(_d['xengine']['x_per_fpga'])
-        self.sample_rate_hz = int(_d['FxCorrelator']['sample_rate_hz'])
-        self.adc_demux_factor = int(_d['fengine']['adc_demux_factor'])
-        self.accumulation_len = int(_d['xengine']['accumulation_len'])
-        self.xeng_accumulation_len = int(_d['xengine']['xeng_accumulation_len'])
-        self.n_chans = int(_d['fengine']['n_chans'])
-        self.n_antennas = int(_d['fengine']['n_antennas'])
-        self.min_load_time = float(_d['fengine']['min_load_time'])
-
-        self.set_stream_destination(
-            _d['xengine']['output_destination_ip'],
-            int(_d['xengine']['output_destination_port']))
-        self.set_meta_destination(_d['xengine']['output_destination_ip'],
-                                  int(_d['xengine']['output_destination_port']))
-
-        # get this from the running x-engines?
-        self.xeng_clk = int(_d['xengine']['x_fpga_clock'])
-        self.xeng_outbits = int(_d['xengine']['xeng_outbits'])
-
-        # the f-engines have this many 10Gbe ports per f-engine
-        # unit of operation
-        self.ports_per_fengine = int(_d['fengine']['ports_per_fengine'])
-
-        # set up the hosts and engines based on the configuration in
-        # the ini file
-        self.fhosts = []
-        for host in _d['fengine']['hosts'].split(','):
-            host = host.strip()
-            fpgahost = fhost_fpga.FpgaFHost.from_config_source(
-                host, self.katcp_port, config_source=_d['fengine'])
->>>>>>> 43fade09
             self.fhosts.append(fpgahost)
 
         # choose class (b-engine inherits x-engine functionality)
@@ -544,57 +434,30 @@
         else:
             _targetClass = xhost_fpga.FpgaXHost
         self.xhosts = []
-<<<<<<< HEAD
         hostlist = _xeng_d['hosts'].split(',')
         for hostindex, host in enumerate(hostlist):
             host = host.strip()
             fpgahost = _targetClass.from_config_source(
                 host, hostindex, self.katcp_port, config_source=self.configd)
             self.xhosts.append(fpgahost)
-=======
-        for host in _d['xengine']['hosts'].split(','):
-            host = host.strip()
-            fpgahost = xhost_fpga.FpgaXHost.from_config_source(
-                host, self.katcp_port, config_source=_d['xengine'])
-            self.xhosts.append(fpgahost)
-        self.bhosts = []
-        # x-eng host b-eng
-        for host in _d['xengine']['hosts'].split(','):
-            host = host.strip()
-            fpgahost = bhost_fpga.FpgaBHost.from_config_source(
-                host, self.katcp_port, config_source=_d['xengine'])
-            self.bhosts.append(fpgahost)
->>>>>>> 43fade09
 
         # check that no hosts overlap
         for _fh in self.fhosts:
             for _xh in self.xhosts:
                 if _fh.host == _xh.host:
-<<<<<<< HEAD
                     self.logger.error('Host %s is assigned to '
                                       'both X- and F-engines' % _fh.host)
-=======
-                    self.logger.error('Host %s is assigned to both X- and '
-                                      'F-engines' % _fh.host)
->>>>>>> 43fade09
                     raise RuntimeError
 
         # what data sources have we been allocated?
         self._handle_sources()
 
         # turn the product names into a list
-<<<<<<< HEAD
         prodlist = _xeng_d['output_products'].replace('[', '')
         prodlist = prodlist.replace(']', '').split(',')
         _xeng_d['output_products'] = []
         for prod in prodlist:
             _xeng_d['output_products'].append(prod.strip(''))
-=======
-        prodlist = _d['xengine']['output_products'].replace('[', '').replace(']', '').split(',')
-        _d['xengine']['output_products'] = []
-        for prod in prodlist:
-            _d['xengine']['output_products'].append(prod.strip(''))
->>>>>>> 43fade09
 
     def _handle_sources(self):
         """
@@ -602,16 +465,9 @@
         :return:
         """
         assert len(self.fhosts) > 0
-<<<<<<< HEAD
-
-        _fcfg = self.configd['fengine']
-        source_names = _fcfg['source_names'].strip().split(',')
-        source_mcast = _fcfg['source_mcast_ips'].strip().split(',')
-=======
         _feng_cfg = self.configd['fengine']
         source_names = _feng_cfg['source_names'].strip().split(',')
         source_mcast = _feng_cfg['source_mcast_ips'].strip().split(',')
->>>>>>> 43fade09
         assert len(source_mcast) == len(source_names), (
             'Source names (%d) must be paired with multicast source '
             'addresses (%d)' % (len(source_names), len(source_mcast)))
@@ -620,11 +476,7 @@
         eq_polys = {}
         for src_name in source_names:
             eq_polys[src_name] = utils.process_new_eq(
-<<<<<<< HEAD
-                _fcfg['eq_poly_%s' % src_name])
-=======
                 _feng_cfg['eq_poly_%s' % src_name])
->>>>>>> 43fade09
 
         # assemble the sources given into a list
         _fengine_sources = []
@@ -634,12 +486,7 @@
             assert new_source.ip_range == self.ports_per_fengine, (
                 'F-engines should be receiving from %d streams.' %
                 self.ports_per_fengine)
-<<<<<<< HEAD
-            self.fengine_sources.append(new_source)
-            source_ctr += 1
-=======
             _fengine_sources.append(new_source)
->>>>>>> 43fade09
 
         # assign sources and eqs to fhosts
         self.logger.info('Assigning DataSources, EQs and DelayTrackers to '
@@ -651,17 +498,6 @@
             _eq_dict = {}
             _delay_dict = {}
             for fengnum in range(0, self.f_per_fpga):
-<<<<<<< HEAD
-                _source = self.fengine_sources[source_ctr]
-                _eq_dict[_source.name] = {'eq': eq_polys[_source.name],
-                                          'bram_num': fengnum}
-                _delay_dict[_source.name] = {'offset': fengnum}
-                assert _source.ip_range == self.fengine_sources[0].ip_range, (
-                    'All f-engines should be receiving from %d '
-                    'streams.' % self.ports_per_fengine)
-                # adding a new instance attribute here, be careful
-                _source.host = fhost
-=======
                 _source = _fengine_sources[source_ctr]
                 _eq_dict[_source.name] = {'eq': eq_polys[_source.name],
                                           'bram_num': fengnum}
@@ -673,7 +509,6 @@
                                              'source_num': source_ctr,
                                              'host': fhost,
                                              'numonhost': fengnum})
->>>>>>> 43fade09
                 fhost.add_source(_source)
                 self.logger.info('\t\t%s' % _source)
                 source_ctr += 1
@@ -774,27 +609,11 @@
         self.logger.info('Stopping X transmission')
 
         THREADED_FPGA_OP(
-<<<<<<< HEAD
-            self.xhosts, timeout=10,
-            target_function=(
-=======
             self.xhosts, timeout=10, target_function=(
->>>>>>> 43fade09
                 lambda fpga_: fpga_.registers.control.write(gbe_txen=False),))
         if stop_f:
             self.logger.info('Stopping F transmission')
             THREADED_FPGA_OP(
-<<<<<<< HEAD
-                self.fhosts, timeout=10,
-                target_function=(
-                    lambda fpga_: fpga_.registers.control.write(
-                        comms_en=False),))
-
-    def spead_issue_meta(self):
-        """
-        All FxCorrelators issued SPEAD in the same way, with tweakings that
-        are implemented by the child class.
-=======
                 self.fhosts, timeout=10, target_function=(
                     lambda fpga_:
                     fpga_.registers.control.write(comms_en=False),))
@@ -814,7 +633,6 @@
         """
         All FxCorrelators issued SPEAD in the same way, with tweakings that are
         implemented by the child class.
->>>>>>> 43fade09
         :return: <nothing>
         """
         if self.meta_destination is None:
@@ -882,16 +700,10 @@
         #                        shape=[], fmt=spead.mkfmt(('u', spead.ADDRSIZE)),
         #                        init_val=)
 
-<<<<<<< HEAD
-        metalist = []
-        for ctr, source in enumerate(self.fengine_sources):
-            metalist.append((source.name, ctr))
-=======
         metalist = numpy.array(self._spead_meta_get_labelling())
         self.spead_meta_ig.add_item(name='input_labelling', id=0x100E,
                                     description='input labels and numbers',
                                     init_val=metalist)
->>>>>>> 43fade09
 
         self.spead_meta_ig.add_item(
             name='input_labelling', id=0x100E,
