"""
Created on Feb 28, 2013

@author: paulp
"""

# things all fxcorrelators Instruments do

import logging
import socket
import time
import sys
<<<<<<< HEAD
import spead
import numpy
=======
import spead64_48 as spead
>>>>>>> a7ebd05e
from host_fpga import FpgaHost
from instrument import Instrument
from xengine_fpga import XengineCasperFpga
from fengine_fpga import FengineCasperFpga
import utils
from casperfpga import tengbe
from casperfpga import KatcpClientFpga

LOGGER = logging.getLogger(__name__)

use_xeng_sim = True
use_demo_fengine = True
dbof = '/srv/bofs/deng/r2_deng_tvg_2014_Jul_21_0838.fpg'
dhost = 'roach020959'
dip_start = '10.0.0.70'
dmac_start = '02:02:00:00:00:01'


class DataSource(object):
    def __init__(self, name, ip, iprange, port):
        self.name = name
        self.ip = ip
        self.iprange = iprange
        self.port = port


def digitiser_stop():
    LOGGER.info('Stopping digitiser')
    fdig = KatcpClientFpga(dhost)
    if fdig.is_running():
        fdig.test_connection()
        fdig.get_system_information()
        fdig.registers.control.write(gbe_txen=False)
        fdig.deprogram()
    fdig.disconnect()


def digitiser_start(dig_tx_source):
    fdig = KatcpClientFpga(dhost)
    fdig.deprogram()
    stime = time.time()
    LOGGER.info('Programming digitiser')
    sys.stdout.flush()
    fdig.upload_to_ram_and_program(dbof)
    print time.time() - stime
    fdig.test_connection()
    fdig.get_system_information()
    # stop sending data
    fdig.registers.control.write(gbe_txen=False)
    # start the local timer on the test d-engine - mrst, then a fake sync
    fdig.registers.control.write(mrst='pulse')
    fdig.registers.control.write(msync='pulse')
    # the all_fpgas have tengbe cores, so set them up
    ip_bits = dip_start.split('.')
    ipbase = int(ip_bits[3])
    mac_bits = dmac_start.split(':')
    macbase = int(mac_bits[5])
    for ctr in range(0, 4):
        mac = '%s:%s:%s:%s:%s:%d' % (mac_bits[0], mac_bits[1], mac_bits[2], mac_bits[3], mac_bits[4], macbase + ctr)
        ip = '%s.%s.%s.%d' % (ip_bits[0], ip_bits[1], ip_bits[2], ipbase + ctr)
        fdig.tengbes['gbe%d' % ctr].setup(mac=mac, ipaddress=ip, port=7777)
    for gbe in fdig.tengbes:
        gbe.tap_start(True)
    # set the destination IP and port for the tx
    txaddr = dig_tx_source.ip
    txaddr_bits = txaddr.split('.')
    txaddr_base = int(txaddr_bits[3])
    txaddr_prefix = '%s.%s.%s.' % (txaddr_bits[0], txaddr_bits[1], txaddr_bits[2])
    print 'digitisers sending to: %s%d port %d' % (txaddr_prefix, txaddr_base + 0, dig_tx_source.port)
    fdig.write_int('gbe_iptx0', tengbe.str2ip('%s%d' % (txaddr_prefix, txaddr_base + 0)))
    fdig.write_int('gbe_iptx1', tengbe.str2ip('%s%d' % (txaddr_prefix, txaddr_base + 1)))
    fdig.write_int('gbe_iptx2', tengbe.str2ip('%s%d' % (txaddr_prefix, txaddr_base + 2)))
    fdig.write_int('gbe_iptx3', tengbe.str2ip('%s%d' % (txaddr_prefix, txaddr_base + 3)))
    fdig.write_int('gbe_porttx', dig_tx_source.port)
    fdig.registers.control.write(gbe_rst=False)
    # enable the tvg on the digitiser and set up the pol id bits
    fdig.registers.control.write(tvg_select0=True)
    fdig.registers.control.write(tvg_select1=True)
    fdig.registers.id2.write(pol1_id=1)
    # start tx
    print 'Starting dig TX...',
    sys.stdout.flush()
    fdig.registers.control.write(gbe_txen=True)
    print 'done.'
    sys.stdout.flush()
    fdig.disconnect()


class FxCorrelator(Instrument):
    """
    A generic FxCorrelator composed of fengines that channelise antenna inputs and
    xengines that each produce cross products from a continuous portion of the channels and accumulate the result.
    SPEAD data products are produced.
    """

    def __init__(self, descriptor, identifier=-1, config_source=None):
        """
        An abstract base class for instruments.
        :param descriptor: A text description of the instrument. Required.
        :param identifier: An optional integer identifier.
        :param config_source: The instrument configuration source. Can be a text file, hostname, whatever.
        :return: <nothing>
        """
        # we know about f and x hosts and engines, not just engines and hosts
        self.fhosts = []
        self.xhosts = []

        # attributes
        self.katcp_port = None
        self.f_per_fpga = None
        self.x_per_fpga = None
        self.sources = None
        self.spead_tx = None
        self.accumulation_len = -1

        self.xeng_tx_destination = None
        self.meta_destination = None

        # parent constructor
        Instrument.__init__(self, descriptor, identifier, config_source)

    def initialise(self, program=True, tvg=False, fake_digitiser=False):
        """
        Set up the correlator using the information in the config file
        :return:
        """

<<<<<<< HEAD
        if fake_digitiser == True:
            digitiser_stop()
=======
        # TODO
        # digitiser_stop()
>>>>>>> a7ebd05e

        if program:
            logging.info('Programming FPGA hosts.')
            ftups = []
            for f in self.xhosts:
                ftups.append((f, f.boffile))
            for f in self.fhosts:
                ftups.append((f, f.boffile))
            utils.program_fpgas(None, ftups)

        for f in self.fhosts:
            f.initialise(program=False)
        for f in self.xhosts:
            f.initialise(program=False)

        if program:
            # init the f engines
            self._fengine_initialise()
            # init the x engines
            self._xengine_initialise(tvg=tvg)

        if program:
            for fpga_ in self.fhosts:
                fpga_.tap_arp_reload()
            for fpga_ in self.xhosts:
                fpga_.tap_arp_reload()
            print 'Waiting 10 seconds for ARP to settle...',
            time.sleep(10)
            print 'done.'

<<<<<<< HEAD
        if fake_digitiser == True:
            digitiser_start(self.source_mcast[0])
=======
        # TODO
        # digitiser_start(self.sources[0])
>>>>>>> a7ebd05e

        # start f-engine TX
        logging.info('Starting f-engine datastream')
        for f in self.fhosts:
            if use_demo_fengine:
                f.registers.control.write(gbe_txen=True)
            else:
                f.registers.control.write(comms_en=True)

        '''
        fengine init:
            eq
            set up interfaces (10gbe) - remember the sequence of holding in reset
            check feng rx
            check producing data?
            enable feng tx
            (check status?)
            check qdr cal?

        xengine init:
            vacc
            set up interfaces (10gbe) - remember the sequence of holding in reset
            check rx
            errors?
            check producing
            enable tx
        '''

    def feng_status_clear(self):
        for f in self.fhosts:
            f.registers.control.write(clr_status='pulse', gbe_cnt_rst='pulse', cnt_rst='pulse')

    def xeng_status_clear(self):
        for f in self.xhosts:
            f.registers.ctrl.write(comms_status_clr='pulse')

    def _fengine_initialise(self):
        """
        Set up f-engines on this device.
        :return:
        """
        feng_ip_octets = [int(bit) for bit in self.configd['fengine']['10gbe_start_ip'].split('.')]
        assert len(feng_ip_octets) == 4, 'That\'s an odd IP address.'
        feng_ip_base = feng_ip_octets[3]
        feng_ip_prefix = '%d.%d.%d.' % (feng_ip_octets[0], feng_ip_octets[1], feng_ip_octets[2])
        macbase = 10
        board_id = 0

        for ctr, f in enumerate(self.fhosts):
            if use_demo_fengine:
                f.registers.control.write(gbe_txen=False)
            else:
                f.registers.control.write(comms_en=False)

        for ctr, f in enumerate(self.fhosts):
            if use_demo_fengine:
                f.registers.control.write(gbe_rst=False)
                f.registers.control.write(clr_status='pulse', gbe_cnt_rst='pulse', cnt_rst='pulse')
            else:
                f.registers.control.write(comms_rst=True)
                f.registers.control.write(status_clr='pulse', comms_status_clr='pulse')
            # comms stuff
            for gbe in f.tengbes:
                gbe.setup(mac='02:02:00:00:01:%02x' % macbase, ipaddress='%s%d' % (feng_ip_prefix, feng_ip_base),
                          port=7777)
                macbase += 1
                feng_ip_base += 1
            if use_demo_fengine:
                f.registers.iptx_base.write_int(tengbe.str2ip(self.configd['xengine']['10gbe_start_ip']))
                f.registers.tx_metadata.write(board_id=board_id,
                                              porttx=int(self.configd['xengine']['10gbe_start_port']))
            else:
                f.registers.board_id.write_int(board_id)
                f.registers.txip.write_int(tengbe.str2ip(self.configd['xengine']['10gbe_start_ip']))
                f.registers.txport.write_int(int(self.configd['xengine']['10gbe_start_port']))
            board_id += 1

        # start tap on the f-engines
        for ctr, f in enumerate(self.fhosts):
            for gbe in f.tengbes:
                gbe.tap_start(True)

        # release from reset
        for ctr, f in enumerate(self.fhosts):
            if use_demo_fengine:
                f.registers.control.write(gbe_rst=False)
            else:
                f.registers.control.write(comms_rst=False)

        # subscribe to multicast data
        source_ctr = 0
        for host_ctr, host in enumerate(self.fhosts):
            gbe_ctr = 0
            for fengine_ctr in range(0, self.f_per_fpga):
                source = self.sources[source_ctr]
                # print 'host %s(%d) fengine(%d) source %s %s %d' %
                # (host.host, host_ctr, fengine_ctr, source.name, source.ip, source_ctr)
                rxaddr = source.ip
                rxaddr_bits = rxaddr.split('.')
                rxaddr_base = int(rxaddr_bits[3])
                rxaddr_prefix = '%s.%s.%s.' % (rxaddr_bits[0], rxaddr_bits[1], rxaddr_bits[2])
                if (len(host.tengbes) / self.f_per_fpga) != source.iprange:
                    raise RuntimeError(
                        '10Gbe ports (%d) do not match sources IPs (%d)' % (len(host.tengbes), source.iprange))
                for ctr in range(0, source.iprange):
                    gbename = host.tengbes.names()[gbe_ctr]
                    gbe = host.tengbes[gbename]
                    rxaddress = '%s%d' % (rxaddr_prefix, rxaddr_base + ctr)
                    LOGGER.debug('host %s %s subscribing to address %s', host.host, gbe.name, rxaddress)
                    gbe.multicast_receive(rxaddress, 0)
                    gbe_ctr += 1
                source_ctr += 1

    def _xengine_initialise(self, tvg=False):
        """
        Set up x-engines on this device.
        :return:
        """
        # simulator
        if use_xeng_sim:
            for fpga_ in self.xhosts:
                fpga_.registers.simulator.write(en=False, rst='pulse')

        # disable transmission, place cores in reset, and give control register a known state
        for f in self.xhosts:
            f.registers.ctrl.write(comms_en=False, comms_rst=True, leds_en=False,
                                   status_clr='pulse', comms_status_clr='pulse')

        # set up accumulation length
        self.xeng_set_acc_len(200)

        # set up default destination ip and port
        self.set_stream_destination(issue_meta=False)
        self.set_meta_destination()

        # set up board id
        board_id = 0
        for f in self.xhosts:
            f.registers.board_id.write(reg=board_id)
            board_id += 1

        #set up 10gbe cores 
        xipbase = 110
        macbase = 10
        for f in self.xhosts:
            for gbe in f.tengbes:
                gbe.setup(mac='02:02:00:00:02:%02x' % macbase, ipaddress='10.1.0.%d' % xipbase, port=8778)
                macbase += 1
                xipbase += 1
                gbe.tap_start()
        # tvg
        if tvg:
            for f in self.xhosts:
                f.registers.tvg_sel.write(xeng=2)
        else:
            for f in self.xhosts:
                f.registers.tvg_sel.write(xaui=0, vacc=0, descr=0, xeng=0)

        # clear gbe status
        for f in self.xhosts:
            f.registers.ctrl.write(comms_status_clr='pulse')

        # release cores from reset
        for f in self.xhosts:
            f.registers.ctrl.write(comms_rst=False)

            # simulator
        if use_xeng_sim:
            for fpga_ in self.xhosts:
                fpga_.registers.simulator.write(en=True)

        # clear general status
        for f in self.xhosts:
            f.registers.ctrl.write(status_clr='pulse', leds_en=True)

        # check for errors
        """
        for f in self.xhosts:
            for eng_index in range(4):
                xeng = f.get_engine(eng_index)
                status = xeng.host.registers['status%d' % eng_index].read()['data']

                # check that all engines are receiving data
                if (status['rxing_data'] == False):
                    print 'xengine %d on host %s is not receiving valid data' %(eng_index, str(f))

                # TODO check that there are no other errors
                
                # check that all engines are producing data ready for transmission
                if (status['txing_data'] == False):
                    print 'xengine %d on host %s is not producing valid data' %(eng_index, str(f))
        """

        # start accumulating
        for f in self.xhosts:
            f.registers.vacc_time_msw.write(arm=0, immediate=0)
            f.registers.vacc_time_msw.write(arm=1, immediate=1)

        '''
        # read accumulation count before starting accumulations
        vacc_cnts = []
        for f in self.xhosts:
            for eng_index in range(4):
                vacc_cnt = f.registers['vacc_cnt%d' %eng_index].read()['data']['reg']
                vacc_cnts.append(vacc_cnt)

        print 'waiting for an accumulation' 
        time.sleep(1.5)
        '''

        # check accumulations are happening
        '''
        vacc_cnts.reverse()
        for f in self.xhosts:
            for eng_index in range(4):
                vacc_cnt = f.registers['vacc_cnt%d' %eng_index].read()['data']['reg']
                vacc_cnt_before = vacc_cnts.pop()                

                if vacc_cnt_before == vacc_cnt:
                    print 'no accumulations happening for %s:xeng %d' %(str(f), eng_index)
        '''

    def xeng_set_acc_time(self, acc_time_s):
        # calculate the acc_len to write for the required time
        if use_xeng_sim:
            new_acc_len = round((acc_time_s * self.xeng_clk) / (self.xeng_accumulation_len * self.n_chans))
            if new_acc_len == 0:
                raise RuntimeError('Accumulation length of zero makes no sense')
            LOGGER.info('New accumulation time %.2f becomes accumulation length %d' % (acc_time_s, new_acc_len))
            self.xeng_set_acc_len(new_acc_len)
        else:
            raise NotImplementedError('Not done for real x-engines yet')

    def xeng_get_acc_time(self):
        return (self.accumulation_len * self.xeng_accumulation_len * self.n_chans) / (self.xeng_clk * 1.0)

    def xeng_set_acc_len(self, new_acc_len=-1):
        """
        Set the QDR vector accumulation length.
        :param new_acc_len:
        :return:
        """
        if new_acc_len != -1:
            LOGGER.debug('Setting new accumulation length %d' % new_acc_len)
            self.accumulation_len = new_acc_len
        for host in self.xhosts:
            host.registers.acc_len.write_int(self.accumulation_len)

    def xeng_get_acc_len(self):
        return self.accumulation_len

    # #############################
    ## Configuration information #
    ##############################

    def set_labels(self, newlist):
        if len(newlist) != len(self.sources):
            LOGGER.error('Number of supplied source labels does not match number of configured sources.')
            return False
        for ctr, source in enumerate(self.sources):
            source.name = newlist[ctr]
        return True

    def get_labels(self):
        source_names = ''
        for source in self.sources:
            source_names += source.name + ' '
        source_names = source_names.rstrip(' ')
        return source_names

    def _read_config(self):
        """
        Read the instrument configuration from self.config_source.
        :return: True if the instrument read a config successfully, raise an error if not?
        """
        Instrument._read_config(self)

        if use_demo_fengine:
            self.configd['fengine']['bitstream'] = '/srv/bofs/feng/feng_rx_test_2014_Jul_22_1556.fpg'

        # check that the bitstream names are present
        try:
            open(self.configd['fengine']['bitstream'], 'r').close()
            open(self.configd['xengine']['bitstream'], 'r').close()
        except IOError:
            LOGGER.error('One or more bitstream files not found.')
            raise IOError('One or more bitstream files not found.')

        # TODO: Load config values from the bitstream meta information

        self.katcp_port = int(self.configd['FxCorrelator']['katcp_port'])
        self.f_per_fpga = int(self.configd['fengine']['f_per_fpga'])
        self.x_per_fpga = int(self.configd['xengine']['x_per_fpga'])
        self.sample_rate_hz = int(self.configd['FxCorrelator']['sample_rate_hz'])
        self.accumulation_len = int(self.configd['xengine']['accumulation_len'])
        self.xeng_accumulation_len = int(self.configd['xengine']['xeng_accumulation_len'])
        self.n_chans = int(self.configd['fengine']['n_chans'])

        self.set_stream_destination(self.configd['xengine']['output_destination_ip'],
                                    int(self.configd['xengine']['output_destination_port']))
        self.set_meta_destination(self.configd['xengine']['output_destination_ip'],
                                  int(self.configd['xengine']['output_destination_port']))

        if use_xeng_sim:
            self.xeng_clk = 225000000
        else:
            raise NotImplementedError

        # the f-engines have this many 10Gbe ports per f-engine unit of operation
        self.ports_per_fengine = int(self.configd['fengine']['ports_per_fengine'])

        # what antenna ids have we been allocated?
        self.sources = []
        source_names = self.configd['fengine']['source_names'].strip().split(',')
        source_mcast = self.configd['fengine']['source_mcast_ips'].strip().split(',')
        assert len(source_mcast) == len(source_names), \
            'Source names (%d) must be paired with multicast source addresses (%d)' % (len(source_names),
                                                                                       len(source_mcast))
        for counter, address in enumerate(source_mcast):
            bits = address.split(':')
            port = int(bits[1])
            address, number = bits[0].split('+')
            self.sources.append(DataSource(source_names[counter], address, int(number) + 1, int(port)))
        comparo = self.sources[0].iprange
        assert comparo == self.ports_per_fengine, \
            'F-engines should be receiving from %d streams.' % self.ports_per_fengine
        for mcast_address in self.sources:
            assert mcast_address.iprange == comparo, \
                'All f-engines should be receiving from %d streams.' % self.ports_per_fengine

        # set up the hosts and engines based on the config
        self.fhosts = []
        self.xhosts = []
        for hostconfig, hostlist in [(self.configd['fengine'], self.fhosts), (self.configd['xengine'], self.xhosts)]:
            hosts = hostconfig['hosts'].strip().split(',')
            for host in hosts:
                host = host.strip()
                fpgahost = FpgaHost(host, self.katcp_port, hostconfig['bitstream'], connect=True)
                hostlist.append(fpgahost)
        if len(self.sources) != len(self.fhosts) * self.f_per_fpga:
            raise RuntimeError('We have different numbers of sources (%d) and f-engines (%d). Problem.',
                               len(self.sources), len(self.fhosts))
        for fnum, fhost in enumerate(self.fhosts):
            # TODO - logic for inputs vs fengines
            for ctr in range(0, self.f_per_fpga):
                engine = FengineCasperFpga(fhost, ctr, self.sources[fnum].name, self.configd)
                fhost.add_engine(engine)
        for xnum, xhost in enumerate(self.xhosts):
            for ctr in range(0, self.x_per_fpga):
                engine = XengineCasperFpga(xhost, ctr, self.configd)
                xhost.add_engine(engine)

        # turn the product names into a list
        self.configd['xengine']['output_products'] = self.configd['xengine']['output_products'].split(',')

        # done
        return True

    def _read_config_file(self):
        """
        Read the instrument configuration from self.config_source.
        :return: True if we read the file successfully, False if not
        """
        try:
            self.configd = utils.parse_ini_file(self.config_source)
        except IOError:
            return False
        return True

    def _read_config_server(self):
        """
        Get instance-specific setup information from a given server. Via KATCP?
        :return:
        """
        raise NotImplementedError('Still have to do this')

    # def _get_fxcorrelator_config(self):
    #     """
    #     """
    #     # attributes we need
    #     self.n_ants = None
    #     self.x_ip_base = None
    #     self.x_port = None
    #
    #     self.fengines = []
    #     self.xengines = []

    ###################################
    # Host creation and configuration #
    ###################################
    '''
    def fxcorrelator_initialise(self, start_tx_f=True, issue_meta=True):
        """
        @param start_tx_f: start f engine transmission
        """

        #set up and start output from fengines
        if start_tx_f: 
            ip_base = self.x_ip_base
            port = self.x_port

            #turn on fengine outputs
            for fengine in self.fengines:
                #we will wait to issue spead meta data if initialising
                fengine.set_txip(ip_base, issue_meta=False) 
                fengine.set_txport(port, issue_meta=False) 

                #turn on transmission
                fengine.start_tx()

        if issue_meta:
            self.spead_issue_meta()

    ###########################
    # f and x engine creation #
    ###########################

    def create_fengines(self):
        """ Generic commands, overload if different
        """
        for ant_id in range(self.n_ants):
            engine = self.create_fengine(ant_id)
            # from an fxcorrelator's view, it is important that these are in order
            self.fengines.append(engine)
        return self.fengines 
    
    def create_xengines(self):
        """ Generic xengine creation, overload if different
        """
        for xengine_index in range(self.n_xengines):
            engine = self.create_xengine(xengine_index)
            # from an fxcorrelator's view, it is important that these are in order
            self.xengines.append(engine)  
        return self.xengines

    # the specific fxcorrelator must know about it's specific f and x engine components
    def create_fengine(self, ant_id):
        """Create an fengine.
           Overload in decendant class
        """
        raise NotImplementedError('%s.create_fengine not implemented'%self.descriptor)

    def create_xengine(self, xengine_index):
        """ Create an xengine.
        """
        raise NotImplementedError('%s.create_xengine not implemented'%self.descriptor)
    ########################
    # operational commands #
    ########################
    
    # These can all be done with generic f and xengine commands
    def check_host_links(self):
        """Ping hosts to see if katcp connections are functioning.
        """
        return (False in self.ping_hosts().values())

    def calculate_integration_time(self):
        """Calculate the number of accumulations and integration time for this system.
        """
        raise NotImplementedError('%s.calculate_integration_time not implemented'%self.descriptor)

    def calculate_bandwidth(self):
        """Determine the bandwidth the system is processing.
        The ADC on the running system must report how much bandwidth it is processing.
        """
        raise NotImplementedError('%s.calculate_bandwidth not implemented'%self.descriptor)

    def connect(self):
        """Connect to the correlator and test connections to all the nodes.
        """
        return self.ping_hosts()
    '''

    def set_stream_destination(self, txip_str=None, txport=None, issue_meta=True):
        """
        Set destination for output of fxcorrelator.
        :param txip_str: A dotted-decimal string representation of the IP address. e.g. '1.2.3.4'
        :param txport: An integer port number.
        :param issue_meta: A boolean, True to issue metadata, False to skip it.
        :return: <nothing>
        """
        if txip_str is None:
            txip = tengbe.str2ip(self.xeng_tx_destination[0])
        else:
            txip = tengbe.str2ip(txip_str)
        if txport is None:
            txport = self.xeng_tx_destination[1]
        else:
            txport = int(txport)
        LOGGER.info('Setting stream destination to %s:%d', tengbe.ip2str(txip), txport)
        try:
            for fpga_ in self.xhosts:
                fpga_.registers.txip.write(txip=txip)
                fpga_.registers.txport.write(txport=txport)
        except AttributeError:
            LOGGER.warning('Set SPEAD stream destination called, but devices NOT written! Have they been created?')
        self.xeng_tx_destination = (tengbe.ip2str(txip), txport)
        if issue_meta:
            self.spead_issue_meta()

    def set_meta_destination(self, txip_str=None, txport=None):
        """
        Set destination for meta info output of fxcorrelator.
        :param txip_str: A dotted-decimal string representation of the IP address. e.g. '1.2.3.4'
        :param txport: An integer port number.
        :return: <nothing>
        """
        if txip_str is None:
            txip_str = self.meta_destination[0]
        if txport is None:
            txport = self.meta_destination[1]
        else:
            txport = int(txport)
        if txport is None or txip_str is None:
            LOGGER.error('Cannot set part of meta destination to None - %s:%d', txip_str, txport)
            raise RuntimeError('Cannot set part of meta destination to None - %s:%d', txip_str, txport)
        LOGGER.info('Setting meta destination to %s:%d', txip_str, txport)
        # make a new SPEAD receiver
        del self.spead_tx
        self.spead_tx = spead.Transmitter(spead.TransportUDPtx(txip_str, txport))
        # and update the meta destination
        self.meta_destination = (txip_str, txport)

    def tx_start(self, issue_spead=True):
        """
        Turns on xengine output pipes needed to start data flow from xengines
        """
        LOGGER.info('Starting transmission')
        if issue_spead:
            self.spead_issue_meta()

        # start tx on the x-engines
        for f in self.xhosts:
            f.registers.ctrl.write(comms_en=True)

    def tx_stop(self, stop_f=False):
        """
        Turns off output pipes to start data flow from xengines
        :param stop_f: stop output of fengines as well
        """
        LOGGER.info('Stopping X transmission')
        for f in self.xhosts:
            f.registers.ctrl.write(comms_en=False)
        if stop_f:
            LOGGER.info('Stopping F transmission')
            for f in self.fhosts:
                f.registers.control.write(comms_en=False)

    def spead_issue_meta(self):
        """
        All FxCorrelators issued SPEAD in the same way, with tweakings that are implemented by the child class.
        :return: <nothing>
        """
        # bail if we haven't set meta destination yet
        if self.spead_tx is None:
            LOGGER.warning('Called spead_issue_meta but no transmitter instantiated. Your metadata has NOT gone out!')
            return
        if self.meta_destination is None:
            LOGGER.warning('Called spead_issue_meta but no meta destination set. Your metadata has NOT gone out!')
            return

        # make a new Item group
        spead_ig = spead.ItemGroup()

        sample_rate = int(self.configd['FxCorrelator']['sample_rate_hz'])
        spead_ig.add_item(name='adc_sample_rate', id=0x1007,
                          description='The ADC sample rate (samples per second) ',
                          shape=[], fmt=spead.mkfmt(('u', 64)),
                          init_val=sample_rate)

        #n_ants = int(self.configd['fengine']['n_ants'])
        # TODO
        n_ants = 4
        n_bls = (n_ants * (n_ants + 1) / 2) * 4
        spead_ig.add_item(name='n_bls', id=0x1008,
                          description='Number of baselines in the cross correlation product.',
                          shape=[], fmt=spead.mkfmt(('u', spead.ADDRSIZE)),
                          init_val=n_bls)

        spead_ig.add_item(name='n_chans', id=0x1009,
                          description='Number of frequency channels in an integration.',
                          shape=[], fmt=spead.mkfmt(('u', spead.ADDRSIZE)),
                          init_val=self.n_chans)

        # TODO - the number of inputs, cos antennas can be single or multiple pol?
        # f-engines now have only got inputs, they don't know what or from where.
        spead_ig.add_item(name='n_ants', id=0x100A,
                          description='The number of antennas.',
                          shape=[], fmt=spead.mkfmt(('u', spead.ADDRSIZE)),
                          init_val=n_ants)

        spead_ig.add_item(name='n_xengs', id=0x100B,
                          description='',
                          shape=[], fmt=spead.mkfmt(('u', spead.ADDRSIZE)),
                          init_val=(len(self.xhosts) * self.x_per_fpga))

        # TODO
        # spead_ig.add_item(name='bls_ordering', id=0x100C,
        #                        description='',
        #                        shape=[], fmt=spead.mkfmt(('u', spead.ADDRSIZE)),
        #                        init_val=numpy.array([bl for bl in self.get_bl_order()]))

        # spead_ig.add_item(name='crosspol_ordering', id=0x100D,
        #                        description='',
        #                        shape=[], fmt=spead.mkfmt(('u', spead.ADDRSIZE)),
        #                        init_val=)

        # spead_ig.add_item(name='input_labelling', id=0x100E,
        #                        description='',
        #                        init_val=self.configd['fengine']['source_names'])

        # spead_ig.add_item(name='n_bengs', id=0x100F,
        #                        description='',
        #                        shape=[], fmt=spead.mkfmt(('u', spead.ADDRSIZE)),
        #                        init_val=)

        spead_ig.add_item(name='center_freq', id=0x1011,
                          description='',
                          shape=[], fmt=spead.mkfmt(('f', 64)),
                          init_val=int(self.configd['fengine']['true_cf']))

        spead_ig.add_item(name='bandwidth', id=0x1013,
                          description='',
                          shape=[], fmt=spead.mkfmt(('f', 64)),
                          init_val=int(self.configd['fengine']['bandwidth']))

        number_accs = self.accumulation_len * self.xeng_accumulation_len
        spead_ig.add_item(name='n_accs', id=0x1015,
                          description='',
                          shape=[], fmt=spead.mkfmt(('u', spead.ADDRSIZE)),
                          init_val=number_accs)

        int_time = (number_accs * self.n_chans) / self.xeng_clk
        spead_ig.add_item(name='int_time', id=0x1016,
                          description='',
                          shape=[], fmt=spead.mkfmt(('f', 64)),
                          init_val=int_time)

        # spead_ig.add_item(name='coarse_chans', id=0x1017,
        #                        description='',
        #                        shape=[], fmt=spead.mkfmt(('u', spead.ADDRSIZE)),
        #                        init_val=)
        #
        # spead_ig.add_item(name='current_coarse_chan', id=0x1018,
        #                        description='',
        #                        shape=[], fmt=spead.mkfmt(('u', spead.ADDRSIZE)),
        #                        init_val=)
        #
        # spead_ig.add_item(name='fft_shift_fine', id=0x101C,
        #                        description='',
        #                        shape=[], fmt=spead.mkfmt(('u', spead.ADDRSIZE)),
        #                        init_val=)
        #
        # spead_ig.add_item(name='fft_shift_coarse', id=0x101D,
        #                        description='',
        #                        shape=[], fmt=spead.mkfmt(('u', spead.ADDRSIZE)),
        #                        init_val=)

        spead_ig.add_item(name='fft_shift', id=0x101E,
                          description='',
                          shape=[], fmt=spead.mkfmt(('u', spead.ADDRSIZE)),
                          init_val=int(self.configd['fengine']['fft_shift']))

        spead_ig.add_item(name='xeng_acc_len', id=0x101F,
                          description='',
                          shape=[], fmt=spead.mkfmt(('u', spead.ADDRSIZE)),
                          init_val=self.xeng_accumulation_len)

        quant_format = self.configd['fengine']['quant_format']
        quant_bits = int(quant_format.split('.')[0])
        spead_ig.add_item(name='requant_bits', id=0x1020,
                          description='',
                          shape=[], fmt=spead.mkfmt(('u', spead.ADDRSIZE)),
                          init_val=quant_bits)

        pkt_len = int(self.configd['fengine']['10gbe_pkt_len'])
        spead_ig.add_item(name='feng_pkt_len', id=0x1021,
                          description='',
                          shape=[], fmt=spead.mkfmt(('u', spead.ADDRSIZE)),
                          init_val=pkt_len)

        port = int(self.configd['xengine']['output_destination_port'])
        spead_ig.add_item(name='rx_udp_port', id=0x1022,
                          description='',
                          shape=[], fmt=spead.mkfmt(('u', spead.ADDRSIZE)),
                          init_val=port)

        port = int(self.configd['fengine']['10gbe_start_port'])
        spead_ig.add_item(name='feng_udp_port', id=0x1023,
                          description='',
                          shape=[], fmt=spead.mkfmt(('u', spead.ADDRSIZE)),
                          init_val=port)

        ip = self.configd['xengine']['output_destination_ip']
        spead_ig.add_item(name='rx_udp_ip_str', id=0x1024,
                          description='',
                          shape=[-1], fmt=spead.STR_FMT,
                          init_val=ip)

        import struct

        ip = struct.unpack('>I', socket.inet_aton(self.configd['fengine']['10gbe_start_ip']))[0]
        spead_ig.add_item(name='feng_start_ip', id=0x1025,
                          description='',
                          shape=[], fmt=spead.mkfmt(('u', spead.ADDRSIZE)),
                          init_val=ip)

        spead_ig.add_item(name='xeng_rate', id=0x1026,
                          description='',
                          shape=[], fmt=spead.mkfmt(('u', spead.ADDRSIZE)),
                          init_val=self.xeng_clk)

        spead_ig.add_item(name='sync_time', id=0x1027,
                          description='',
                          shape=[], fmt=spead.mkfmt(('u', spead.ADDRSIZE)),
                          init_val=self.synchronisation_epoch)

        # spead_ig.add_item(name='n_stokes', id=0x1040,
        #                        description='',
        #                        shape=[], fmt=spead.mkfmt(('u', spead.ADDRSIZE)),
        #                        init_val=)

        x_per_fpga = int(self.configd['xengine']['x_per_fpga'])
        spead_ig.add_item(name='x_per_fpga', id=0x1041,
                          description='',
                          shape=[], fmt=spead.mkfmt(('u', spead.ADDRSIZE)),
                          init_val=x_per_fpga)

        n_ants_per_xaui = 1
        spead_ig.add_item(name='n_ants_per_xaui', id=0x1042,
                          description='',
                          shape=[], fmt=spead.mkfmt(('u', spead.ADDRSIZE)),
                          init_val=n_ants_per_xaui)

        # spead_ig.add_item(name='ddc_mix_freq', id=0x1043,
        #                        description='',
        #                        shape=[],fmt=spead.mkfmt(('f', 64)),
        #                        init_val=)

        # spead_ig.add_item(name='ddc_bandwidth', id=0x1044,
        #                        description='',
        #                        shape=[],fmt=spead.mkfmt(('f', 64)),
        #                        init_val=)

        sample_bits = int(self.configd['fengine']['sample_bits'])
        spead_ig.add_item(name='adc_bits', id=0x1045,
                          description='',
                          shape=[], fmt=spead.mkfmt(('u', spead.ADDRSIZE)),
                          init_val=sample_bits)

        # spead_ig.add_item(name='scale_factor_timestamp', id=0x1046,
        #                        description='',
        #                        shape=[],fmt=spead.mkfmt(('f', 64)),
        #                        init_val=)

        # spead_ig.add_item(name='b_per_fpga', id=0x1047,
        #                        description='',
        #                        shape=[], fmt=spead.mkfmt(('u', spead.ADDRSIZE)),
        #                        init_val=)

        xeng_sample_bits = 32
        spead_ig.add_item(name='xeng_out_bits_per_sample', id=0x1048,
                          description='',
                          shape=[], fmt=spead.mkfmt(('u', spead.ADDRSIZE)),
                          init_val=xeng_sample_bits)

        f_per_fpga = int(self.configd['fengine']['f_per_fpga'])
        spead_ig.add_item(name='f_per_fpga', id=0x1049,
                          description='',
                          shape=[], fmt=spead.mkfmt(('u', spead.ADDRSIZE)),
                          init_val=f_per_fpga)

        # spead_ig.add_item(name='beng_out_bits_per_sample', id=0x1050,
        #                        description='',
        #                        shape=[], fmt=spead.mkfmt(('u', spead.ADDRSIZE)),
        #                        init_val=)

        # spead_ig.add_item(name='rf_gain_MyAntStr ', id=0x1200+inputN,
        #                        description='',
        #                        shape=[], fmt=spead.mkfmt(('f', 64)),
        #                        init_val=)

        # spead_ig.add_item(name='eq_coef_MyAntStr', id=0x1400+inputN,
        #                        description='',
        #                        shape=[], fmt=spead.mkfmt(('u', 32)),
        #                        init_val=)

        spead_ig.add_item(name='timestamp', id=0x1600,
                          description='Timestamp',
                          shape=[], fmt=spead.mkfmt(('u', spead.ADDRSIZE)),
                          init_val=0)

        import numpy

        #ndarray = numpy.dtype(numpy.int64), (4096 * 40 * 1, 1, 1)
        ndarray = numpy.dtype(numpy.int32), (4096, 40, 2)
        spead_ig.add_item(name='xeng_raw', id=0x1800, description='X-engine RTS simulation data.',
                          ndarray=ndarray)

        # spead_ig.add_item(name='timestamp', id=0x1600,
        #                        description='',
        #                        shape=[], fmt=spead.mkfmt(('u', spead.ADDRSIZE)),
        #                        init_val=)

<<<<<<< HEAD
        #TODO hard-coded !!!!!!! :(
        self.spead_ig.add_item(name=("xeng_raw"),id=0x1800,
                               description="Raw data for %i xengines in the system. This item represents a full spectrum (all frequency channels) assembled from lowest frequency to highest frequency. Each frequency channel contains the data for all baselines (n_bls given by SPEAD ID 0x100B). Each value is a complex number -- two (real and imaginary) unsigned integers."%(32),
                                ndarray=(numpy.dtype(numpy.int32),(4096,((4*(4+1))/2)*4,2)))

        #self.spead_ig.add_item(name='xeng_raw', id=0x1800,
=======
        # spead_ig.add_item(name='xeng_raw', id=0x1800,
>>>>>>> a7ebd05e
        #                        description='',
        #                        shape=[], fmt=spead.mkfmt(('u', spead.ADDRSIZE)),
        #                        init_val=)

        # spead_ig.add_item(name='beamweight_MyAntStr', id=0x2000+inputN,
        #                        description='',
        #                        shape=[], fmt=spead.mkfmt(('u', 32)),
        #                        init_val=)

        # spead_ig.add_item(name='incoherent_sum', id=0x3000,
        #                        description='',
        #                        shape=[], fmt=spead.mkfmt(('u', 32)),
        #                        init_val=)

        # spead_ig.add_item(name='n_inputs', id=0x3100,
        #                        description='',
        #                        shape=[], fmt=spead.mkfmt(('u', spead.ADDRSIZE)),
        #                        init_val=)

        # spead_ig.add_item(name='digitiser_id', id=0x3101,
        #                        description='',
        #                        shape=[], fmt=spead.mkfmt(('u', spead.ADDRSIZE)),
        #                        init_val=)

        # spead_ig.add_item(name='digitiser_status', id=0x3102,
        #                        description='',
        #                        shape=[], fmt=spead.mkfmt(('u', spead.ADDRSIZE)),
        #                        init_val=)

        # spead_ig.add_item(name='pld_len', id=0x3103,
        #                        description='',
        #                        shape=[], fmt=spead.mkfmt(('u', spead.ADDRSIZE)),
        #                        init_val=)

        # spead_ig.add_item(name='raw_data_MyAntStr', id=0x3300+inputN,
        #                        description='',
        #                        shape=[], fmt=spead.mkfmt(('u', spead.ADDRSIZE)),
        #                        init_val=)

        # spead_ig.add_item(name='Reserved for SP-CAM meta-data', id=0x7000-0x7fff,
        #                        description='',
        #                        shape=[], fmt=spead.mkfmt(('u', spead.ADDRSIZE)),
        #                        init_val=)

        # spead_ig.add_item(name='feng_id', id=0xf101,
        #                        description='',
        #                        shape=[], fmt=spead.mkfmt(('u', spead.ADDRSIZE)),
        #                        init_val=)

        # spead_ig.add_item(name='feng_status', id=0xf102,
        #                        description='',
        #                        shape=[], fmt=spead.mkfmt(('u', spead.ADDRSIZE)),
        #                        init_val=)

        # spead_ig.add_item(name='frequency', id=0xf103,
        #                        description='',
        #                        shape=[], fmt=spead.mkfmt(('u', spead.ADDRSIZE)),
        #                        init_val=)

        # spead_ig.add_item(name='raw_freq_MyAntStr', id=0xf300+inputN,
        #                        description='',
        #                        shape=[], fmt=spead.mkfmt(('u', spead.ADDRSIZE)),
        #                        init_val=)

        # spead_ig.add_item(name='bf_MyBeamName', id=0xb000+beamN,
        #                        description='',
        #                        shape=[], fmt=spead.mkfmt(('u', spead.ADDRSIZE)),
        #                        init_val=)

        # and send everything
        self.spead_tx.send_heap(spead_ig.get_heap())

# end<|MERGE_RESOLUTION|>--- conflicted
+++ resolved
@@ -10,12 +10,8 @@
 import socket
 import time
 import sys
-<<<<<<< HEAD
-import spead
 import numpy
-=======
 import spead64_48 as spead
->>>>>>> a7ebd05e
 from host_fpga import FpgaHost
 from instrument import Instrument
 from xengine_fpga import XengineCasperFpga
@@ -143,13 +139,8 @@
         :return:
         """
 
-<<<<<<< HEAD
         if fake_digitiser == True:
             digitiser_stop()
-=======
-        # TODO
-        # digitiser_stop()
->>>>>>> a7ebd05e
 
         if program:
             logging.info('Programming FPGA hosts.')
@@ -180,13 +171,8 @@
             time.sleep(10)
             print 'done.'
 
-<<<<<<< HEAD
         if fake_digitiser == True:
             digitiser_start(self.source_mcast[0])
-=======
-        # TODO
-        # digitiser_start(self.sources[0])
->>>>>>> a7ebd05e
 
         # start f-engine TX
         logging.info('Starting f-engine datastream')
@@ -991,19 +977,11 @@
         #                        shape=[], fmt=spead.mkfmt(('u', spead.ADDRSIZE)),
         #                        init_val=)
 
-<<<<<<< HEAD
         #TODO hard-coded !!!!!!! :(
-        self.spead_ig.add_item(name=("xeng_raw"),id=0x1800,
-                               description="Raw data for %i xengines in the system. This item represents a full spectrum (all frequency channels) assembled from lowest frequency to highest frequency. Each frequency channel contains the data for all baselines (n_bls given by SPEAD ID 0x100B). Each value is a complex number -- two (real and imaginary) unsigned integers."%(32),
-                                ndarray=(numpy.dtype(numpy.int32),(4096,((4*(4+1))/2)*4,2)))
-
-        #self.spead_ig.add_item(name='xeng_raw', id=0x1800,
-=======
-        # spead_ig.add_item(name='xeng_raw', id=0x1800,
->>>>>>> a7ebd05e
-        #                        description='',
-        #                        shape=[], fmt=spead.mkfmt(('u', spead.ADDRSIZE)),
-        #                        init_val=)
+#        self.spead_ig.add_item(name=("xeng_raw"),id=0x1800,
+#                               description="Raw data for %i xengines in the system. This item represents a full spectrum (all frequency channels) assembled from lowest frequency to highest frequency. Each frequency channel contains the data for all baselines (n_bls given by SPEAD ID 0x100B). Each value is a complex number -- two (real and imaginary) unsigned integers."%(32),
+#                               ndarray=(numpy.dtype(numpy.int32),(4096,((4*(4+1))/2)*4,2)))
+
 
         # spead_ig.add_item(name='beamweight_MyAntStr', id=0x2000+inputN,
         #                        description='',
