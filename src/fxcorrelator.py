--- conflicted
+++ resolved
@@ -203,12 +203,8 @@
         self._initialised = True
 
         # start the vacc check timer
-<<<<<<< HEAD
         # TODO
         # xengops.xeng_setup_vacc_check_timer(self)
-=======
-        #xengops.xeng_setup_vacc_check_timer(self)
->>>>>>> 6905247b
 
     # def qdr_calibrate_SERIAL(self):
     #     for hostlist in [self.fhosts, self.xhosts]:
