"""
Created on Feb 28, 2013

@author: paulp
"""

# things all fxcorrelators Instruments do

# to start the digitiser in the lab:

# paulp@dbertsc:/home/henno/work/projects/d_engine/scripts/svn/dig003$ ./m1130_2042sdp_rev1_of_start.py

# if power cycles, then: ./config.py -b 3
# this will configure the correct image on the digitiser, not the test one

import logging
import socket
import time
import sys
import numpy
import struct
import spead64_48 as spead

import utils
import xhost_fpga
import fhost_fpga
from instrument import Instrument
from data_source import DataSource, FengineSource
from casperfpga import tengbe
from casperfpga import utils as fpgautils

use_xeng_sim = False

THREADED_FPGA_OP = fpgautils.threaded_fpga_operation
THREADED_FPGA_FUNC = fpgautils.threaded_fpga_function

ARP_SLEEP_TIME = 10

class FxCorrelator(Instrument):
    """
    A generic FxCorrelator composed of fengines that channelise antenna inputs and
    xengines that each produce cross products from a continuous portion of the channels and accumulate the result.
    SPEAD data products are produced.
    """
    def __init__(self, descriptor, identifier=-1, config_source=None, logger=None):
        """
        An abstract base class for instruments.
        :param descriptor: A text description of the instrument. Required.
        :param identifier: An optional integer identifier.
        :param config_source: The instrument configuration source. Can be a text file, hostname, whatever.
        :param logger: Use the module logger by default, unless something else is given.
        :return: <nothing>
        """
        self.logger = logger or logging.getLogger(__name__)

        # we know about f and x hosts and engines, not just engines and hosts
        self.fhosts = []
        self.xhosts = []

        # attributes
        self.katcp_port = None
        self.f_per_fpga = None
        self.x_per_fpga = None
        self.spead_tx = None
        self.accumulation_len = None
        self.xeng_accumulation_len = None
        self.xeng_tx_destination = None
        self.meta_destination = None
        self.fengine_sources = None

        # parent constructor
        Instrument.__init__(self, descriptor, identifier, config_source)

    def initialise(self, program=True, tvg=False):
        """
        Set up the correlator using the information in the config file.
        :return:

        fengine init:
            eq
            set up interfaces (10gbe) - remember the sequence of holding in reset
            check feng rx
            check producing data?
            enable feng tx
            (check status?)
            check qdr cal?

        xengine init:
            vacc
            set up interfaces (10gbe) - remember the sequence of holding in reset
            check rx
            errors?
            check producing
            enable tx
        """

        # connect to the hosts that make up this correlator
        THREADED_FPGA_FUNC(self.fhosts, 5, 'connect')
        THREADED_FPGA_FUNC(self.xhosts, 5, 'connect')

        # if we need to program the FPGAs, do so
        if program:
            self.logger.info('Programming FPGA hosts')
            ftups = []
            for f in self.xhosts:
                ftups.append((f, f.boffile))
            for f in self.fhosts:
                ftups.append((f, f.boffile))
            fpgautils.program_fpgas(ftups, None, 15)
              #  this does not wait for the programming to complete, so it won't
              #  get all the system information

        # load information from the running boffiles
        self.logger.info('Loading design information')
        THREADED_FPGA_FUNC(self.fhosts, 10, 'get_system_information')
        THREADED_FPGA_FUNC(self.xhosts, 10, 'get_system_information')

        if program:
            # cal the qdr on all boards
            self.qdr_calibrate()

            # init the f engines
            self._fengine_initialise()

            # init the x engines
            self._xengine_initialise(tvg=tvg)

            # for fpga_ in self.fhosts:
            #     fpga_.tap_arp_reload()
            # for fpga_ in self.xhosts:
            #     fpga_.tap_arp_reload()
            self.logger.info('Waiting %d seconds for ARP to settle...' % ARP_SLEEP_TIME)
            sys.stdout.flush()
            starttime = time.time()
            time.sleep(ARP_SLEEP_TIME)
            # raw_input('wait for arp')
            end_time = time.time()
            self.logger.info('\tDone. That took %d seconds.' % (end_time - starttime))
            sys.stdout.flush()

            # subscribe the f-engines to the multicast groups
            self._fengine_subscribe_to_multicast()

        if program and True:
            # reset all counters on fhosts and xhosts
            self.feng_clear_status_all()
            self.xeng_clear_status_all()

            # check to see if the f engines are receiving all their data
            self._feng_check_rx()

            # start f-engine TX
            self.logger.info('Starting f-engine datastream')
            for f in self.fhosts:
                f.registers.control.write(gbe_txen=True)

            # subscribe the x-engines to this data also
            self._xengine_subscribe_to_multicast()

            # check that they are receiving data
            self._xeng_check_rx()

            # arm the vaccs on the x-engines
            self.xeng_vacc_sync()

        # reset all counters on fhosts and xhosts
        self.feng_clear_status_all()
        self.xeng_clear_status_all()

    def qdr_calibrate_SERIAL(self):
        for hostlist in [self.fhosts, self.xhosts]:
            for host in hostlist:
                print host.host
                for qdr in host.qdrs:
                    qdr.qdr_cal(fail_hard=False, verbosity=2)

    def qdr_calibrate(self):
        # cal the QDR specifically
        def _qdr_cal(fpga):
            results = {}
            for qdr in fpga.qdrs:
                results[qdr.name] = qdr.qdr_cal(fail_hard=False)
            return results
        self.logger.info('Calibrating QDR on F- and X-engines, this takes a while.')
        results = fpgautils.threaded_fpga_operation(self.fhosts, 30, _qdr_cal)
        for fpga, result in results.items():
            self.logger.info('FPGA %s QDR cal results:' % fpga)
            for qdr, qdrres in result.items():
                self.logger.info('\t%s: cal okay: %s' % (qdr, 'True' if qdrres else 'False'))


        results = fpgautils.threaded_fpga_operation(self.xhosts, 30, _qdr_cal)
        for fpga, result in results.items():
            self.logger.info('FPGA %s QDR cal results:' % fpga)
            for qdr, qdrres in result.items():
                self.logger.info('\t%s: cal okay: %s' % (qdr, 'True' if qdrres else 'False'))

        # for host in self.fhosts:
        #     for qdr in host.qdrs:
        #         qdr.qdr_delay_in_step(0b111111111111111111111111111111111111, -1)
        #
        # for host in self.xhosts:
        #     for qdr in host.qdrs:
        #         qdr.qdr_delay_in_step(0b111111111111111111111111111111111111, -1)

    def _feng_check_rx(self, max_waittime=30):
        """
        Check that the f-engines are receiving data correctly
        :param waittime:
        :return:
        """
        self.logger.info('Checking F hosts are receiving data...')
        THREADED_FPGA_FUNC(self.fhosts, max_waittime+1, 'check_rx', max_waittime)
        self.logger.info('\tdone.')

    def feng_get_eq_all(self):
        """
        Return the EQ arrays in a dictionary, arranged by FPGA hostname and source name.
        :return:
        """
        eq_table = {}
        for fhost in self.fhosts:
            eq_table[fhost.host] = fhost.get_source_eq_all()
        return eq_table

    def feng_set_eq_all(self, complex_gain_list=None):
        """
        Set the EQ gain for all sources.
        :param complex_gain_list:
        :return:
        """
        self.logger.info('Setting EQ on fengines...')
        THREADED_FPGA_FUNC(self.fhosts, 10, 'set_source_eq_all', complex_gain_list)
        self.logger.info('done.')
        #TODO: issue SPEAD metadata whenever EQs are changed.

    def feng_set_fft_shift_all(self, shift_value=None):
        """
        Set the FFT shift on all boards.
        :param shift_value:
        :return:
        """
        if shift_value is None:
            shift_value = int(self.configd['fengine']['fft_shift'])
        if shift_value < 0:
            raise RuntimeError('Shift value cannot be less than zero')
        self.logger.info('Setting FFT shift to %i on all f-engine boards...' % shift_value)
        THREADED_FPGA_FUNC(self.fhosts, 10, 'set_fft_shift', shift_value)
        self.logger.info('done.')
        return shift_value

    def feng_get_fft_shift_all(self):
        """
        Get the FFT shift value on all boards.
        :return:
        """
        # get the fft shift values
        return THREADED_FPGA_FUNC(self.fhosts, 10, 'get_fft_shift')

    def feng_clear_status_all(self):
        """
        Clear the various status registers and counters on all the fengines
        :return:
        """
        THREADED_FPGA_FUNC(self.fhosts, 10, 'clear_status')

    def _fengine_initialise(self):
        """
        Set up f-engines on this device.
        :return:
        """
        # set eq and shift
        self.feng_set_eq_all()
        self.feng_set_fft_shift_all()

        # set up the fpga comms
        THREADED_FPGA_OP(self.fhosts, 10, lambda fpga_: fpga_.registers.control.write(gbe_txen=False))
        THREADED_FPGA_OP(self.fhosts, 10, lambda fpga_: fpga_.registers.control.write(gbe_rst=False))
        self.feng_clear_status_all()

        # where does the f-engine data go?
        self.fengine_output = DataSource.from_mcast_string(self.configd['fengine']['destination_mcast_ips'])
        self.fengine_output.name = 'fengine_destination'
        fdest_ip = tengbe.str2ip(self.fengine_output.ip)
        THREADED_FPGA_OP(self.fhosts, 10, lambda fpga_: fpga_.registers.iptx_base.write_int(fdest_ip))

        # set up the cores
        feng_ip_octets = [int(bit) for bit in self.configd['fengine']['10gbe_start_ip'].split('.')]
        feng_port = int(self.configd['fengine']['10gbe_port'])
        assert len(feng_ip_octets) == 4, 'That\'s an odd IP address.'
        feng_ip_base = feng_ip_octets[3]
        feng_ip_prefix = '%d.%d.%d.' % (feng_ip_octets[0], feng_ip_octets[1], feng_ip_octets[2])
        macprefix = self.configd['fengine']['10gbe_macprefix']
        macbase = int(self.configd['fengine']['10gbe_macbase'])
        board_id = 0
        for ctr, f in enumerate(self.fhosts):
            for gbe in f.tengbes:
                this_mac = '%s%02x' % (macprefix, macbase)
                this_ip = '%s%d' % (feng_ip_prefix, feng_ip_base)
                gbe.setup(mac=this_mac, ipaddress=this_ip,
                          port=feng_port)
                self.logger.info('fhost(%s) gbe(%s) MAC(%s) IP(%s) port(%i) board(%i) txIP(%s) txPort(%i)' %
                                 (f.host, gbe.name, this_mac, this_ip, feng_port, board_id,
                                 self.fengine_output.ip, self.fengine_output.port))
                macbase += 1
                feng_ip_base += 1
            f.registers.tx_metadata.write(board_id=board_id, porttx=self.fengine_output.port)
            board_id += 1

        # start tap on the f-engines
        for ctr, f in enumerate(self.fhosts):
            for gbe in f.tengbes:
                gbe.tap_start(True)

        # release from reset
        THREADED_FPGA_OP(self.fhosts, 10, lambda fpga_: fpga_.registers.control.write(gbe_rst=False))

    def _fengine_subscribe_to_multicast(self):
        """
        Subscribe all f-engine data sources to their multicast data
        :return:
        """
        self.logger.info('Subscribing f-engine datasources...')
        for fhost in self.fhosts:
            self.logger.info('\t%s:', fhost.host)
            gbe_ctr = 0
            for source in fhost.data_sources:
                rxaddr = source.ip
                rxaddr_bits = rxaddr.split('.')
                rxaddr_base = int(rxaddr_bits[3])
                rxaddr_prefix = '%s.%s.%s.' % (rxaddr_bits[0], rxaddr_bits[1], rxaddr_bits[2])
                if (len(fhost.tengbes) / self.f_per_fpga) != source.iprange:
                    raise RuntimeError(
                        '10Gbe ports (%d) do not match sources IPs (%d)' % (len(fhost.tengbes), source.iprange))
                for ctr in range(0, source.iprange):
                    gbename = fhost.tengbes.names()[gbe_ctr]
                    gbe = fhost.tengbes[gbename]
                    rxaddress = '%s%d' % (rxaddr_prefix, rxaddr_base + ctr)
                    self.logger.info('\t\t%s subscribing to address %s', gbe.name, rxaddress)
                    gbe.multicast_receive(rxaddress, 0)
                    gbe_ctr += 1
        self.logger.info('one.')

    """
    X-engine functionality
    """

    def _xengine_initialise(self, tvg=False):
        """
        Set up x-engines on this device.
        :return:
        """
        # simulator
        if use_xeng_sim:
            THREADED_FPGA_OP(self.xhosts, 10, lambda fpga_: fpga_.registers.simulator.write(en=False, rst='pulse'))

        # disable transmission, place cores in reset, and give control register a known state
        THREADED_FPGA_OP(self.xhosts, 10, lambda fpga_: fpga_.registers.control.write(gbe_txen=False))
        self.xeng_clear_status_all()

        # set up accumulation length
        self.xeng_set_acc_len()

        # set up default destination ip and port
        self.set_stream_destination(issue_meta=False)
        self.set_meta_destination()

        # set up 10gbe cores
        xeng_ip_octets = [int(bit) for bit in self.configd['xengine']['10gbe_start_ip'].split('.')]
        assert len(xeng_ip_octets) == 4, 'That\'s an odd IP address.'
        xeng_ip_base = xeng_ip_octets[3]
        xeng_ip_prefix = '%d.%d.%d.' % (xeng_ip_octets[0], xeng_ip_octets[1], xeng_ip_octets[2])
        xeng_port = int(self.configd['xengine']['10gbe_port'])
        macprefix = self.configd['xengine']['10gbe_macprefix']
        macbase = int(self.configd['xengine']['10gbe_macbase'])
        board_id = 0
        for f in self.xhosts:
            f.registers.board_id.write(reg=board_id)
            for gbe in f.tengbes:
                this_mac = '%s%02x' % (macprefix, macbase)
                this_ip = '%s%d' % (xeng_ip_prefix, xeng_ip_base)
                gbe.setup(mac='%s%02x' % (macprefix, macbase), ipaddress='%s%d' % (xeng_ip_prefix, xeng_ip_base),
                          port=xeng_port)
                self.logger.info('xhost(%s) gbe(%s) MAC(%s) IP(%s) port(%i) board(%i)' %
                                 (f.host, gbe, this_mac, this_ip, xeng_port, board_id))
                macbase += 1
                xeng_ip_base += 1
                gbe.tap_start()
            board_id += 1  # 1 on new systems, 4 on old xeng_rx_reorder system

        # clear gbe status
        THREADED_FPGA_OP(self.xhosts, 10, lambda fpga_: fpga_.registers.control.write(gbe_debug_rst='pulse'))

        # release cores from reset
        THREADED_FPGA_OP(self.xhosts, 10, lambda fpga_: fpga_.registers.control.write(gbe_rst=False))

        # simulator
        if use_xeng_sim:
            THREADED_FPGA_OP(self.xhosts, 10, lambda fpga_: fpga_.registers.simulator.write(en=True))

        # clear general status
        THREADED_FPGA_OP(self.xhosts, 10, lambda fpga_: fpga_.registers.control.write(status_clr='pulse'))

        # check for errors
        """
        for f in self.xhosts:
            for eng_index in range(4):
                xeng = f.get_engine(eng_index)
                status = xeng.host.registers['status%d' % eng_index].read()['data']

                # check that all engines are receiving data
                if (status['rxing_data'] == False):
                    print 'xengine %d on host %s is not receiving valid data' %(eng_index, str(f))

                # TODO check that there are no other errors
                
                # check that all engines are producing data ready for transmission
                if (status['txing_data'] == False):
                    print 'xengine %d on host %s is not producing valid data' %(eng_index, str(f))
        """

        # start accumulating
        # for f in self.xhosts:
        #     f.registers.vacc_time_msw.write(arm=0, immediate=0)
        #     f.registers.vacc_time_msw.write(arm=1, immediate=1)

        if use_xeng_sim:
            self.synchronisation_epoch = time.time()

        '''
        # read accumulation count before starting accumulations
        vacc_cnts = []
        for f in self.xhosts:
            for eng_index in range(4):
                vacc_cnt = f.registers['vacc_cnt%d' %eng_index].read()['data']['reg']
                vacc_cnts.append(vacc_cnt)

        print 'waiting for an accumulation' 
        time.sleep(1.5)
        '''

        # check accumulations are happening
        '''
        vacc_cnts.reverse()
        for f in self.xhosts:
            for eng_index in range(4):
                vacc_cnt = f.registers['vacc_cnt%d' %eng_index].read()['data']['reg']
                vacc_cnt_before = vacc_cnts.pop()                

                if vacc_cnt_before == vacc_cnt:
                    print 'no accumulations happening for %s:xeng %d' %(str(f), eng_index)
        '''

    def xeng_clear_status_all(self):
        """
        Clear the various status registers and counters on all the fengines
        :return:
        """
        THREADED_FPGA_FUNC(self.xhosts, 10, 'clear_status')

    def _xengine_subscribe_to_multicast(self):
        """
        Subscribe the x-engines to the f-engine output multicast groups - each one subscribes to
        only one group, with data meant only for it.
        :return:
        """
        source_address = self.fengine_output.ip
        source_bits = source_address.split('.')
        source_base = int(source_bits[3])
        source_prefix = '%s.%s.%s.' % (source_bits[0], source_bits[1], source_bits[2])
        source_ctr = 0
        for host_ctr, host in enumerate(self.xhosts):
            for gbe in host.tengbes:
                rxaddress = '%s%d' % (source_prefix, source_base + source_ctr)
                gbe.multicast_receive(rxaddress, 0)
                source_ctr += 1
                self.logger.debug('xhost %s %s subscribing to address %s', host.host, gbe.name, rxaddress)
                self.logger.info('xhost %s %s subscribing to address %s', host.host, gbe.name, rxaddress)

    def _xeng_check_rx(self, max_waittime=30):
        """
        Check that the x hosts are receiving data correctly
        :param waittime:
        :return:
        """
        self.logger.info('Checking X hosts are receiving data...')
        THREADED_FPGA_FUNC(self.xhosts, max_waittime+1, 'check_rx', max_waittime)
        self.logger.info('\tdone.')

    def xeng_vacc_sync(self, vacc_load_time=5):
        """
        Sync the vector accumulators on all the x-engines.
        Assumes that the x-engines are all receiving data.
        :return:
        """
        self.logger.info('X-engine VACC sync:')

        # check if the vaccs need resetting
        vaccstat = THREADED_FPGA_FUNC(self.xhosts, 10, 'vacc_check_arm_load_counts')
        reset_required = False
        for xhost, result in vaccstat.items():
            if result:
                self.logger.info('%s has a vacc that needs resetting' % xhost)
                reset_required = True

        if reset_required:
            THREADED_FPGA_FUNC(self.xhosts, 10, 'vacc_reset')
            vaccstat = THREADED_FPGA_FUNC(self.xhosts, 10, 'vacc_check_reset_status')
            for xhost, result in vaccstat.items():
                if not result:
                    self.logger.error('Resetting vaccs on %s failed.' % (xhost))
                    raise RuntimeError

        # get current time from f-engines
        current_ftime = self.fhosts[0].get_local_time()
        assert current_ftime & 0xfff == 0, 'Bottom 12 bits of timestamp from f-engine are not zero?!'
        self.logger.info('\tCurrent f engine time: %i' % current_ftime)

        # TODO - Sort out of the sampling freq from config, not hard coded
        # set that time on the xengines
        ldtime = current_ftime + (vacc_load_time * 1712001024)
        self.logger.info('\tApplying load time: %i' % ldtime)
        THREADED_FPGA_FUNC(self.xhosts, 10, 'vacc_set_loadtime', ldtime)

        def print_vacc_statuses(vstatus):
            self.logger.info('VACC statii:')
            for host in self.xhosts:
                self.logger.info('\t%s:' % host.host)
                for ctr, status in enumerate(vstatus[host.host]):
                    self.logger.info('\t\t%i: %s' % (ctr, status))

        # read the current arm and load counts
        vacc_status = THREADED_FPGA_FUNC(self.xhosts, 10, 'vacc_get_status')
        for host in self.xhosts:
            for status in vacc_status[host.host]:
                if (status['loadcount'] != vacc_status[self.xhosts[0].host][0]['loadcount']) or \
                   (status['armcount'] != vacc_status[self.xhosts[0].host][0]['armcount']):
                    self.logger.error('All hosts do not have matching arm and load counts.')
                    print_vacc_statuses(vacc_status)
                    raise RuntimeError
        arm_count = vacc_status[self.xhosts[0].host][0]['armcount']
        load_count = vacc_status[self.xhosts[0].host][0]['loadcount']
        self.logger.info('\tBefore arming: arm_count(%i) load_count(%i)' % (arm_count, load_count))

        # then arm them
        THREADED_FPGA_FUNC(self.xhosts, 10, 'vacc_arm')

        # did the arm count increase?
        vacc_status = THREADED_FPGA_FUNC(self.xhosts, 10, 'vacc_get_status')
        for host in self.xhosts:
            for status in vacc_status[host.host]:
                if (status['armcount'] != vacc_status[self.xhosts[0].host][0]['armcount']) or \
                   (status['armcount'] != arm_count + 1):
                    self.logger.error('All hosts do not have matching arm counts or arm count did not increase.')
                    print_vacc_statuses(vacc_status)
                    print arm_count
                    raise RuntimeError
        self.logger.info('\tAfter arming: arm_count(%i) load_count(%i)' % (arm_count+1, load_count))

        # check the the load time was stored correctly
        lsws = THREADED_FPGA_OP(self.xhosts, 10, lambda x: x.registers.vacc_time_lsw.read()['data'])
        msws = THREADED_FPGA_OP(self.xhosts, 10, lambda x: x.registers.vacc_time_msw.read()['data'])
        for host in self.xhosts:
            if (lsws[host.host]['lsw'] != lsws[self.xhosts[0].host]['lsw']) or \
               (msws[host.host]['msw'] != msws[self.xhosts[0].host]['msw']):
                self.logger.error('All hosts do not have matching VACC LSWs and MSWs')
                print lsws
                print msws
                vacc_status = THREADED_FPGA_FUNC(self.xhosts, 10, 'vacc_get_status')
                print_vacc_statuses(vacc_status)
                raise RuntimeError
        lsw = lsws[self.xhosts[0].host]['lsw']
        msw = msws[self.xhosts[0].host]['msw']
        xldtime = (msw << 32) | lsw
        self.logger.info('\tx engines have vacc ld time %i' % xldtime)

        # wait for the vaccs to arm
        time.sleep(vacc_load_time + 1)

        # check the status to see that the load count increased
        vacc_status = THREADED_FPGA_FUNC(self.xhosts, 10, 'vacc_get_status')
        for host in self.xhosts:
            for status in vacc_status[host.host]:
                if (status['loadcount'] != vacc_status[self.xhosts[0].host][0]['loadcount']) or \
                   (status['loadcount'] != load_count + 1):
                    self.logger.error('All hosts did not load the VACCs.')
                    print_vacc_statuses(vacc_status)
                    print load_count
                    raise RuntimeError
        self.logger.info('\tAfter trigger: arm_count(%i) load_count(%i)' % (arm_count+1, load_count+1))
        self.logger.info('\tAll VACCs triggered correctly. Checking for errors & accumulations...')

        THREADED_FPGA_FUNC(self.xhosts, 10, 'clear_status')
        time.sleep(self.xeng_get_acc_time()+1)
        vacc_status = THREADED_FPGA_FUNC(self.xhosts, 10, 'vacc_get_status')
        for host in self.xhosts:
            for status in vacc_status[host.host]:
                # TODO - reenable error checking once the QDRs are sorted out
                # if (status['errors'] > 0) or (status['count'] <= 0):
                if status['count'] <= 0:
                    self.logger.error('\tErrors > 0 or counts <= 0. Que pasa?')
                    print_vacc_statuses(vacc_status)
                    raise RuntimeError
        self.logger.info('\t...accumulations rolling in without error.')

    def xeng_set_acc_time(self, acc_time_s):
        """
        Set the vacc accumulation length based on a required dump time, in seconds
        :param acc_time_s: new dump time, in seconds
        :return:
        """
        # calculate the acc_len to write for the required time
        if use_xeng_sim:
            raise RuntimeError
        else:
            # acc_time = sample_clock / (xeng_acc_len * acc_len * n_chans * 2.0)
            new_acc_len = (self.sample_rate_hz * acc_time_s) / (self.xeng_accumulation_len * self.n_chans * 2.0)
            new_acc_len = round(new_acc_len)
            self.logger.info('New accumulation time %.2f becomes accumulation length %d' % (acc_time_s, new_acc_len))
            self.xeng_set_acc_len(new_acc_len)

    def xeng_get_acc_time(self):
        """
        Get the dump time currently being used.
        :return:
        """
        return (self.xeng_accumulation_len * self.accumulation_len * self.n_chans * 2.0) / self.sample_rate_hz

    def xeng_set_acc_len(self, acc_len=None):
        """
        Set the QDR vector accumulation length.
        :param new_acc_len:
        :return:
        """
        if acc_len is not None:
            self.accumulation_len = acc_len
        THREADED_FPGA_OP(self.xhosts, 10, lambda fpga_: fpga_.registers.acc_len.write_int(self.accumulation_len))
<<<<<<< HEAD
        self.logger.info('Set accumulation length %d system-wide (%.2f seconds)' % (self.accumulation_len,
                                                                                    self.xeng_get_acc_time()))
=======
        self.logger.info('Set accumulation length %d system-wide (%.2f seconds)' % (self.accumulation_len, self.xeng_get_acc_time()))
        #TODO: REISSUE metadata whenever anything related to timing changes!
>>>>>>> 9830302d

    def xeng_get_acc_len(self):
        """
        What is the current accumulation length set to on the vector accumulators?
        :return:
        """
        return self.accumulation_len

    #################################
    # Configuration information     #
    #################################

    def set_labels(self, newlist):
        """
        Apply new source labels to the configured fengine sources.
        :param newlist:
        :return:
        """
        if len(newlist) != len(self.fengine_sources):
            self.logger.error('Number of supplied source labels does not match number of configured sources.')
            return False
        for ctr, source in enumerate(self.fengine_sources):
            source.name = newlist[ctr]
        return True

    def get_labels(self):
        """
        Get the current fengine source labels.
        :return:
        """
        source_names = ''
        for source in self.fengine_sources:
            source_names += source.name + ' '
        source_names = source_names.strip()
        return source_names

    def _read_config(self):
        """
        Read the instrument configuration from self.config_source.
        :return: True if the instrument read a config successfully, raise an error if not?
        """
        Instrument._read_config(self)

        # check that the bitstream names are present
        try:
            open(self.configd['fengine']['bitstream'], 'r').close()
            open(self.configd['xengine']['bitstream'], 'r').close()
        except IOError:
            self.logger.error('xengine bitstream: %s' % self.configd['xengine']['bitstream'])
            self.logger.error('fengine bitstream: %s' % self.configd['fengine']['bitstream'])
            self.logger.error('One or more bitstream files not found.')
            raise IOError('One or more bitstream files not found.')

        # TODO: Load config values from the bitstream meta information

        self.katcp_port = int(self.configd['FxCorrelator']['katcp_port'])
        self.f_per_fpga = int(self.configd['fengine']['f_per_fpga'])
        self.x_per_fpga = int(self.configd['xengine']['x_per_fpga'])
        self.sample_rate_hz = int(self.configd['FxCorrelator']['sample_rate_hz'])
        self.accumulation_len = int(self.configd['xengine']['accumulation_len'])
        self.xeng_accumulation_len = int(self.configd['xengine']['xeng_accumulation_len'])
        self.n_chans = int(self.configd['fengine']['n_chans'])

        self.set_stream_destination(self.configd['xengine']['output_destination_ip'],
                                    int(self.configd['xengine']['output_destination_port']))
        self.set_meta_destination(self.configd['xengine']['output_destination_ip'],
                                  int(self.configd['xengine']['output_destination_port']))

        # get this from the running x-engines?
        self.xeng_clk = int(self.configd['xengine']['x_fpga_clock'])

        # the f-engines have this many 10Gbe ports per f-engine unit of operation
        self.ports_per_fengine = int(self.configd['fengine']['ports_per_fengine'])

        # set up the hosts and engines based on the configuration in the ini file
        self.fhosts = []
        for host in self.configd['fengine']['hosts'].split(','):
            host = host.strip()
            fpgahost = fhost_fpga.FpgaFHost.from_config_source(host, self.katcp_port,
                                                               config_source=self.configd['fengine'])
            self.fhosts.append(fpgahost)
        self.xhosts = []
        for host in self.configd['xengine']['hosts'].split(','):
            host = host.strip()
            fpgahost = xhost_fpga.FpgaXHost.from_config_source(host, self.katcp_port,
                                                               config_source=self.configd['xengine'])
            self.xhosts.append(fpgahost)

        # what data sources have we been allocated?
        self._handle_sources()

        # turn the product names into a list
        self.configd['xengine']['output_products'] = self.configd['xengine']['output_products'].split(',')

    def _handle_sources(self):
        """
        Sort out sources and eqs for them
        :return:
        """
        assert len(self.fhosts) > 0

        source_names = self.configd['fengine']['source_names'].strip().split(',')
        source_mcast = self.configd['fengine']['source_mcast_ips'].strip().split(',')
        assert len(source_mcast) == len(source_names), \
            'Source names (%d) must be paired with multicast source addresses (%d)' % (len(source_names),
                                                                                       len(source_mcast))

        # assemble the sources given into a list
        self.fengine_sources = []
        source_ctr = 0
        for counter, address in enumerate(source_mcast):
            new_source = FengineSource.from_mcast_string(address)
            new_source.name = source_names[counter]
            new_source.source_number = source_ctr
            self.fengine_sources.append(new_source)
            source_ctr += 1
        assert self.fengine_sources[0].iprange == self.ports_per_fengine, \
            'F-engines should be receiving from %d streams.' % self.ports_per_fengine

        # assign sources to fhosts
        self.logger.info('Assigning data sources to f-engines...')
        source_ctr = 0
        for fhost in self.fhosts:
            self.logger.info('\t%s:' % fhost.host)
            for fengnum in range(0, self.f_per_fpga):
                _source = self.fengine_sources[source_ctr]
                assert _source.iprange == self.fengine_sources[0].iprange, \
                    'All f-engines should be receiving from %d streams.' % self.ports_per_fengine
                _source.eq_poly = complex(int(self.configd['fengine']['eq_poly_%i' % source_ctr]))
                fhost.add_source(_source)
                self.logger.info('\t\t%s' % _source)
                source_ctr += 1
        if source_ctr != len(self.fhosts) * self.f_per_fpga:
            raise RuntimeError('We have different numbers of sources (%d) and f-engines (%d). Problem.',
                               source_ctr, len(self.fhosts) * self.f_per_fpga)
        self.logger.info('done.')

    def _read_config_file(self):
        """
        Read the instrument configuration from self.config_source.
        :return: True if we read the file successfully, False if not
        """
        self.configd = utils.parse_ini_file(self.config_source)

    def _read_config_server(self):
        """
        Get instance-specific setup information from a given server. Via KATCP?
        :return:
        """
        raise NotImplementedError('Still have to do this')

    def set_stream_destination(self, txip_str=None, txport=None, issue_meta=True):
        """
        Set destination for output of fxcorrelator.
        :param txip_str: A dotted-decimal string representation of the IP address. e.g. '1.2.3.4'
        :param txport: An integer port number.
        :param issue_meta: A boolean, True to issue metadata, False to skip it.
        :return: <nothing>
        """
        if txip_str is None:
            txip = tengbe.str2ip(self.xeng_tx_destination[0])
        else:
            txip = tengbe.str2ip(txip_str)
        if txport is None:
            txport = self.xeng_tx_destination[1]
        else:
            txport = int(txport)
        self.logger.info('Setting stream destination to %s:%d', tengbe.ip2str(txip), txport)
        try:
            THREADED_FPGA_OP(self.xhosts, 10, lambda fpga_: fpga_.registers.gbe_iptx.write(reg=txip))
            THREADED_FPGA_OP(self.xhosts, 10, lambda fpga_: fpga_.registers.gbe_porttx.write(reg=txport))
        except AttributeError:
            self.logger.warning('Set SPEAD stream destination called, but devices NOT written! Have they been created?')
        self.xeng_tx_destination = (tengbe.ip2str(txip), txport)
        if issue_meta:
            self.spead_issue_meta()

    def set_meta_destination(self, txip_str=None, txport=None):
        """
        Set destination for meta info output of fxcorrelator.
        :param txip_str: A dotted-decimal string representation of the IP address. e.g. '1.2.3.4'
        :param txport: An integer port number.
        :return: <nothing>
        """
        if txip_str is None:
            txip_str = self.meta_destination[0]
        if txport is None:
            txport = self.meta_destination[1]
        else:
            txport = int(txport)
        if txport is None or txip_str is None:
            self.logger.error('Cannot set part of meta destination to None - %s:%d', txip_str, txport)
            raise RuntimeError('Cannot set part of meta destination to None - %s:%d', txip_str, txport)
        self.logger.info('Setting meta destination to %s:%d', txip_str, txport)
        # make a new SPEAD transmitter
        del self.spead_tx
        self.spead_tx = spead.Transmitter(spead.TransportUDPtx(txip_str, txport))
        # update the multicast socket option
        mcast_interface = self.configd['xengine']['multicast_interface_address']
        self.spead_tx.t._udp_out.setsockopt(socket.SOL_IP, socket.IP_MULTICAST_IF,
                                            socket.inet_aton(mcast_interface))
        # self.spead_tx.t._udp_out.setsockopt(socket.SOL_IP, socket.IP_ADD_MEMBERSHIP,
        #                                     socket.inet_aton(txip_str) + socket.inet_aton(mcast_interface))
        # and update the meta destination
        self.meta_destination = (txip_str, txport)

    def tx_start(self, issue_spead=True):
        """
        Turns on xengine output pipes needed to start data flow from xengines
        """
        self.logger.info('Starting transmission')
        if issue_spead:
            self.spead_issue_meta()
        # start tx on the x-engines
        for f in self.xhosts:
            f.registers.control.write(gbe_txen=True)

    def tx_stop(self, stop_f=False):
        """
        Turns off output pipes to start data flow from xengines
        :param stop_f: stop output of fengines as well
        """
        self.logger.info('Stopping X transmission')

        THREADED_FPGA_OP(self.xhosts, 10, lambda fpga_: fpga_.registers.control.write(gbe_txen=False))
        if stop_f:
            self.logger.info('Stopping F transmission')
            THREADED_FPGA_OP(self.fhosts, 10, lambda fpga_: fpga_.registers.control.write(comms_en=False))

    def xeng_get_baseline_order(self):
        """
        Return the order of baseline data output by a CASPER correlator X engine.
        :return:
        """
        # TODO - nants vs number of inputs?
        n_ants = 4
        assert len(self.fengine_sources)/2 == n_ants
        order1 = []
        order2 = []
        for ctr1 in range(n_ants):
            # print 'ctr1(%d)' % ctr1
            for ctr2 in range(int(n_ants/2), -1, -1):
                temp = (ctr1 - ctr2) % n_ants
                # print '\tctr2(%d) temp(%d)' % (ctr2, temp)
                if ctr1 >= temp:
                    order1.append((temp, ctr1))
                else:
                    order2.append((ctr1, temp))
        order2 = [order_ for order_ in order2 if order_ not in order1]
        baseline_order = order1 + order2
        source_names = []
        for source in self.fengine_sources:
            source_names.append(source.name)
        rv = []
        for baseline in baseline_order:
            # print baseline
            rv.append((source_names[baseline[0] * 2],       source_names[baseline[1] * 2]))
            rv.append((source_names[baseline[0] * 2 + 1],   source_names[baseline[1] * 2 + 1]))
            rv.append((source_names[baseline[0] * 2],       source_names[baseline[1] * 2 + 1]))
            rv.append((source_names[baseline[0] * 2 + 1],   source_names[baseline[1] * 2]))
        return rv

    def spead_issue_meta(self):
        """
        All FxCorrelators issued SPEAD in the same way, with tweakings that are implemented by the child class.
        :return: <nothing>
        """
        # bail if we haven't set meta destination yet
        if self.spead_tx is None:
            self.logger.warning('Called spead_issue_meta but no transmitter instantiated. '
                                'Your metadata has NOT gone out!')
            return
        if self.meta_destination is None:
            self.logger.warning('Called spead_issue_meta but no meta destination set. '
                                'Your metadata has NOT gone out!')
            return


        # make a new Item group
        spead_ig = spead.ItemGroup()

        sample_rate = int(self.configd['FxCorrelator']['sample_rate_hz'])
        spead_ig.add_item(name='adc_sample_rate', id=0x1007,
                          description='The expected ADC sample rate (samples per second) of incoming data.',
                          shape=[], fmt=spead.mkfmt(('u', 64)),
                          init_val=sample_rate)

        #n_ants = int(self.configd['fengine']['n_ants'])
        # TODO
        n_ants = 4
        n_bls = (n_ants * (n_ants + 1) / 2) * 4
        spead_ig.add_item(name='n_bls', id=0x1008,
                          description='Number of baselines in the data product.',
                          shape=[], fmt=spead.mkfmt(('u', spead.ADDRSIZE)),
                          init_val=n_bls)

        spead_ig.add_item(name='n_chans', id=0x1009,
                          description='Number of frequency channels in an integration.',
                          shape=[], fmt=spead.mkfmt(('u', spead.ADDRSIZE)),
                          init_val=self.n_chans)

        # TODO - the number of inputs, cos antennas can be single or multiple pol?
        # f-engines now have only got inputs, they don't know what or from where.
        spead_ig.add_item(name='n_ants', id=0x100A,
                          description='The number of antennas in the system.',
                          shape=[], fmt=spead.mkfmt(('u', spead.ADDRSIZE)),
                          init_val=n_ants)

        spead_ig.add_item(name='n_xengs', id=0x100B,
                          description='The number of x-engines in the system.',
                          shape=[], fmt=spead.mkfmt(('u', spead.ADDRSIZE)),
                          init_val=(len(self.xhosts) * self.x_per_fpga))

        spead_ig.add_item(name='bls_ordering', id=0x100C,
                          description='The baseline ordering in the output data product.',
                          shape=[], fmt=spead.mkfmt(('u', spead.ADDRSIZE)),
                          init_val=numpy.array([baseline for baseline in self.xeng_get_baseline_order()]))

        # spead_ig.add_item(name='crosspol_ordering', id=0x100D,
        #                        description='',
        #                        shape=[], fmt=spead.mkfmt(('u', spead.ADDRSIZE)),
        #                        init_val=)

        #TODO: need to add this back:
        # spead_ig.add_item(name='input_labelling', id=0x100E,
        #                        description='',
        #                        init_val=self.configd['fengine']['source_names'])

        # spead_ig.add_item(name='n_bengs', id=0x100F,
        #                        description='',
        #                        shape=[], fmt=spead.mkfmt(('u', spead.ADDRSIZE)),
        #                        init_val=)

        spead_ig.add_item(name='center_freq', id=0x1011,
                          description='The on-sky centre-frequency.',
                          shape=[], fmt=spead.mkfmt(('f', 64)),
                          init_val=int(self.configd['fengine']['true_cf']))

        spead_ig.add_item(name='bandwidth', id=0x1013,
                          description='The input (analogue) bandwidth of the system.',
                          shape=[], fmt=spead.mkfmt(('f', 64)),
                          init_val=int(self.configd['fengine']['bandwidth']))

        number_accs = self.accumulation_len * self.xeng_accumulation_len
        spead_ig.add_item(name='n_accs', id=0x1015,
                          description='The number of spectra that are accumulated per X-engine dump.',
                          shape=[], fmt=spead.mkfmt(('u', spead.ADDRSIZE)),
                          init_val=number_accs)

        int_time = self.xeng_get_acc_time()
        spead_ig.add_item(name='int_time', id=0x1016,
                          description='The time per integration, in seconds.',
                          shape=[], fmt=spead.mkfmt(('f', 64)),
                          init_val=int_time)

        # spead_ig.add_item(name='coarse_chans', id=0x1017,
        #                        description='',
        #                        shape=[], fmt=spead.mkfmt(('u', spead.ADDRSIZE)),
        #                        init_val=)
        #
        # spead_ig.add_item(name='current_coarse_chan', id=0x1018,
        #                        description='',
        #                        shape=[], fmt=spead.mkfmt(('u', spead.ADDRSIZE)),
        #                        init_val=)
        #
        # spead_ig.add_item(name='fft_shift_fine', id=0x101C,
        #                        description='',
        #                        shape=[], fmt=spead.mkfmt(('u', spead.ADDRSIZE)),
        #                        init_val=)
        #
        # spead_ig.add_item(name='fft_shift_coarse', id=0x101D,
        #                        description='',
        #                        shape=[], fmt=spead.mkfmt(('u', spead.ADDRSIZE)),
        #                        init_val=)

        spead_ig.add_item(name='fft_shift', id=0x101E,
                          description='The FFT bitshift pattern. F-engine correlator internals.',
                          shape=[], fmt=spead.mkfmt(('u', spead.ADDRSIZE)),
                          init_val=int(self.configd['fengine']['fft_shift']))

        spead_ig.add_item(name='xeng_acc_len', id=0x101F,
                          description='Number of spectra accumulated inside X engine. Determines minimum '
                                      'integration time and user-configurable integration time stepsize. '
                                      'X-engine correlator internals.',
                          shape=[], fmt=spead.mkfmt(('u', spead.ADDRSIZE)),
                          init_val=self.xeng_accumulation_len)

        quant_format = self.configd['fengine']['quant_format']
        quant_bits = int(quant_format.split('.')[0])
        spead_ig.add_item(name='requant_bits', id=0x1020,
                          description='Number of bits after requantisation in the F engines (post FFT and any '
                                      'phasing stages).',
                          shape=[], fmt=spead.mkfmt(('u', spead.ADDRSIZE)),
                          init_val=quant_bits)

        pkt_len = int(self.configd['fengine']['10gbe_pkt_len'])
        spead_ig.add_item(name='feng_pkt_len', id=0x1021,
                          description='Payload size of 10GbE packet exchange between F and X engines '
                                      'in 64 bit words. Usually equal to the number of spectra accumulated '
                                      'inside X engine. F-engine correlator internals.',
                          shape=[], fmt=spead.mkfmt(('u', spead.ADDRSIZE)),
                          init_val=pkt_len)

        # port = int(self.configd['xengine']['output_destination_port'])
        # spead_ig.add_item(name='rx_udp_port', id=0x1022,
        #                   description='Destination UDP port for X engine output.',
        #                   shape=[], fmt=spead.mkfmt(('u', spead.ADDRSIZE)),
        #                   init_val=port)

        port = int(self.configd['fengine']['10gbe_port'])
        spead_ig.add_item(name='feng_udp_port', id=0x1023,
                          description='Port for F-engines 10Gbe links in the system.',
                          shape=[], fmt=spead.mkfmt(('u', spead.ADDRSIZE)),
                          init_val=port)

        # ip = self.configd['xengine']['output_destination_ip']
        # spead_ig.add_item(name='rx_udp_ip_str', id=0x1024,
        #                   description='Destination UDP IP for X engine output.',
        #                   shape=[-1], fmt=spead.STR_FMT,
        #                   init_val=ip)

        ip = struct.unpack('>I', socket.inet_aton(self.configd['fengine']['10gbe_start_ip']))[0]
        spead_ig.add_item(name='feng_start_ip', id=0x1025,
                          description='Start IP address for F-engines in the system.',
                          shape=[], fmt=spead.mkfmt(('u', spead.ADDRSIZE)),
                          init_val=ip)

        spead_ig.add_item(name='xeng_rate', id=0x1026,
                          description='Target clock rate of processing engines (xeng).',
                          shape=[], fmt=spead.mkfmt(('u', spead.ADDRSIZE)),
                          init_val=self.xeng_clk)

        spead_ig.add_item(name='sync_time', id=0x1027,
                          description='The time at which the digitisers were synchronised. Seconds since the Unix Epoch.',
                          shape=[], fmt=spead.mkfmt(('u', spead.ADDRSIZE)),
                          init_val=self.synchronisation_epoch)

        # spead_ig.add_item(name='n_stokes', id=0x1040,
        #                        description='',
        #                        shape=[], fmt=spead.mkfmt(('u', spead.ADDRSIZE)),
        #                        init_val=)

        x_per_fpga = int(self.configd['xengine']['x_per_fpga'])
        spead_ig.add_item(name='x_per_fpga', id=0x1041,
                          description='Number of X engines per FPGA host.',
                          shape=[], fmt=spead.mkfmt(('u', spead.ADDRSIZE)),
                          init_val=x_per_fpga)

        # n_ants_per_xaui = 1
        # spead_ig.add_item(name='n_ants_per_xaui', id=0x1042,
        #                   description='',
        #                   shape=[], fmt=spead.mkfmt(('u', spead.ADDRSIZE)),
        #                   init_val=n_ants_per_xaui)

        # spead_ig.add_item(name='ddc_mix_freq', id=0x1043,
        #                        description='',
        #                        shape=[],fmt=spead.mkfmt(('f', 64)),
        #                        init_val=)

        # spead_ig.add_item(name='ddc_bandwidth', id=0x1044,
        #                        description='',
        #                        shape=[],fmt=spead.mkfmt(('f', 64)),
        #                        init_val=)

        sample_bits = int(self.configd['fengine']['sample_bits'])
        spead_ig.add_item(name='adc_bits', id=0x1045,
                          description='How many bits per ADC sample.',
                          shape=[], fmt=spead.mkfmt(('u', spead.ADDRSIZE)),
                          init_val=sample_bits)

        spead_ig.add_item(name='scale_factor_timestamp', id=0x1046,
                               description='Timestamp scaling factor. Divide the SPEAD data packet timestamp by '
                                           'this number to get back to seconds since last sync.',
                               shape=[], fmt=spead.mkfmt(('f', 64)),
                               init_val=self.sample_rate_hz)

        # spead_ig.add_item(name='b_per_fpga', id=0x1047,
        #                        description='',
        #                        shape=[], fmt=spead.mkfmt(('u', spead.ADDRSIZE)),
        #                        init_val=)
        #TODO: Fix hard-coding
        xeng_sample_bits = 32
        spead_ig.add_item(name='xeng_out_bits_per_sample', id=0x1048,
                          description='The number of bits per value of the xeng accumulator output. '
                                      'Note this is for a single value, not the combined complex size.',
                          shape=[], fmt=spead.mkfmt(('u', spead.ADDRSIZE)),
                          init_val=xeng_sample_bits)

        f_per_fpga = int(self.configd['fengine']['f_per_fpga'])
        spead_ig.add_item(name='f_per_fpga', id=0x1049,
                          description='Number of F engines per FPGA host.',
                          shape=[], fmt=spead.mkfmt(('u', spead.ADDRSIZE)),
                          init_val=f_per_fpga)

        # spead_ig.add_item(name='beng_out_bits_per_sample', id=0x1050,
        #                        description='',
        #                        shape=[], fmt=spead.mkfmt(('u', spead.ADDRSIZE)),
        #                        init_val=)

        # spead_ig.add_item(name='rf_gain_MyAntStr ', id=0x1200+inputN,
        #                        description='',
        #                        shape=[], fmt=spead.mkfmt(('f', 64)),
        #                        init_val=)

        # spead_ig.add_item(name='eq_coef_MyAntStr', id=0x1400+inputN,
        #                        description='',
        #                        shape=[], fmt=spead.mkfmt(('u', 32)),
        #                        init_val=)

        #ndarray = numpy.dtype(numpy.int64), (4096 * 40 * 1, 1, 1)

        #do not issue timestamp here; will be wrong initial value.
        spead_ig.add_item(name='timestamp', id=0x1600,
                          description='Timestamp of start of this integration. uint counting multiples of ADC samples since last sync (sync_time,id=0x1027). Divide this number by timestamp_scale (id=0x1046) to get back to seconds since last sync when this integration was actually started.',
                          shape=[], fmt=spead.mkfmt(('u', spead.ADDRSIZE)))

        n_chans = int(self.configd['fengine']['n_chans'])
        n_bls = len(self.xeng_get_baseline_order())
        ndarray = numpy.dtype(numpy.int32), (n_chans, n_bls, 2)
        spead_ig.add_item(name='xeng_raw', id=0x1800,
                        description="Raw data for %i xengines in the system. This item represents a full spectrum (all frequency channels) assembled from lowest frequency to highest frequency. Each frequency channel contains the data for all baselines (n_bls given by SPEAD ID 0x100B). Each value is a complex number -- two (real and imaginary) unsigned integers."%(self.config['n_xeng']),
                        ndarray=ndarray)

        # spead_ig.add_item(name='xeng_raw', id=0x1800,
        #                        description='',
        #                        shape=[], fmt=spead.mkfmt(('u', spead.ADDRSIZE)),
        #                        init_val=)

        # spead_ig.add_item(name='beamweight_MyAntStr', id=0x2000+inputN,
        #                        description='',
        #                        shape=[], fmt=spead.mkfmt(('u', 32)),
        #                        init_val=)

        # spead_ig.add_item(name='incoherent_sum', id=0x3000,
        #                        description='',
        #                        shape=[], fmt=spead.mkfmt(('u', 32)),
        #                        init_val=)

        # spead_ig.add_item(name='n_inputs', id=0x3100,
        #                        description='',
        #                        shape=[], fmt=spead.mkfmt(('u', spead.ADDRSIZE)),
        #                        init_val=)

        # spead_ig.add_item(name='digitiser_id', id=0x3101,
        #                        description='',
        #                        shape=[], fmt=spead.mkfmt(('u', spead.ADDRSIZE)),
        #                        init_val=)

        # spead_ig.add_item(name='digitiser_status', id=0x3102,
        #                        description='',
        #                        shape=[], fmt=spead.mkfmt(('u', spead.ADDRSIZE)),
        #                        init_val=)

        # spead_ig.add_item(name='pld_len', id=0x3103,
        #                        description='',
        #                        shape=[], fmt=spead.mkfmt(('u', spead.ADDRSIZE)),
        #                        init_val=)

        # spead_ig.add_item(name='raw_data_MyAntStr', id=0x3300+inputN,
        #                        description='',
        #                        shape=[], fmt=spead.mkfmt(('u', spead.ADDRSIZE)),
        #                        init_val=)

        # spead_ig.add_item(name='Reserved for SP-CAM meta-data', id=0x7000-0x7fff,
        #                        description='',
        #                        shape=[], fmt=spead.mkfmt(('u', spead.ADDRSIZE)),
        #                        init_val=)

        # spead_ig.add_item(name='feng_id', id=0xf101,
        #                        description='',
        #                        shape=[], fmt=spead.mkfmt(('u', spead.ADDRSIZE)),
        #                        init_val=)

        # spead_ig.add_item(name='feng_status', id=0xf102,
        #                        description='',
        #                        shape=[], fmt=spead.mkfmt(('u', spead.ADDRSIZE)),
        #                        init_val=)

        # spead_ig.add_item(name='frequency', id=0xf103,
        #                        description='',
        #                        shape=[], fmt=spead.mkfmt(('u', spead.ADDRSIZE)),
        #                        init_val=)

        # spead_ig.add_item(name='raw_freq_MyAntStr', id=0xf300+inputN,
        #                        description='',
        #                        shape=[], fmt=spead.mkfmt(('u', spead.ADDRSIZE)),
        #                        init_val=)

        # spead_ig.add_item(name='bf_MyBeamName', id=0xb000+beamN,
        #                        description='',
        #                        shape=[], fmt=spead.mkfmt(('u', spead.ADDRSIZE)),
        #                        init_val=)

        # and send everything
        self.spead_tx.send_heap(spead_ig.get_heap())
        self.logger.info("Issued SPEAD data descriptor to %s:%i."%(self.meta_destination[0],self.meta_destination[1]))

    # def _get_fxcorrelator_config(self):
    #     """
    #     """
    #     # attributes we need
    #     self.n_ants = None
    #     self.x_ip_base = None
    #     self.x_port = None
    #
    #     self.fengines = []
    #     self.xengines = []

    ###################################
    # Host creation and configuration #
    ###################################
    '''
    def fxcorrelator_initialise(self, start_tx_f=True, issue_meta=True):
        """
        @param start_tx_f: start f engine transmission
        """

        #set up and start output from fengines
        if start_tx_f:
            ip_base = self.x_ip_base
            port = self.x_port

            #turn on fengine outputs
            for fengine in self.fengines:
                #we will wait to issue spead meta data if initialising
                fengine.set_txip(ip_base, issue_meta=False)
                fengine.set_txport(port, issue_meta=False)

                #turn on transmission
                fengine.start_tx()

        if issue_meta:
            self.spead_issue_meta()

    ###########################
    # f and x engine creation #
    ###########################

    def create_fengines(self):
        """ Generic commands, overload if different
        """
        for ant_id in range(self.n_ants):
            engine = self.create_fengine(ant_id)
            # from an fxcorrelator's view, it is important that these are in order
            self.fengines.append(engine)
        return self.fengines

    def create_xengines(self):
        """ Generic xengine creation, overload if different
        """
        for xengine_index in range(self.n_xengines):
            engine = self.create_xengine(xengine_index)
            # f7rom an fxcorrelator's view, it is important that these are in order
            self.xengines.append(engine)
        return self.xengines

    # the specific fxcorrelator must know about it's specific f and x engine components
    def create_fengine(self, ant_id):
        """Create an fengine.
           Overload in decendant class
        """
        raise NotImplementedError('%s.create_fengine not implemented'%self.descriptor)

    def create_xengine(self, xengine_index):
        """ Create an xengine.
        """
        raise NotImplementedError('%s.create_xengine not implemented'%self.descriptor)
    ########################
    # operational commands #
    ########################

    # These can all be done with generic f and xengine commands
    def check_host_links(self):
        """Ping hosts to see if katcp connections are functioning.
        """
        return (False in self.ping_hosts().values())

    def calculate_integration_time(self):
        """Calculate the number of accumulations and integration time for this system.
        """
        raise NotImplementedError('%s.calculate_integration_time not implemented'%self.descriptor)

    def calculate_bandwidth(self):
        """Determine the bandwidth the system is processing.
        The ADC on the running system must report how much bandwidth it is processing.
        """
        raise NotImplementedError('%s.calculate_bandwidth not implemented'%self.descriptor)

    def connect(self):
        """Connect to the correlator and test connections to all the nodes.
        """
        return self.ping_hosts()
    '''

# end<|MERGE_RESOLUTION|>--- conflicted
+++ resolved
@@ -635,13 +635,9 @@
         if acc_len is not None:
             self.accumulation_len = acc_len
         THREADED_FPGA_OP(self.xhosts, 10, lambda fpga_: fpga_.registers.acc_len.write_int(self.accumulation_len))
-<<<<<<< HEAD
         self.logger.info('Set accumulation length %d system-wide (%.2f seconds)' % (self.accumulation_len,
                                                                                     self.xeng_get_acc_time()))
-=======
-        self.logger.info('Set accumulation length %d system-wide (%.2f seconds)' % (self.accumulation_len, self.xeng_get_acc_time()))
-        #TODO: REISSUE metadata whenever anything related to timing changes!
->>>>>>> 9830302d
+        # TODO: REISSUE metadata whenever anything related to timing changes!
 
     def xeng_get_acc_len(self):
         """
