"""
Created on Feb 28, 2013

@author: paulp
"""

# things all fxcorrelators Instruments do

# to start the digitiser in the lab:

# paulp@dbertsc:/home/henno/work/projects/d_engine/scripts/svn/dig003$ ./m1130_2042sdp_rev1_of_start.py

# if power cycles, then: ./config.py -b 3
# this will configure the correct image on the digitiser, not the test one

import logging
import socket
import time
import sys
import numpy
import struct
import spead64_48 as spead
from threading import Timer
from katcp import Sensor

import log
import utils
import xhost_fpga
import fhost_fpga
from instrument import Instrument
from data_source import DataSource
from casperfpga import tengbe
from casperfpga import utils as fpgautils

use_xeng_sim = False

THREADED_FPGA_OP = fpgautils.threaded_fpga_operation
THREADED_FPGA_FUNC = fpgautils.threaded_fpga_function


class FxCorrelator(Instrument):
    """
    A generic FxCorrelator composed of fengines that channelise antenna inputs and
    xengines that each produce cross products from a continuous portion of the channels and accumulate the result.
    SPEAD data products are produced.
    """
    def __init__(self, descriptor, identifier=-1, config_source=None, logger=None, log_level=logging.INFO):
        """
        An abstract base class for instruments.
        :param descriptor: A text description of the instrument. Required.
        :param identifier: An optional integer identifier.
        :param config_source: The instrument configuration source. Can be a text file, hostname, whatever.
        :param logger: Use the module logger by default, unless something else is given.
        :param logger: The loglevel to use by default, logging.INFO.
        :return: <nothing>
        """
        # first thing to do is handle the logging - set the root logging handler - submodules loggers will
        # automatically use it
        self.loghandler = log.Corr2LogHandler()
        logging.root.addHandler(self.loghandler)
        logging.root.setLevel(log_level)
        self.logger = logger or logging.getLogger(__name__)
        self.logger.setLevel(log_level)

        # we know about f and x hosts and engines, not just engines and hosts
        self.fhosts = []
        self.xhosts = []

        # attributes
        self.katcp_port = None
        self.f_per_fpga = None
        self.x_per_fpga = None
        self.accumulation_len = None
        self.xeng_accumulation_len = None
        self.xeng_tx_destination = None
        self.meta_destination = None
        self.fengine_sources = None

        self.spead_tx = None
        self.spead_meta_ig = None

        self._sensors = {}

        # parent constructor
        Instrument.__init__(self, descriptor, identifier, config_source)

        self._initialised = False

    def initialise(self, program=True, tvg=False, fake_digitiser=False):
        """
        Set up the correlator using the information in the config file.
        :return:

        fengine init:
            eq
            set up interfaces (10gbe) - remember the sequence of holding in reset
            check feng rx
            check producing data?
            enable feng tx
            (check status?)
            check qdr cal?

        xengine init:
            vacc
            set up interfaces (10gbe) - remember the sequence of holding in reset
            check rx
            errors?
            check producing
            enable tx
        """

        # connect to the hosts that make up this correlator
        THREADED_FPGA_FUNC(self.fhosts, timeout=5, target_function='connect')
        THREADED_FPGA_FUNC(self.xhosts, timeout=5, target_function='connect')

        igmp_version = self.configd['FxCorrelator'].get('igmp_version')
        if igmp_version is not None:
            self.logger.info('Setting FPGA hosts IGMP version to %s', igmp_version)
            THREADED_FPGA_FUNC(
                self.fhosts + self.xhosts, timeout=5, target_function=(
                    'set_igmp_version', (igmp_version, ), {}) )

        # if we need to program the FPGAs, do so
        if program:
            self.logger.info('Programming FPGA hosts')
            ftups = []
            for f in self.xhosts:
                ftups.append((f, f.boffile))
            for f in self.fhosts:
                ftups.append((f, f.boffile))
            fpgautils.program_fpgas(ftups, progfile=None, timeout=15)
            # this does not wait for the programming to complete, so it won't get all the
            # system information

        # load information from the running boffiles
        self.logger.info('Loading design information')
        THREADED_FPGA_FUNC(self.fhosts, timeout=10, target_function='get_system_information')
        THREADED_FPGA_FUNC(self.xhosts, timeout=10, target_function='get_system_information')

        if program:
            # cal the qdr on all boards
            self.qdr_calibrate()

            # init the f engines
            self._fengine_initialise()

            # init the x engines
            self._xengine_initialise()

            # for fpga_ in self.fhosts:
            #     fpga_.tap_arp_reload()
            # for fpga_ in self.xhosts:
            #     fpga_.tap_arp_reload()
            self.logger.info('Waiting %d seconds for ARP to settle...' % self.arp_wait_time)
            sys.stdout.flush()
            starttime = time.time()
            time.sleep(self.arp_wait_time)
            # raw_input('wait for arp')
            end_time = time.time()
            self.logger.info('\tDone. That took %d seconds.' % (end_time - starttime))
            # sys.stdout.flush()

            # subscribe the f-engines to the multicast groups
            self._fengine_subscribe_to_multicast()
            post_mess_delay = 10
            self.logger.info('post mess-with-the-switch delay of %is' % post_mess_delay)
            time.sleep(post_mess_delay)
<<<<<<< HEAD
=======
            
            self.logger.info('Forcing an f-engine resync')
            for f in self.fhosts:
                f.registers.control.write(sys_rst='pulse')
>>>>>>> 2c41f2f0

        if program and True:
            # reset all counters on fhosts and xhosts
            self.feng_clear_status_all()
            self.xeng_clear_status_all()
	    
	    self.logger.info('Forcing an f-engine resync')
            for f in self.fhosts:
                f.registers.control.write(sys_rst='pulse')

            # check to see if the f engines are receiving all their data
            if not self._feng_check_rx():
                raise RuntimeError('The f-engines have a problem.')

            # start f-engine TX
            self.logger.info('Starting f-engine datastream')
            THREADED_FPGA_OP(self.fhosts, timeout=5,
                             target_function=(lambda fpga_: fpga_.registers.control.write(gbe_txen=True),))

            # check that the F-engines are transmitting data correctly
            if not self._feng_check_tx():
                raise RuntimeError('The f-engines have a problem.')

            # subscribe the x-engines to this data also
            self._xengine_subscribe_to_multicast()

            # check that they are receiving data
            if not self._xeng_check_rx():
                raise RuntimeError('The x-engines have a problem.')

            # arm the vaccs on the x-engines
            self.xeng_vacc_sync()

        # reset all counters on fhosts and xhosts
        self.feng_clear_status_all()
        self.xeng_clear_status_all()

        # set an initialised flag
        self._initialised = True

    def setup_sensors(self, katcp_server):
        """
        Set up compound sensors to be reported to CAM
        :param katcp_server: the katcp server with which to register the sensors
        :return:
        """
        if not self._initialised:
            raise RuntimeError('Cannot set up sensors until instrument is initialised.')

        self._sensors = {}

        okay_res = THREADED_FPGA_FUNC(self.fhosts, timeout=5, target_function='host_okay')
        for _f in self.fhosts:
            sensor = Sensor(sensor_type=Sensor.BOOLEAN, name='feng_lru_%s' % _f.host,
                            description='F-engine %s LRU okay' % _f.host,
                            default=True)
            sensor.set(time.time(),
                       Sensor.NOMINAL if okay_res[_f.host] else Sensor.ERROR,
                       okay_res[_f.host])
            self._sensors[sensor.name] = sensor
        okay_res = THREADED_FPGA_FUNC(self.xhosts, timeout=5, target_function='host_okay')
        for _x in self.xhosts:
            sensor = Sensor(sensor_type=Sensor.BOOLEAN, name='xeng_lru_%s' % _x.host,
                            description='X-engine %s LRU okay' % _x.host,
                            default=True)
            sensor.set(time.time(),
                       Sensor.NOMINAL if okay_res[_x.host] else Sensor.ERROR,
                       okay_res[_x.host])
            self._sensors[sensor.name] = sensor

        # self._sensors = {'time': Sensor(sensor_type=Sensor.FLOAT, name='time_sensor', description='The time.',
        #                                units='s', params=[-(2**64), (2**64)-1], default=-1),
        #                 'test': Sensor(sensor_type=Sensor.INTEGER, name='test_sensor',
        #                                description='A sensor for Marc to test.',
        #                                units='mPa', params=[-1234, 1234], default=555),
        #                 'meta_dest': Sensor(sensor_type=Sensor.STRING, name='meta_dest',
        #                                     description='The meta dest string',
        #                                     units='', default=str(self.meta_destination))
        #                 }
        # # f-engine rx/tx counters
        # sensor = Sensor(sensor_type=Sensor.BOOLEAN, name='feng_tx',
        #                 description='F-engine TX okay - counters incrementing',
        #                 default=True)
        # self._sensors['feng_tx'] = sensor
        # sensor = Sensor(sensor_type=Sensor.BOOLEAN, name='feng_rx',
        #                 description='F-engine RX okay - counters incrementing',
        #                 default=True)
        # self._sensors['feng_rx'] = sensor
        # # x-engine rx/tx counters
        # sensor = Sensor(sensor_type=Sensor.BOOLEAN, name='xeng_tx',
        #                 description='X-engine TX okay - counters incrementing',
        #                 default=True)
        # self._sensors['xeng_tx'] = sensor
        # sensor = Sensor(sensor_type=Sensor.BOOLEAN, name='xeng_rx',
        #                 description='X-engine RX okay - counters incrementing',
        #                 default=True)
        # self._sensors['xeng_rx'] = sensor
        # # f- and x-engine QDR errors
        # sensor = Sensor(sensor_type=Sensor.BOOLEAN, name='xeng_qdr',
        #                 description='X-engine QDR okay',
        #                 default=True)
        # self._sensors['xeng_qdr'] = sensor
        # sensor = Sensor(sensor_type=Sensor.BOOLEAN, name='feng_qdr',
        #                 description='F-engine QDR okay',
        #                 default=True)
        # self._sensors['feng_qdr'] = sensor

        for val in self._sensors.values():
            katcp_server.add_sensor(val)
        Timer(self.sensor_poll_time, self._update_sensors).start()

    def _update_sensors(self):
        """
        Update our compound sensors.
        :return:
        """
        self._sensors['time'].set(time.time(), Sensor.NOMINAL, time.time())

        # update the LRU sensors
        okay_res = THREADED_FPGA_FUNC(self.fhosts, timeout=5, target_function='host_okay')
        for _f in self.fhosts:
            _name = 'feng_lru_%s' % _f.host
            self._sensors[_name].set(time.time(),
                                     Sensor.NOMINAL if okay_res[_f.host] else Sensor.ERROR,
                                     okay_res[_f.host])
        okay_res = THREADED_FPGA_FUNC(self.xhosts, timeout=5, target_function='host_okay')
        for _x in self.xhosts:
            _name = 'xeng_lru_%s' % _x.host
            self._sensors[_name].set(time.time(),
                                     Sensor.NOMINAL if okay_res[_x.host] else Sensor.ERROR,
                                     okay_res[_x.host])

        Timer(self.sensor_poll_time, self._update_sensors).start()

    # def qdr_calibrate_SERIAL(self):
    #     for hostlist in [self.fhosts, self.xhosts]:
    #         for host in hostlist:
    #             print host.host
    #             for qdr in host.qdrs:
    #                 qdr.qdr_cal(fail_hard=False, verbosity=2)

    def qdr_calibrate(self):
        # cal the QDR specifically
        def _qdr_cal(_fpga):
            _results = {}
            for _qdr in _fpga.qdrs:
                _results[_qdr.name] = _qdr.qdr_cal(fail_hard=False)
            return _results
        qdr_calfail = False
        self.logger.info('Calibrating QDR on F- and X-engines, this takes a while.')
        for hostlist in [self.fhosts, self.xhosts]:
            results = THREADED_FPGA_OP(hostlist, timeout=30, target_function=(_qdr_cal,))
            for fpga, result in results.items():
                self.logger.info('FPGA %s QDR cal results:' % fpga)
                for qdr, qdrres in result.items():
                    if not qdrres:
                        qdr_calfail = True
                    self.logger.info('\t%s: cal okay: %s' % (qdr, 'True' if qdrres else 'False'))
        if qdr_calfail:
            raise RuntimeError('QDR calibration failure.')
        # for host in self.fhosts:
        #     for qdr in host.qdrs:
        #         qdr.qdr_delay_in_step(0b111111111111111111111111111111111111, -1)
        #
        # for host in self.xhosts:
        #     for qdr in host.qdrs:
        #         qdr.qdr_delay_in_step(0b111111111111111111111111111111111111, -1)

    def _feng_check_rx(self, max_waittime=30):
        """
        Check that the f-engines are receiving data correctly
        :param max_waittime:
        :return:
        """
        self.logger.info('Checking F hosts are receiving data...')
        results = THREADED_FPGA_FUNC(self.fhosts, timeout=max_waittime+1,
                                     target_function=('check_rx', (max_waittime,),))
        all_okay = True
        for _v in results.values():
            all_okay = all_okay and _v
        if not all_okay:
            self.logger.error('\tERROR in F-engine rx data.')
        self.logger.info('\tdone.')
        return all_okay

    def _feng_check_tx(self):
        """
        Check that the f-engines are sending data correctly
        :return:
        """
        self.logger.info('Checking F hosts are transmitting data...')
        results = THREADED_FPGA_FUNC(self.fhosts, timeout=5,
                                     target_function='check_tx_raw')
        all_okay = True
        for _v in results.values():
            all_okay = all_okay and _v
        if not all_okay:
            self.logger.error('\tERROR in F-engine tx data.')
        self.logger.info('\tdone.')
        return all_okay

    def feng_set_delay(self, target_name, delay=0, delay_rate=0, fringe_phase=0, fringe_rate=0, ld_time=-1, ld_check=True, extra_wait_time=0):
	"""
        :param target_name:
        :return:
        """
        targetsrc = None
        for src in self.fengine_sources:
            if src.name == target_name:
                targetsrc = src
                break
        if targetsrc is None:
            raise RuntimeError('Could not find target %s' % target_name)

	pol_id = targetsrc.source_number % 2
     	targetsrc.fr_delay_set(pol_id, delay, delay_rate, fringe_phase, fringe_rate, ld_time, ld_check, extra_wait_time)

    def feng_eq_get(self, source_name=None):
        """
        Return the EQ arrays in a dictionary, arranged by source name.
        :return:
        """
        eq_table = {}
        for fhost in self.fhosts:
            eq_table.update(fhost.eqs)
            if source_name is not None and source_name in eq_table.keys():
                return {source_name: eq_table[source_name]}
        return eq_table

    def feng_eq_set(self, write=True, source_name=None, new_eq=None):
        """
        Set the EQ for a specific source
        :param write: should the value be written to BRAM on the device?
        :param source_name: the source name
        :param new_eq: an eq list or value or poly
        :return:
        """
        if new_eq is None:
            raise ValueError('New EQ of nothing makes no sense.')
        # if no source is given, apply the new eq to all sources
        if source_name is None:
            self.logger.info('Setting EQ on all sources to new given EQ.')
            for fhost in self.fhosts:
                for src_nm in fhost.eqs.keys():
                    self.feng_eq_set(write=False, source_name=src_nm, new_eq=new_eq)
            if write:
                self.feng_eq_write_all()
        else:
            for fhost in self.fhosts:
                if source_name in fhost.eqs.keys():
                    old_eq = fhost.eqs[source_name]['eq'][:]
                    try:
                        neweq = utils.process_new_eq(new_eq)
                        fhost.eqs[source_name]['eq'] = neweq
                        self.logger.info('Updated EQ value for source %s: %s...' %
                                         (source_name, neweq[0:min(10, len(neweq))]))
                        if write:
                            fhost.write_eq(eq_name=source_name)
                    except Exception as e:
                        fhost.eqs[source_name]['eq'] = old_eq[:]
                        self.logger.error('New EQ error - REVERTED to old value! - %s' % e.message)
                        raise ValueError('New EQ error - REVERTED to old value! - %s' % e.message)
                    return
            raise ValueError('Unknown source name %s' % source_name)

    def feng_eq_write_all(self, new_eq_dict=None):
        """
        Set the EQ gain for given sources and write the changes to memory.
        :param new_eq_dict: a dictionary of new eq values to store
        :return:
        """
        if new_eq_dict is not None:
            self.logger.info('Updating some EQ values before writing.')
            for src, new_eq in new_eq_dict:
                self.feng_eq_set(write=False, source_name=src, new_eq=new_eq)
        self.logger.info('Writing EQ on all fhosts based on stored per-source EQ values...')
        THREADED_FPGA_FUNC(self.fhosts, timeout=10, target_function='write_eq_all')
        if self.spead_meta_ig is not None:
            self._feng_eq_update_metadata()
            self.spead_tx.send_heap(self.spead_meta_ig.get_heap())
        self.logger.info('done.')

    def _feng_eq_update_metadata(self):
        """
        Update the EQ metadata for this correlator.
        :return:
        """
        all_eqs = self.feng_eq_get()
        for source_ctr, source in enumerate(self.fengine_sources):
            eqlen = len(all_eqs[source.name]['eq'])
            self.spead_meta_ig.add_item(name='eq_coef_%s' % source.name,
                                        id=0x1400 + source_ctr,
                                        description='The unitless per-channel digital scaling factors implemented '
                                                    'prior to requantisation, post-FFT, for input %s. '
                                                    'Complex number real,imag 32 bit integers.' %
                                                    source.name,
                                        shape=[eqlen, 2],
                                        fmt=spead.mkfmt(('u', 32)),
                                        init_val=[[numpy.real(eq_coeff), numpy.imag(eq_coeff)]
                                                  for eq_coeff in all_eqs[source.name]['eq']])

    def feng_set_fft_shift_all(self, shift_value=None):
        """
        Set the FFT shift on all boards.
        :param shift_value:
        :return:
        """
        if shift_value is None:
            shift_value = int(self.configd['fengine']['fft_shift'])
        if shift_value < 0:
            raise RuntimeError('Shift value cannot be less than zero')
        self.logger.info('Setting FFT shift to %i on all f-engine boards...' % shift_value)
        THREADED_FPGA_FUNC(self.fhosts, timeout=10,
                           target_function=('set_fft_shift', (shift_value,),))
        self.logger.info('done.')
        if self.spead_meta_ig is not None:
            self.spead_meta_ig['fft_shift'] = int(self.configd['fengine']['fft_shift'])
            self.spead_tx.send_heap(self.spead_meta_ig.get_heap())
        return shift_value

    def feng_get_fft_shift_all(self):
        """
        Get the FFT shift value on all boards.
        :return:
        """
        # get the fft shift values
        return THREADED_FPGA_FUNC(self.fhosts, timeout=10, target_function='get_fft_shift')

    def feng_clear_status_all(self):
        """
        Clear the various status registers and counters on all the fengines
        :return:
        """
        THREADED_FPGA_FUNC(self.fhosts, timeout=10, target_function='clear_status')

    def feng_get_quant_snap(self, source_name):
        """

        :param source_name:
        :return:
        """
        targetsrc = None
        for src in self.fengine_sources:
            if src.name == source_name:
                targetsrc = src
                break
        if targetsrc is None:
            raise RuntimeError('Could not find source %s' % source_name)
        
	if targetsrc.source_number % 2 == 0:
            snapshot = targetsrc.host.snapshots.snap_quant0_ss
        else:
            snapshot = targetsrc.host.snapshots.snap_quant1_ss
	
        snapshot.arm()
        sdata = snapshot.read(arm=False)['data']
        compl = []
        for ctr in range(0, len(sdata['real0'])):
	    compl.append(complex(sdata['real0'][ctr], sdata['imag0'][ctr]))
	    compl.append(complex(sdata['real1'][ctr], sdata['imag1'][ctr]))
	    compl.append(complex(sdata['real2'][ctr], sdata['imag2'][ctr]))
	    compl.append(complex(sdata['real3'][ctr], sdata['imag3'][ctr]))
        return compl

    def _fengine_initialise(self):
        """
        Set up f-engines on this device.
        :return:
        """
        # set eq and shift
        self.feng_eq_write_all()
        self.feng_set_fft_shift_all()

        # set up the fpga comms
        THREADED_FPGA_OP(self.fhosts, timeout=10,
                         target_function=(lambda fpga_: fpga_.registers.control.write(gbe_txen=False),))
        THREADED_FPGA_OP(self.fhosts, timeout=10,
                         target_function=(lambda fpga_: fpga_.registers.control.write(gbe_rst=False),))
        self.feng_clear_status_all()

        # where does the f-engine data go?
        self.fengine_output = DataSource.from_mcast_string(self.configd['fengine']['destination_mcast_ips'])
        self.fengine_output.name = 'fengine_destination'
        fdest_ip = int(self.fengine_output.ip_address)
        THREADED_FPGA_OP(self.fhosts, timeout=10,
                         target_function=(lambda fpga_: fpga_.registers.iptx_base.write_int(fdest_ip),))

        # set up the cores
        feng_ip_octets = [int(bit) for bit in self.configd['fengine']['10gbe_start_ip'].split('.')]
        feng_port = int(self.configd['fengine']['10gbe_port'])
        assert len(feng_ip_octets) == 4, 'That\'s an odd IP address.'
        feng_ip_base = feng_ip_octets[3]
        feng_ip_prefix = '%d.%d.%d.' % (feng_ip_octets[0], feng_ip_octets[1], feng_ip_octets[2])
        macprefix = self.configd['fengine']['10gbe_macprefix']
        macbase = int(self.configd['fengine']['10gbe_macbase'])
        board_id = 0
        for ctr, f in enumerate(self.fhosts):
            for gbe in f.tengbes:
                this_mac = '%s%02x' % (macprefix, macbase)
                this_ip = '%s%d' % (feng_ip_prefix, feng_ip_base)
                gbe.setup(mac=this_mac, ipaddress=this_ip,
                          port=feng_port)
                self.logger.info('fhost(%s) gbe(%s) MAC(%s) IP(%s) port(%i) board(%i) txIPbase(%s) txPort(%i)' %
                                 (f.host, gbe.name, this_mac, this_ip, feng_port, board_id,
                                  self.fengine_output.ip_address, self.fengine_output.port))
                macbase += 1
                feng_ip_base += 1
            f.registers.tx_metadata.write(board_id=board_id, porttx=self.fengine_output.port)
            board_id += 1

        # start tap on the f-engines
        for ctr, f in enumerate(self.fhosts):
            for gbe in f.tengbes:
                gbe.tap_start(True)

        # release from reset
        THREADED_FPGA_OP(self.fhosts, timeout=10,
                         target_function=(lambda fpga_: fpga_.registers.control.write(gbe_rst=False),))

    def _fengine_subscribe_to_multicast(self):
        """
        Subscribe all f-engine data sources to their multicast data
        :return:
        """
        self.logger.info('Subscribing f-engine datasources...')
        for fhost in self.fhosts:
            self.logger.info('\t%s:' % fhost.host)
            gbe_ctr = 0
            for source in fhost.data_sources:
                if not source.is_multicast():
                    self.logger.info('\t\tsource address %s is not multicast?' % source.ip_address)
                else:
                    rxaddr = str(source.ip_address)
                    rxaddr_bits = rxaddr.split('.')
                    rxaddr_base = int(rxaddr_bits[3])
                    rxaddr_prefix = '%s.%s.%s.' % (rxaddr_bits[0], rxaddr_bits[1], rxaddr_bits[2])
                    if (len(fhost.tengbes) / self.f_per_fpga) != source.ip_range:
                        raise RuntimeError(
                            '10Gbe ports (%d) do not match sources IPs (%d)' %
                            (len(fhost.tengbes), source.ip_range))
                    for ctr in range(0, source.ip_range):
                        gbename = fhost.tengbes.names()[gbe_ctr]
                        gbe = fhost.tengbes[gbename]
                        rxaddress = '%s%d' % (rxaddr_prefix, rxaddr_base + ctr)
                        self.logger.info('\t\t%s subscribing to address %s' % (gbe.name, rxaddress))
                        gbe.multicast_receive(rxaddress, 0)
                        gbe_ctr += 1
        self.logger.info('done.')

    """
    X-engine functionality
    """

    def _xengine_initialise(self):
        """
        Set up x-engines on this device.
        :return:
        """
        # simulator
        if use_xeng_sim:
            THREADED_FPGA_OP(self.xhosts, timeout=10,
                             target_function=
                             (lambda fpga_: fpga_.registers.simulator.write(en=False, rst='pulse'),))

        # disable transmission, place cores in reset, and give control register a known state
        THREADED_FPGA_OP(self.xhosts, timeout=10,
                         target_function=(lambda fpga_: fpga_.registers.control.write(gbe_txen=False),))
        self.xeng_clear_status_all()

        # set up accumulation length
        self.xeng_set_acc_len()

        # set up default destination ip and port
        self.set_stream_destination()
        self.set_meta_destination()

        # set up 10gbe cores
        xeng_ip_octets = [int(bit) for bit in self.configd['xengine']['10gbe_start_ip'].split('.')]
        assert len(xeng_ip_octets) == 4, 'That\'s an odd IP address.'
        xeng_ip_base = xeng_ip_octets[3]
        xeng_ip_prefix = '%d.%d.%d.' % (xeng_ip_octets[0], xeng_ip_octets[1], xeng_ip_octets[2])
        xeng_port = int(self.configd['xengine']['10gbe_port'])
        macprefix = self.configd['xengine']['10gbe_macprefix']
        macbase = int(self.configd['xengine']['10gbe_macbase'])
        board_id = 0
        for f in self.xhosts:
            f.registers.board_id.write(reg=board_id)
            for gbe in f.tengbes:
                this_mac = '%s%02x' % (macprefix, macbase)
                this_ip = '%s%d' % (xeng_ip_prefix, xeng_ip_base)
                gbe.setup(mac='%s%02x' % (macprefix, macbase), ipaddress='%s%d' % (xeng_ip_prefix, xeng_ip_base),
                          port=xeng_port)
                self.logger.info('xhost(%s) gbe(%s) MAC(%s) IP(%s) port(%i) board(%i)' %
                                 (f.host, gbe, this_mac, this_ip, xeng_port, board_id))
                macbase += 1
                xeng_ip_base += 1
                gbe.tap_start()
            board_id += 1  # 1 on new systems, 4 on old xeng_rx_reorder system

        # clear gbe status
        THREADED_FPGA_OP(self.xhosts, timeout=10,
                         target_function=(lambda fpga_: fpga_.registers.control.write(gbe_debug_rst='pulse'),))

        # release cores from reset
        THREADED_FPGA_OP(self.xhosts, timeout=10,
                         target_function=(lambda fpga_: fpga_.registers.control.write(gbe_rst=False),))

        # simulator
        if use_xeng_sim:
            THREADED_FPGA_OP(self.xhosts, timeout=10,
                             target_function=(lambda fpga_: fpga_.registers.simulator.write(en=True),))

        # clear general status
        THREADED_FPGA_OP(self.xhosts, timeout=10,
                         target_function=(lambda fpga_: fpga_.registers.control.write(status_clr='pulse'),))

        # check for errors
        # TODO - read status regs?

    def xeng_clear_status_all(self):
        """
        Clear the various status registers and counters on all the fengines
        :return:
        """
        THREADED_FPGA_FUNC(self.xhosts, timeout=10, target_function='clear_status')

    def _xengine_subscribe_to_multicast(self):
        """
        Subscribe the x-engines to the f-engine output multicast groups - each one subscribes to
        only one group, with data meant only for it.
        :return:
        """
        if self.fengine_output.is_multicast():
            self.logger.info('F > X is multicast from base %s' % self.fengine_output)
            source_address = str(self.fengine_output.ip_address)
            source_bits = source_address.split('.')
            source_base = int(source_bits[3])
            source_prefix = '%s.%s.%s.' % (source_bits[0], source_bits[1], source_bits[2])
            source_ctr = 0
            for host_ctr, host in enumerate(self.xhosts):
                for gbe in host.tengbes:
                    rxaddress = '%s%d' % (source_prefix, source_base + source_ctr)
                    gbe.multicast_receive(rxaddress, 0)
                    source_ctr += 1
                    self.logger.info('\txhost %s %s subscribing to address %s' % (host.host, gbe.name, rxaddress))
        else:
            self.logger.info('F > X is unicast from base %s' % self.fengine_output)

    def _xeng_check_rx(self, max_waittime=30):
        """
        Check that the x hosts are receiving data correctly
        :param max_waittime:
        :return:
        """
        self.logger.info('Checking X hosts are receiving data...')
        results = THREADED_FPGA_FUNC(self.xhosts, timeout=max_waittime+1,
                                     target_function=('check_rx', (max_waittime,),))
        all_okay = True
        for _v in results.values():
            all_okay = all_okay and _v
        if not all_okay:
            self.logger.error('\tERROR in X-engine rx data.')
        self.logger.info('\tdone.')
        return all_okay

    def xeng_vacc_sync(self, vacc_load_time=None):
        """
        Sync the vector accumulators on all the x-engines.
        Assumes that the x-engines are all receiving data.
        :return:
        """
        if vacc_load_time is None:
            unix_time_diff = 5
        else:
            time_now = time.time()
            if vacc_load_time < time.time() + 1:
                raise RuntimeError('Load time of %.4f makes no sense at current time %.4f' %
                                   (vacc_load_time, time_now))
            unix_time_diff = vacc_load_time - time.time()
        wait_time = unix_time_diff + 10 

        self.logger.info('X-engine VACC sync happening in %is' % unix_time_diff)

        # check if the vaccs need resetting
        vaccstat = THREADED_FPGA_FUNC(self.xhosts, timeout=10,
                                      target_function='vacc_check_arm_load_counts')
        reset_required = False
        for xhost, result in vaccstat.items():
            if result:
                self.logger.info('%s has a vacc that needs resetting' % xhost)
                reset_required = True

        if reset_required:
            THREADED_FPGA_FUNC(self.xhosts, timeout=10,
                               target_function='vacc_reset')
            vaccstat = THREADED_FPGA_FUNC(self.xhosts, timeout=10,
                                          target_function='vacc_check_reset_status')
            for xhost, result in vaccstat.items():
                if not result:
                    self.logger.error('Resetting vaccs on %s failed.' % xhost)
                    raise RuntimeError

        # get current time from f-engines
        current_ftime = self.fhosts[0].get_local_time()
        assert current_ftime & 0xfff == 0, 'Bottom 12 bits of timestamp from f-engine are not zero?!'
        self.logger.info('\tCurrent f engine time: %i' % current_ftime)
        # use that time to set the vacc load time on the xengines
        ldtime = int(round(current_ftime + (unix_time_diff * self.sample_rate_hz)))
        quantisation_bits = int(numpy.log2(int(self.configd['fengine']['n_chans'])) + 1
                                + numpy.log2(int(self.configd['xengine']['xeng_accumulation_len'])))
        quanttime = (ldtime >> quantisation_bits) << quantisation_bits
        unix_quant_time = quanttime / self.sample_rate_hz

        self.logger.info('\tApplying load time: %i' % ldtime)
        THREADED_FPGA_FUNC(self.xhosts, timeout=10,
                           target_function=('vacc_set_loadtime', (ldtime,),))

        # read the current arm and load counts
        def print_vacc_statuses(vstatus):
            self.logger.info('VACC statii:')
            for _host in self.xhosts:
                self.logger.info('\t%s:' % _host.host)
                for _ctr, _status in enumerate(vstatus[_host.host]):
                    self.logger.info('\t\t%i: %s' % (_ctr, _status))
        vacc_status = THREADED_FPGA_FUNC(self.xhosts, timeout=10,
                                         target_function='vacc_get_status')
        for host in self.xhosts:
            for status in vacc_status[host.host]:
                if ((status['loadcount'] != vacc_status[self.xhosts[0].host][0]['loadcount']) or
                        (status['armcount'] != vacc_status[self.xhosts[0].host][0]['armcount'])):
                    self.logger.error('All hosts do not have matching arm and load counts.')
                    print_vacc_statuses(vacc_status)
                    raise RuntimeError
        arm_count = vacc_status[self.xhosts[0].host][0]['armcount']
        load_count = vacc_status[self.xhosts[0].host][0]['loadcount']
        self.logger.info('\tBefore arming: arm_count(%i) load_count(%i)' % (arm_count, load_count))

        # then arm them
        THREADED_FPGA_FUNC(self.xhosts, timeout=10, target_function='vacc_arm')

        # did the arm count increase?
        vacc_status = THREADED_FPGA_FUNC(self.xhosts, timeout=10,
                                         target_function='vacc_get_status')
        for host in self.xhosts:
            for status in vacc_status[host.host]:
                if ((status['armcount'] != vacc_status[self.xhosts[0].host][0]['armcount']) or
                        (status['armcount'] != arm_count + 1)):
                    self.logger.error('All hosts do not have matching arm '
                                      'counts or arm count did not increase.')
                    print_vacc_statuses(vacc_status)
                    print arm_count
                    raise RuntimeError
        self.logger.info('\tAfter arming: arm_count(%i) load_count(%i)' % (arm_count+1, load_count))

        # check the the load time was stored correctly
        lsws = THREADED_FPGA_OP(self.xhosts, timeout=10,
                                target_function=(lambda x: x.registers.vacc_time_lsw.read()['data']),)
        msws = THREADED_FPGA_OP(self.xhosts, timeout=10,
                                target_function=(lambda x: x.registers.vacc_time_msw.read()['data']),)
        for host in self.xhosts:
            if ((lsws[host.host]['lsw'] != lsws[self.xhosts[0].host]['lsw']) or
                    (msws[host.host]['msw'] != msws[self.xhosts[0].host]['msw'])):
                self.logger.error('All hosts do not have matching VACC LSWs and MSWs')
                print lsws
                print msws
                vacc_status = THREADED_FPGA_FUNC(self.xhosts, timeout=10,
                                                 target_function='vacc_get_status')
                print_vacc_statuses(vacc_status)
                raise RuntimeError
        lsw = lsws[self.xhosts[0].host]['lsw']
        msw = msws[self.xhosts[0].host]['msw']
        xldtime = (msw << 32) | lsw
        self.logger.info('\tx engines have vacc ld time %i' % xldtime)

        # wait for the vaccs to arm
        self.logger.info('\twaiting %i seconds for accumulations to start' % wait_time)
        time.sleep(wait_time)

        # check the status to see that the load count increased
        vacc_status = THREADED_FPGA_FUNC(self.xhosts, timeout=10,
                                         target_function='vacc_get_status')
        for host in self.xhosts:
            for status in vacc_status[host.host]:
                if ((status['loadcount'] != vacc_status[self.xhosts[0].host][0]['loadcount']) or
                        (status['loadcount'] != load_count + 1)):
                    self.logger.error('All hosts did not load the VACCs.')
                    print_vacc_statuses(vacc_status)
                    print load_count
                    raise RuntimeError
        self.logger.info('\tAfter trigger: arm_count(%i) load_count(%i)' % (arm_count+1, load_count+1))
        self.logger.info('\tAll VACCs triggered correctly. Checking for errors & accumulations...')

        THREADED_FPGA_FUNC(self.xhosts, timeout=10,
                           target_function='clear_status')
        time.sleep(self.xeng_get_acc_time()+1)
        vacc_status = THREADED_FPGA_FUNC(self.xhosts, timeout=10,
                                         target_function='vacc_get_status')
        errors_found = False
        for host in self.xhosts:
            for status in vacc_status[host.host]:
                if status['errors'] > 0:
                    self.logger.error('\tVACC errors > 0. Que pasa?')
                    errors_found = True
                if status['count'] <= 0:
                    self.logger.error('\tVACC counts <= 0. Que pasa?')
                    errors_found = True
        if errors_found:
            vacc_error_detail = THREADED_FPGA_FUNC(self.xhosts,
                                                   timeout=10,
                                                   target_function='vacc_get_error_detail')
            self.logger.error('Exited on VACC error')
            self.logger.error('VACC statuses:')
            for host, item in vacc_status.items():
                self.logger.error('\t%s: %s' % (host, str(item)))
            self.logger.error('VACC errors:')
            for host, item in vacc_error_detail.items():
                self.logger.error('\t%s: %s' % (host, str(item)))
            raise RuntimeError('Exited on VACC error')
        self.logger.info('\t...accumulations rolling in without error.')
        return unix_quant_time

    def xeng_set_acc_time(self, acc_time_s):
        """
        Set the vacc accumulation length based on a required dump time, in seconds
        :param acc_time_s: new dump time, in seconds
        :return:
        """
        if use_xeng_sim:
            raise RuntimeError('That\'s not an option anymore.')
        else:
            new_acc_len = (self.sample_rate_hz * acc_time_s) / (self.xeng_accumulation_len * self.n_chans * 2.0)
            new_acc_len = round(new_acc_len)
            self.logger.info('New accumulation time %.2f becomes accumulation length %d' % (acc_time_s, new_acc_len))
            self.xeng_set_acc_len(new_acc_len)
        if self.spead_meta_ig is not None:
            self.spead_meta_ig['n_accs'] = self.accumulation_len * self.xeng_accumulation_len
            self.spead_meta_ig['int_time'] = self.xeng_get_acc_time()
            self.spead_tx.send_heap(self.spead_meta_ig.get_heap())

    def xeng_get_acc_time(self):
        """
        Get the dump time currently being used.
        :return:
        """
        return (self.xeng_accumulation_len * self.accumulation_len * self.n_chans * 2.0) / self.sample_rate_hz

    def xeng_set_acc_len(self, acc_len=None):
        """
        Set the QDR vector accumulation length.
        :param acc_len:
        :return:
        """
        if acc_len is not None:
            self.accumulation_len = acc_len
        THREADED_FPGA_OP(self.xhosts, timeout=10,
                         target_function=
                         (lambda fpga_: fpga_.registers.acc_len.write_int(self.accumulation_len),))
        self.logger.info('Set accumulation length %d system-wide (%.2f seconds)' %
                         (self.accumulation_len, self.xeng_get_acc_time()))
        if self.spead_meta_ig is not None:
            self.spead_meta_ig['n_accs'] = self.accumulation_len * self.xeng_accumulation_len
            self.spead_meta_ig['int_time'] = self.xeng_get_acc_time()
            self.spead_tx.send_heap(self.spead_meta_ig.get_heap())

    def set_labels(self, newlist):
        """
        Apply new source labels to the configured fengine sources.
        :param newlist:
        :return:
        """
        if len(newlist) != len(self.fengine_sources):
            self.logger.error('Number of supplied source labels does not match number of configured sources.')
            return False
        metalist = []
        for ctr, source in enumerate(self.fengine_sources):
            # update the source name
            old_name = source.name
            source.name = newlist[ctr]
            # update the eq associated with that name
            found_eq = False
            for fhost in self.fhosts:
                if old_name in fhost.eqs.keys():
                    fhost.eqs[source.name] = fhost.eqs.pop(old_name)
                    found_eq = True
                    break
            if not found_eq:
                raise ValueError('Could not find the old EQ value, %s, to update to new name, %s.' %
                                 (old_name, source.name))
            metalist.append((source.name, ctr))
        if self.spead_meta_ig is not None:
            self.spead_meta_ig['input_labelling'] = numpy.array(metalist)
            self.spead_tx.send_heap(self.spead_meta_ig.get_heap())

    def get_labels(self):
        """
        Get the current fengine source labels as a string.
        :return:
        """
        source_names = ''
        for source in self.fengine_sources:
            source_names += source.name + ' '
        source_names = source_names.strip()
        return source_names

    def _read_config(self):
        """
        Read the instrument configuration from self.config_source.
        :return: True if the instrument read a config successfully, raise an error if not?
        """
        Instrument._read_config(self)

        # check that the bitstream names are present
        try:
            open(self.configd['fengine']['bitstream'], 'r').close()
            open(self.configd['xengine']['bitstream'], 'r').close()
        except IOError:
            self.logger.error('xengine bitstream: %s' % self.configd['xengine']['bitstream'])
            self.logger.error('fengine bitstream: %s' % self.configd['fengine']['bitstream'])
            self.logger.error('One or more bitstream files not found.')
            raise IOError('One or more bitstream files not found.')

        # TODO: Load config values from the bitstream meta information - f per fpga, x per fpga, etc
        self.arp_wait_time = int(self.configd['FxCorrelator']['arp_wait_time'])
        self.sensor_poll_time = int(self.configd['FxCorrelator']['sensor_poll_time'])
        self.katcp_port = int(self.configd['FxCorrelator']['katcp_port'])
        self.f_per_fpga = int(self.configd['fengine']['f_per_fpga'])
        self.x_per_fpga = int(self.configd['xengine']['x_per_fpga'])
        self.sample_rate_hz = int(self.configd['FxCorrelator']['sample_rate_hz'])
        self.accumulation_len = int(self.configd['xengine']['accumulation_len'])
        self.xeng_accumulation_len = int(self.configd['xengine']['xeng_accumulation_len'])
        self.n_chans = int(self.configd['fengine']['n_chans'])
        self.n_antennas = int(self.configd['fengine']['n_antennas'])

        self.set_stream_destination(self.configd['xengine']['output_destination_ip'],
                                    int(self.configd['xengine']['output_destination_port']))
        self.set_meta_destination(self.configd['xengine']['output_destination_ip'],
                                  int(self.configd['xengine']['output_destination_port']))

        # get this from the running x-engines?
        self.xeng_clk = int(self.configd['xengine']['x_fpga_clock'])
        self.xeng_outbits = int(self.configd['xengine']['xeng_outbits'])

        # the f-engines have this many 10Gbe ports per f-engine unit of operation
        self.ports_per_fengine = int(self.configd['fengine']['ports_per_fengine'])

        # set up the hosts and engines based on the configuration in the ini file
        self.fhosts = []
        for host in self.configd['fengine']['hosts'].split(','):
            host = host.strip()
            fpgahost = fhost_fpga.FpgaFHost.from_config_source(host, self.katcp_port,
                                                               config_source=self.configd['fengine'])
            self.fhosts.append(fpgahost)
        self.xhosts = []
        for host in self.configd['xengine']['hosts'].split(','):
            host = host.strip()
            fpgahost = xhost_fpga.FpgaXHost.from_config_source(host, self.katcp_port,
                                                               config_source=self.configd['xengine'])
            self.xhosts.append(fpgahost)

        # check that no hosts overlap
        for _fh in self.fhosts:
            for _xh in self.xhosts:
                if _fh.host == _xh.host:
                    self.logger.error('Host %s is assigned to both X- and F-engines' % _fh.host)
                    raise RuntimeError

        # what data sources have we been allocated?
        self._handle_sources()

        # turn the product names into a list
        prodlist = self.configd['xengine']['output_products'].replace('[', '').replace(']', '').split(',')
        self.configd['xengine']['output_products'] = []
        for prod in prodlist:
            self.configd['xengine']['output_products'].append(prod.strip(''))

    def _handle_sources(self):
        """
        Sort out sources and eqs for them
        :return:
        """
        assert len(self.fhosts) > 0

        source_names = self.configd['fengine']['source_names'].strip().split(',')
        source_mcast = self.configd['fengine']['source_mcast_ips'].strip().split(',')
        assert len(source_mcast) == len(source_names), (
            'Source names (%d) must be paired with multicast source '
            'addresses (%d)' % (len(source_names), len(source_mcast)))

        # match eq polys to source names
        eq_polys = {}
        for src_name in source_names:
            eq_polys[src_name] = utils.process_new_eq(self.configd['fengine']['eq_poly_%s' % src_name])

        # assemble the sources given into a list
        self.fengine_sources = []
        source_ctr = 0
        for counter, address in enumerate(source_mcast):
            new_source = DataSource.from_mcast_string(address)
            new_source.name = source_names[counter]
            # adding a new instance attribute here, be careful
            new_source.source_number = source_ctr
            assert new_source.ip_range == self.ports_per_fengine, (
                'F-engines should be receiving from %d streams.' % self.ports_per_fengine)
            self.fengine_sources.append(new_source)
            source_ctr += 1

        # assign sources and eqs to fhosts
        self.logger.info('Assigning DataSources and EQs to f-engines...')
        source_ctr = 0
        for fhost in self.fhosts:
            self.logger.info('\t%s:' % fhost.host)
            _eq_dict = {}
            for fengnum in range(0, self.f_per_fpga):
                _source = self.fengine_sources[source_ctr]
                _eq_dict[_source.name] = {'eq': eq_polys[_source.name], 'bram_num': fengnum}
                assert _source.ip_range == self.fengine_sources[0].ip_range, (
                    'All f-engines should be receiving from %d streams.' % self.ports_per_fengine)
                # adding a new instance attribute here, be careful
                _source.host = fhost
                fhost.add_source(_source)
                self.logger.info('\t\t%s' % _source)
                source_ctr += 1
            fhost.eqs = _eq_dict
        if source_ctr != len(self.fhosts) * self.f_per_fpga:
            raise RuntimeError('We have different numbers of sources (%d) and '
                               'f-engines (%d). Problem.', source_ctr,
                               len(self.fhosts) * self.f_per_fpga)
        self.logger.info('done.')

    def _read_config_file(self):
        """
        Read the instrument configuration from self.config_source.
        :return: True if we read the file successfully, False if not
        """
        self.configd = utils.parse_ini_file(self.config_source)

    def _read_config_server(self):
        """
        Get instance-specific setup information from a given server. Via KATCP?
        :return:
        """
        raise NotImplementedError('_read_config_server not implemented')

    def set_stream_destination(self, txip_str=None, txport=None):
        """
        Set destination for output of fxcorrelator.
        :param txip_str: A dotted-decimal string representation of the IP address. e.g. '1.2.3.4'
        :param txport: An integer port number.
        :return: <nothing>
        """
        if txip_str is None:
            txip = tengbe.IpAddress.str2ip(self.xeng_tx_destination[0])
        else:
            txip = tengbe.IpAddress.str2ip(txip_str)
        if txport is None:
            txport = self.xeng_tx_destination[1]
        else:
            txport = int(txport)
        self.logger.info('Setting stream destination to %s:%d' %
                         (tengbe.IpAddress.ip2str(txip), txport))
        try:
            THREADED_FPGA_OP(self.xhosts, timeout=10,
                             target_function=
                             (lambda fpga_: fpga_.registers.gbe_iptx.write(reg=txip),))
            THREADED_FPGA_OP(self.xhosts, timeout=10,
                             target_function=
                             (lambda fpga_: fpga_.registers.gbe_porttx.write(reg=txport),))
        except AttributeError:
            self.logger.warning('Set SPEAD stream destination called, but '
                                'devices NOT written! Have they been created?')
        self.xeng_tx_destination = (tengbe.IpAddress.ip2str(txip), txport)

    def set_meta_destination(self, txip_str=None, txport=None):
        """
        Set destination for meta info output of fxcorrelator.
        :param txip_str: A dotted-decimal string representation of the IP address. e.g. '1.2.3.4'
        :param txport: An integer port number.
        :return: <nothing>
        """
        if txip_str is None:
            txip_str = self.meta_destination[0]
        if txport is None:
            txport = self.meta_destination[1]
        else:
            txport = int(txport)
        if txport is None or txip_str is None:
            self.logger.error('Cannot set part of meta destination to None - %s:%d' %
                              (txip_str, txport))
            raise RuntimeError('Cannot set part of meta destination to None - %s:%d' %
                               (txip_str, txport))
        self.meta_destination = (txip_str, txport)
        self.logger.info('Setting meta destination to %s:%d' % (txip_str, txport))

    def tx_start(self, issue_spead=True):
        """
        Turns on xengine output pipes needed to start data flow from xengines
        """
        self.logger.info('Starting transmission')
        if issue_spead:
            self.spead_issue_meta()
        # start tx on the x-engines
        for f in self.xhosts:
            f.registers.control.write(gbe_txen=True)

    def tx_stop(self, stop_f=False):
        """
        Turns off output pipes to start data flow from xengines
        :param stop_f: stop output of fengines as well
        """
        self.logger.info('Stopping X transmission')

        THREADED_FPGA_OP(self.xhosts, timeout=10,
                         target_function=
                         (lambda fpga_: fpga_.registers.control.write(gbe_txen=False),))
        if stop_f:
            self.logger.info('Stopping F transmission')
            THREADED_FPGA_OP(self.fhosts, timeout=10,
                             target_function=
                             (lambda fpga_: fpga_.registers.control.write(comms_en=False),))

    def xeng_get_baseline_order(self):
        """
        Return the order of baseline data output by a CASPER correlator X engine.
        :return:
        """
        # TODO - nants vs number of inputs?
        assert len(self.fengine_sources)/2 == self.n_antennas
        order1 = []
        order2 = []
        for ctr1 in range(self.n_antennas):
            # print 'ctr1(%d)' % ctr1
            for ctr2 in range(int(self.n_antennas/2), -1, -1):
                temp = (ctr1 - ctr2) % self.n_antennas
                # print '\tctr2(%d) temp(%d)' % (ctr2, temp)
                if ctr1 >= temp:
                    order1.append((temp, ctr1))
                else:
                    order2.append((ctr1, temp))
        order2 = [order_ for order_ in order2 if order_ not in order1]
        baseline_order = order1 + order2
        source_names = []
        for source in self.fengine_sources:
            source_names.append(source.name)
        rv = []
        for baseline in baseline_order:
            rv.append((source_names[baseline[0] * 2],       source_names[baseline[1] * 2]))
            rv.append((source_names[baseline[0] * 2 + 1],   source_names[baseline[1] * 2 + 1]))
            rv.append((source_names[baseline[0] * 2],       source_names[baseline[1] * 2 + 1]))
            rv.append((source_names[baseline[0] * 2 + 1],   source_names[baseline[1] * 2]))
        return rv

    def spead_issue_meta(self):
        """
        All FxCorrelators issued SPEAD in the same way, with tweakings that are implemented by the child class.
        :return: <nothing>
        """
        if self.meta_destination is None:
            logging.info('SPEAD meta destination is still unset, NOT sending metadata at this time.')
            return
        # make a new SPEAD transmitter
        del self.spead_tx, self.spead_meta_ig
        self.spead_tx = spead.Transmitter(spead.TransportUDPtx(*self.meta_destination))
        # update the multicast socket option
        mcast_interface = self.configd['xengine']['multicast_interface_address']
        self.spead_tx.t._udp_out.setsockopt(socket.SOL_IP, socket.IP_MULTICAST_IF,
                                            socket.inet_aton(mcast_interface))
        # self.spead_tx.t._udp_out.setsockopt(socket.SOL_IP, socket.IP_ADD_MEMBERSHIP,
        #                                     socket.inet_aton(txip_str) + socket.inet_aton(mcast_interface))
        # make the item group we're going to use
        self.spead_meta_ig = spead.ItemGroup()

        self.spead_meta_ig.add_item(name='adc_sample_rate', id=0x1007,
                                    description='The expected ADC sample rate (samples '
                                                'per second) of incoming data.',
                                    shape=[], fmt=spead.mkfmt(('u', 64)),
                                    init_val=self.sample_rate_hz)

        self.spead_meta_ig.add_item(name='n_bls', id=0x1008,
                                    description='Number of baselines in the data product.',
                                    shape=[], fmt=spead.mkfmt(('u', spead.ADDRSIZE)),
                                    init_val=len(self.xeng_get_baseline_order()))

        self.spead_meta_ig.add_item(name='n_chans', id=0x1009,
                                    description='Number of frequency channels in '
                                                'an integration.',
                                    shape=[], fmt=spead.mkfmt(('u', spead.ADDRSIZE)),
                                    init_val=self.n_chans)

        self.spead_meta_ig.add_item(name='n_ants', id=0x100A,
                                    description='The number of antennas in the system.',
                                    shape=[], fmt=spead.mkfmt(('u', spead.ADDRSIZE)),
                                    init_val=self.n_antennas)

        self.spead_meta_ig.add_item(name='n_xengs', id=0x100B,
                                    description='The number of x-engines in the system.',
                                    shape=[], fmt=spead.mkfmt(('u', spead.ADDRSIZE)),
                                    init_val=(len(self.xhosts) * self.x_per_fpga))

        self.spead_meta_ig.add_item(name='bls_ordering', id=0x100C,
                                    description='The baseline ordering in the output '
                                                'data product.',
                                    shape=[], fmt=spead.mkfmt(('u', spead.ADDRSIZE)),
                                    init_val=numpy.array(
                                        [baseline for baseline in self.xeng_get_baseline_order()]))

        # spead_ig.add_item(name='crosspol_ordering', id=0x100D,
        #                        description='',
        #                        shape=[], fmt=spead.mkfmt(('u', spead.ADDRSIZE)),
        #                        init_val=)

        metalist = []
        for ctr, source in enumerate(self.fengine_sources):
            metalist.append((source.name, ctr))
        self.spead_meta_ig.add_item(name='input_labelling', id=0x100E,
                                    description='input labels and numbers',
                                    init_val=numpy.array(metalist))

        # spead_ig.add_item(name='n_bengs', id=0x100F,
        #                        description='',
        #                        shape=[], fmt=spead.mkfmt(('u', spead.ADDRSIZE)),
        #                        init_val=)

        self.spead_meta_ig.add_item(name='center_freq', id=0x1011,
                                    description='The on-sky centre-frequency.',
                                    shape=[], fmt=spead.mkfmt(('f', 64)),
                                    init_val=int(self.configd['fengine']['true_cf']))

        self.spead_meta_ig.add_item(name='bandwidth', id=0x1013,
                                    description='The input (analogue) bandwidth of '
                                                'the system.',
                                    shape=[], fmt=spead.mkfmt(('f', 64)),
                                    init_val=int(self.configd['fengine']['bandwidth']))

        self.spead_meta_ig.add_item(name='n_accs', id=0x1015,
                                    description='The number of spectra that are '
                                                'accumulated per X-engine dump.',
                                    shape=[], fmt=spead.mkfmt(('u', spead.ADDRSIZE)),
                                    init_val=self.accumulation_len * self.xeng_accumulation_len)

        self.spead_meta_ig.add_item(name='int_time', id=0x1016,
                                    description='The time per integration, in seconds.',
                                    shape=[], fmt=spead.mkfmt(('f', 64)),
                                    init_val=self.xeng_get_acc_time())

        # spead_ig.add_item(name='coarse_chans', id=0x1017,
        #                        description='',
        #                        shape=[], fmt=spead.mkfmt(('u', spead.ADDRSIZE)),
        #                        init_val=)
        #
        # spead_ig.add_item(name='current_coarse_chan', id=0x1018,
        #                        description='',
        #                        shape=[], fmt=spead.mkfmt(('u', spead.ADDRSIZE)),
        #                        init_val=)
        #
        # spead_ig.add_item(name='fft_shift_fine', id=0x101C,
        #                        description='',
        #                        shape=[], fmt=spead.mkfmt(('u', spead.ADDRSIZE)),
        #                        init_val=)
        #
        # spead_ig.add_item(name='fft_shift_coarse', id=0x101D,
        #                        description='',
        #                        shape=[], fmt=spead.mkfmt(('u', spead.ADDRSIZE)),
        #                        init_val=)

        self.spead_meta_ig.add_item(name='fft_shift', id=0x101E,
                                    description='The FFT bitshift pattern. F-engine correlator internals.',
                                    shape=[], fmt=spead.mkfmt(('u', spead.ADDRSIZE)),
                                    init_val=int(self.configd['fengine']['fft_shift']))

        self.spead_meta_ig.add_item(name='xeng_acc_len', id=0x101F,
                                    description='Number of spectra accumulated inside X engine. '
                                                'Determines minimum integration time and '
                                                'user-configurable integration time stepsize. '
                                                'X-engine correlator internals.',
                                    shape=[], fmt=spead.mkfmt(('u', spead.ADDRSIZE)),
                                    init_val=self.xeng_accumulation_len)

        quant_bits = int(self.configd['fengine']['quant_format'].split('.')[0])
        self.spead_meta_ig.add_item(name='requant_bits', id=0x1020,
                                    description='Number of bits after requantisation in the '
                                                'F engines (post FFT and any '
                                                'phasing stages).',
                                    shape=[], fmt=spead.mkfmt(('u', spead.ADDRSIZE)),
                                    init_val=quant_bits)

        pkt_len = int(self.configd['fengine']['10gbe_pkt_len'])
        self.spead_meta_ig.add_item(name='feng_pkt_len', id=0x1021,
                                    description='Payload size of 10GbE packet exchange between '
                                                'F and X engines in 64 bit words. Usually equal '
                                                'to the number of spectra accumulated inside X '
                                                'engine. F-engine correlator internals.',
                                    shape=[], fmt=spead.mkfmt(('u', spead.ADDRSIZE)),
                                    init_val=pkt_len)

        # port = int(self.configd['xengine']['output_destination_port'])
        # spead_ig.add_item(name='rx_udp_port', id=0x1022,
        #                   description='Destination UDP port for X engine output.',
        #                   shape=[], fmt=spead.mkfmt(('u', spead.ADDRSIZE)),
        #                   init_val=port)

        port = int(self.configd['fengine']['10gbe_port'])
        self.spead_meta_ig.add_item(name='feng_udp_port', id=0x1023,
                                    description='Port for F-engines 10Gbe links in the system.',
                                    shape=[], fmt=spead.mkfmt(('u', spead.ADDRSIZE)),
                                    init_val=port)

        # ip = self.configd['xengine']['output_destination_ip']
        # spead_ig.add_item(name='rx_udp_ip_str', id=0x1024,
        #                   description='Destination UDP IP for X engine output.',
        #                   shape=[-1], fmt=spead.STR_FMT,
        #                   init_val=ip)

        ip = struct.unpack('>I', socket.inet_aton(self.configd['fengine']['10gbe_start_ip']))[0]
        self.spead_meta_ig.add_item(name='feng_start_ip', id=0x1025,
                                    description='Start IP address for F-engines in the system.',
                                    shape=[], fmt=spead.mkfmt(('u', spead.ADDRSIZE)),
                                    init_val=ip)

        self.spead_meta_ig.add_item(name='xeng_rate', id=0x1026,
                                    description='Target clock rate of processing engines (xeng).',
                                    shape=[], fmt=spead.mkfmt(('u', spead.ADDRSIZE)),
                                    init_val=self.xeng_clk)

        self.spead_meta_ig.add_item(name='sync_time', id=0x1027,
                                    description='The time at which the digitisers were synchronised. '
                                                'Seconds since the Unix Epoch.',
                                    shape=[], fmt=spead.mkfmt(('u', spead.ADDRSIZE)),
                                    init_val=self.synchronisation_epoch)

        # spead_ig.add_item(name='n_stokes', id=0x1040,
        #                        description='',
        #                        shape=[], fmt=spead.mkfmt(('u', spead.ADDRSIZE)),
        #                        init_val=)

        x_per_fpga = int(self.configd['xengine']['x_per_fpga'])
        self.spead_meta_ig.add_item(name='x_per_fpga', id=0x1041,
                                    description='Number of X engines per FPGA host.',
                                    shape=[], fmt=spead.mkfmt(('u', spead.ADDRSIZE)),
                                    init_val=x_per_fpga)

        # n_ants_per_xaui = 1
        # spead_ig.add_item(name='n_ants_per_xaui', id=0x1042,
        #                   description='',
        #                   shape=[], fmt=spead.mkfmt(('u', spead.ADDRSIZE)),
        #                   init_val=n_ants_per_xaui)

        # spead_ig.add_item(name='ddc_mix_freq', id=0x1043,
        #                        description='',
        #                        shape=[],fmt=spead.mkfmt(('f', 64)),
        #                        init_val=)

        # spead_ig.add_item(name='ddc_bandwidth', id=0x1044,
        #                        description='',
        #                        shape=[],fmt=spead.mkfmt(('f', 64)),
        #                        init_val=)

        sample_bits = int(self.configd['fengine']['sample_bits'])
        self.spead_meta_ig.add_item(name='adc_bits', id=0x1045,
                                    description='How many bits per ADC sample.',
                                    shape=[], fmt=spead.mkfmt(('u', spead.ADDRSIZE)),
                                    init_val=sample_bits)

        self.spead_meta_ig.add_item(name='scale_factor_timestamp', id=0x1046,
                                    description='Timestamp scaling factor. Divide the SPEAD '
                                                'data packet timestamp by this number to get '
                                                'back to seconds since last sync.',
                                    shape=[], fmt=spead.mkfmt(('f', 64)),
                                    init_val=self.sample_rate_hz)

        # spead_ig.add_item(name='b_per_fpga', id=0x1047,
        #                        description='',
        #                        shape=[], fmt=spead.mkfmt(('u', spead.ADDRSIZE)),
        #                        init_val=)

        self.spead_meta_ig.add_item(name='xeng_out_bits_per_sample', id=0x1048,
                                    description='The number of bits per value of the xeng '
                                                'accumulator output. Note this is for a '
                                                'single value, not the combined complex size.',
                                    shape=[], fmt=spead.mkfmt(('u', spead.ADDRSIZE)),
                                    init_val=self.xeng_outbits)

        self.spead_meta_ig.add_item(name='f_per_fpga', id=0x1049,
                                    description='Number of F engines per FPGA host.',
                                    shape=[], fmt=spead.mkfmt(('u', spead.ADDRSIZE)),
                                    init_val=self.f_per_fpga)

        # spead_ig.add_item(name='beng_out_bits_per_sample', id=0x1050,
        #                        description='',
        #                        shape=[], fmt=spead.mkfmt(('u', spead.ADDRSIZE)),
        #                        init_val=)

        # spead_ig.add_item(name='rf_gain_MyAntStr ', id=0x1200+inputN,
        #                        description='',
        #                        shape=[], fmt=spead.mkfmt(('f', 64)),
        #                        init_val=)

        # 0x1400 +++
        self._feng_eq_update_metadata()

        # spead_ig.add_item(name='eq_coef_MyAntStr', id=0x1400+inputN,
        #                        description='',
        #                        shape=[], fmt=spead.mkfmt(('u', 32)),
        #                        init_val=)

        # ndarray = numpy.dtype(numpy.int64), (4096 * 40 * 1, 1, 1)

        self.spead_meta_ig.add_item(name='timestamp', id=0x1600,
                                    description='Timestamp of start of this integration. uint counting multiples '
                                                'of ADC samples since last sync (sync_time, id=0x1027). Divide this '
                                                'number by timestamp_scale (id=0x1046) to get back to seconds since '
                                                'last sync when this integration was actually started.',
                                    shape=[], fmt=spead.mkfmt(('u', spead.ADDRSIZE)))
        
        self.spead_meta_ig.add_item(name='flags_xeng_raw', id=0x1601,
                                    description='Flags associated with xeng_raw data output.'
                                                'bit 34 - corruption or data missing during integration '
                                                'bit 33 - overrange in data path '
                                                'bit 32 - noise diode on during integration '
                                                'bits 0 - 31 reserved for internal debugging',
                                    shape=[], fmt=spead.mkfmt(('u', spead.ADDRSIZE)))

        ndarray = numpy.dtype(numpy.int32), (self.n_chans, len(self.xeng_get_baseline_order()), 2)
        self.spead_meta_ig.add_item(name='xeng_raw', id=0x1800,
                                    description='Raw data for %i xengines in the system. This item represents a '
                                                'full spectrum (all frequency channels) assembled from lowest '
                                                'frequency to highest frequency. Each frequency channel contains '
                                                'the data for all baselines (n_bls given by SPEAD ID 0x100b). '
                                                'Each value is a complex number -- two (real and imaginary) '
                                                'unsigned integers.' % len(self.xhosts * self.x_per_fpga),
                                    ndarray=ndarray)

        # TODO hard-coded !!!!!!! :(
#        self.spead_ig.add_item(name=("xeng_raw"),id=0x1800,
#                               description="Raw data for %i xengines in the system. This
# item represents a full spectrum (all frequency channels) assembled from lowest frequency
# to highest frequency. Each frequency channel contains the data for all baselines
# (n_bls given by SPEAD ID 0x100B). Each value is a complex number -- two
# (real and imaginary) unsigned integers."%(32),
#                               ndarray=(numpy.dtype(numpy.int32),(4096,((4*(4+1))/2)*4,2)))

        # spead_ig.add_item(name='beamweight_MyAntStr', id=0x2000+inputN,
        #                        description='',
        #                        shape=[], fmt=spead.mkfmt(('u', 32)),
        #                        init_val=)

        # spead_ig.add_item(name='incoherent_sum', id=0x3000,
        #                        description='',
        #                        shape=[], fmt=spead.mkfmt(('u', 32)),
        #                        init_val=)

        # spead_ig.add_item(name='n_inputs', id=0x3100,
        #                        description='',
        #                        shape=[], fmt=spead.mkfmt(('u', spead.ADDRSIZE)),
        #                        init_val=)

        # spead_ig.add_item(name='digitiser_id', id=0x3101,
        #                        description='',
        #                        shape=[], fmt=spead.mkfmt(('u', spead.ADDRSIZE)),
        #                        init_val=)

        # spead_ig.add_item(name='digitiser_status', id=0x3102,
        #                        description='',
        #                        shape=[], fmt=spead.mkfmt(('u', spead.ADDRSIZE)),
        #                        init_val=)

        # spead_ig.add_item(name='pld_len', id=0x3103,
        #                        description='',
        #                        shape=[], fmt=spead.mkfmt(('u', spead.ADDRSIZE)),
        #                        init_val=)

        # spead_ig.add_item(name='raw_data_MyAntStr', id=0x3300+inputN,
        #                        description='',
        #                        shape=[], fmt=spead.mkfmt(('u', spead.ADDRSIZE)),
        #                        init_val=)

        # spead_ig.add_item(name='Reserved for SP-CAM meta-data', id=0x7000-0x7fff,
        #                        description='',
        #                        shape=[], fmt=spead.mkfmt(('u', spead.ADDRSIZE)),
        #                        init_val=)

        # spead_ig.add_item(name='feng_id', id=0xf101,
        #                        description='',
        #                        shape=[], fmt=spead.mkfmt(('u', spead.ADDRSIZE)),
        #                        init_val=)

        # spead_ig.add_item(name='feng_status', id=0xf102,
        #                        description='',
        #                        shape=[], fmt=spead.mkfmt(('u', spead.ADDRSIZE)),
        #                        init_val=)

        # spead_ig.add_item(name='frequency', id=0xf103,
        #                        description='',
        #                        shape=[], fmt=spead.mkfmt(('u', spead.ADDRSIZE)),
        #                        init_val=)

        # spead_ig.add_item(name='raw_freq_MyAntStr', id=0xf300+inputN,
        #                        description='',
        #                        shape=[], fmt=spead.mkfmt(('u', spead.ADDRSIZE)),
        #                        init_val=)

        # spead_ig.add_item(name='bf_MyBeamName', id=0xb000+beamN,
        #                        description='',
        #                        shape=[], fmt=spead.mkfmt(('u', spead.ADDRSIZE)),
        #                        init_val=)

        self.spead_tx.send_heap(self.spead_meta_ig.get_heap())
        self.logger.info('Issued SPEAD data descriptor to %s:%i.' % (self.meta_destination[0],
                                                                     self.meta_destination[1]))

    # def _get_fxcorrelator_config(self):
    #     """
    #     """
    #     # attributes we need
    #     self.n_ants = None
    #     self.x_ip_base = None
    #     self.x_port = None
    #
    #     self.fengines = []
    #     self.xengines = []

    ###################################
    # Host creation and configuration #
    ###################################
    '''
    def fxcorrelator_initialise(self, start_tx_f=True, issue_meta=True):
        """
        @param start_tx_f: start f engine transmission
        """

        #set up and start output from fengines
        if start_tx_f:
            ip_base = self.x_ip_base
            port = self.x_port

            #turn on fengine outputs
            for fengine in self.fengines:
                #we will wait to issue spead meta data if initialising
                fengine.set_txip(ip_base, issue_meta=False)
                fengine.set_txport(port, issue_meta=False)

                #turn on transmission
                fengine.start_tx()

        if issue_meta:
            self.spead_issue_meta()

    ###########################
    # f and x engine creation #
    ###########################

    def create_fengines(self):
        """ Generic commands, overload if different
        """
        for ant_id in range(self.n_ants):
            engine = self.create_fengine(ant_id)
            # from an fxcorrelator's view, it is important that these are in order
            self.fengines.append(engine)
        return self.fengines

    def create_xengines(self):
        """ Generic xengine creation, overload if different
        """
        for xengine_index in range(self.n_xengines):
            engine = self.create_xengine(xengine_index)
            # f7rom an fxcorrelator's view, it is important that these are in order
            self.xengines.append(engine)
        return self.xengines

    # the specific fxcorrelator must know about it's specific f and x engine components
    def create_fengine(self, ant_id):
        """Create an fengine.
           Overload in decendant class
        """
        raise NotImplementedError('%s.create_fengine not implemented'%self.descriptor)

    def create_xengine(self, xengine_index):
        """ Create an xengine.
        """
        raise NotImplementedError('%s.create_xengine not implemented'%self.descriptor)
    ########################
    # operational commands #
    ########################

    # These can all be done with generic f and xengine commands
    def check_host_links(self):
        """Ping hosts to see if katcp connections are functioning.
        """
        return (False in self.ping_hosts().values())

    def calculate_integration_time(self):
        """Calculate the number of accumulations and integration time for this system.
        """
        raise NotImplementedError('%s.calculate_integration_time not implemented'%self.descriptor)

    def calculate_bandwidth(self):
        """Determine the bandwidth the system is processing.
        The ADC on the running system must report how much bandwidth it is processing.
        """
        raise NotImplementedError('%s.calculate_bandwidth not implemented'%self.descriptor)

    def connect(self):
        """Connect to the correlator and test connections to all the nodes.
        """
        return self.ping_hosts()
    '''

# end<|MERGE_RESOLUTION|>--- conflicted
+++ resolved
@@ -165,13 +165,10 @@
             post_mess_delay = 10
             self.logger.info('post mess-with-the-switch delay of %is' % post_mess_delay)
             time.sleep(post_mess_delay)
-<<<<<<< HEAD
-=======
             
             self.logger.info('Forcing an f-engine resync')
             for f in self.fhosts:
                 f.registers.control.write(sys_rst='pulse')
->>>>>>> 2c41f2f0
 
         if program and True:
             # reset all counters on fhosts and xhosts
