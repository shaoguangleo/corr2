--- conflicted
+++ resolved
@@ -178,14 +178,7 @@
         # set the default gain to one
         self.set_quant_gains(1.0)
 
-<<<<<<< HEAD
-        # set the default gain to one
-        self.set_quant_gains(1.0)
-
-    def tx_enable(self, data_stream):
-=======
     def tx_enable(self):
->>>>>>> 4a67d3eb
         """
         Start transmission of data streams from the b-engines
         :return:
@@ -366,288 +359,4 @@
                 'hardware says {hw}'.format(
                     idx=self.index, beam=self.name,
                     sw=self.quant_gain, hw=ref_gain))
-<<<<<<< HEAD
-        return ref_gain
-
-    def _bandwidth_to_partitions(self, bandwidth, centerfreq):
-        """
-        Given a bandwidth and center frequency, return the relevant
-        partitions that should be activated.
-        :param bandwidth: in hz
-        :param centerfreq: in hz
-        :return: a list of partition numbers
-        """
-        # configured freq range
-        startbw = self.center_freq - (self.bandwidth / 2.0)
-        endbw = self.center_freq + (self.bandwidth / 2.0)
-        # given freq range
-        startgiven = centerfreq - (bandwidth / 2.0)
-        endgiven = centerfreq + (bandwidth / 2.0)
-        # check
-        if (startgiven < startbw) or (endgiven > endbw):
-            raise ValueError('Given freq range (%.2f, %.2f) falls outside '
-                             'beamformer range (%.2f, %.2f)' %
-                             (startgiven, endgiven, startbw, endbw))
-        # bb and partitions
-        bbstart = startgiven - startbw
-        bbend = endgiven - startbw
-        hz_per_partition = self.bandwidth / self.partitions_total
-        part_start = int(numpy.floor(bbstart / hz_per_partition))
-        part_end = int(numpy.ceil(bbend / hz_per_partition))
-        return range(part_start, part_end)
-
-    def _partitions_to_bandwidth(self, partitions=None):
-        """
-        Given a list of partitions, return the corresponding cf and bw
-        :param partitions: a list of partitions
-        :return: tuple, (bw, cf)
-        """
-        if not partitions:
-            partitions = self.partitions_active
-        if len(partitions) == 0:
-            return 0, 0
-        hz_per_partition = self.bandwidth / self.partitions_total
-        rv_bw = hz_per_partition * len(partitions)
-        first_part = partitions[0]
-        part_start_hz = first_part * hz_per_partition
-        actual_start_hz = self.center_freq - (self.bandwidth / 2.0)
-        rv_cf = actual_start_hz + part_start_hz + (rv_bw / 2.0)
-        return rv_bw, rv_cf
-
-    def set_beam_bandwidth(self, bandwidth, centerfreq):
-        """
-        Set the partitions for this beam based on a provided bandwidth
-        and center frequency.
-        :param bandwidth: the bandwidth, in hz
-        :param centerfreq: the center freq of this band, in hz
-        :return: tuple, the set (bw, cf) for that beam
-        """
-        currbw, currcf = self.get_beam_bandwidth()
-        if (currbw == bandwidth) and (currcf == centerfreq):
-            LOGGER.info('Beam %s: bw, cf already set to %.3f, %.3f' % (
-                self.name, bandwidth, centerfreq))
-            return currbw, currcf
-        parts = self._bandwidth_to_partitions(bandwidth, centerfreq)
-        LOGGER.info('BW(%.3f) CF(%.3f) translates to partitions: %s' %
-                    (bandwidth, centerfreq, parts))
-        self.partitions_activate(parts)
-        self.spead_meta_update_bandwidth()
-        self.spead_meta_transmit_all()
-        return self.get_beam_bandwidth()
-
-    def get_beam_bandwidth(self):
-        """
-        Get the partitions for this beam i.t.o. bandwidth
-        and center frequency.
-        :return: (beam bandwidth, beam_cf)
-        """
-        (bw, cf) = self._partitions_to_bandwidth()
-        LOGGER.info('Partitions %s give BW(%.3f) CF(%.3f)' %
-                    (self.partitions_active, bw, cf))
-        return bw, cf
-
-    def update_labels(self, oldnames, newnames):
-        """
-        Update the input labels
-        :param oldnames: a list of tuples of old input names and positions
-        :param newnames: a list of tuples of the new input names
-        :return: True if anything changed, False if not
-        """
-        changes = False
-        for oldname_pos, oldname in enumerate(oldnames):
-            for ctr, srcname in enumerate(self.source_labels):
-                if srcname == oldname:
-                    LOGGER.info('Beam %i:%s: changed input %i label from '
-                                '%s to %s' % (self.index, self.name, ctr,
-                                              oldname, newnames[oldname_pos]))
-                    self.source_labels[ctr] = newnames[oldname_pos]
-                    changes = True
-                    continue
-        if changes:
-            self.spead_meta_update_weights()
-            self.spead_meta_update_labels()
-            self.spead_meta_transmit_all()
-        return changes
-
-    def spead_meta_update_bandwidth(self):
-        """
-        Update the metadata regarding this beam's bandwidth
-        :return:
-        """
-        bw, cf = self.get_beam_bandwidth()
-        meta_ig = self.data_stream.meta_ig
-        self.speadops.add_item(
-            meta_ig,
-            name='n_chans', id=0x1009,
-            description='Number of frequency channels selected in this beam.',
-            shape=[], format=[('u', SPEAD_ADDRSIZE)],
-            value=self.active_channels())
-        self.speadops.add_item(
-            meta_ig,
-            name='bandwidth', id=0x1013,
-            description='The analogue bandwidth in this beam data stream.',
-            shape=[], format=[('f', 64)],
-            value=bw)
-
-    def spead_meta_update_dataheap(self):
-        """
-        Update meta information about the beamformer data heap
-        :return:
-        """
-        meta_ig = self.data_stream.meta_ig
-        # id is 0x5 + 12 least sig bits id of each beam
-        beam_data_id = 0x5000
-        self.speadops.add_item(
-            meta_ig,
-            name='bf_raw', id=beam_data_id,
-            description='Raw data for bengines in the system. Frequencies '
-                        'are assembled from lowest frequency to highest '
-                        'frequency. Frequencies come in blocks of values '
-                        'in time order where the number of samples in a '
-                        'block is given by xeng_acc_len (id 0x101F). Each '
-                        'value is a complex number -- two (real and '
-                        'imaginary) signed integers.',
-            dtype=numpy.int8,
-            shape=[self.active_channels(), self.xeng_acc_len, 2])
-        LOGGER.info('Beam %i:%s - updated dataheap metadata' % (
-            self.index, self.name))
-
-    def spead_meta_update_beamformer(self):
-        """
-        Issues the SPEAD metadata packets containing the payload
-        and options descriptors and unpack sequences.
-        :return:
-        """
-        meta_ig = self.data_stream.meta_ig
-
-        # calculate a few things for this beam
-        n_bhosts = len(self.hosts)
-        n_bengs = self.beng_per_host * n_bhosts
-
-        self.speadops.item_0x1007(sig=meta_ig)
-
-        self.spead_meta_update_bandwidth()
-
-        self.speadops.item_0x100a(sig=meta_ig)
-
-        self.speadops.add_item(
-            meta_ig,
-            name='n_bengs', id=0x100F,
-            description='The total number of B engines in the system.',
-            shape=[], format=[('u', SPEAD_ADDRSIZE)],
-            value=n_bengs)
-
-        self.speadops.item_0x1020(sig=meta_ig)
-        self.speadops.item_0x1027(sig=meta_ig)
-        self.speadops.item_0x1045(sig=meta_ig)
-        self.speadops.item_0x1046(sig=meta_ig)
-
-        self.speadops.add_item(
-            meta_ig,
-            name='b_per_fpga', id=0x1047,
-            description='The number of b-engines per fpga.',
-            shape=[], format=[('u', SPEAD_ADDRSIZE)],
-            value=self.beng_per_host)
-
-        self.speadops.item_0x104a(meta_ig)
-        self.speadops.item_0x104b(meta_ig)
-
-        self.speadops.add_item(
-            meta_ig,
-            name='beng_out_bits_per_sample', id=0x1050,
-            description='The number of bits per value in the beng output. '
-                        'Note that this is for a single value, not the '
-                        'combined complex value size.',
-            shape=[], format=[('u', SPEAD_ADDRSIZE)],
-            value=8)
-
-        self.speadops.item_0x1600(sig=meta_ig)
-
-        LOGGER.info('Beam %i:%s - updated beamformer metadata' % (
-            self.index, self.name))
-
-    def spead_meta_update_destination(self):
-        """
-        Update the SPEAD IGs to notify the receiver of changes to destination
-        :return:
-        """
-        meta_ig = self.data_stream.meta_ig
-        self.speadops.add_item(
-            meta_ig,
-            name='rx_udp_port', id=0x1022,
-            description='Destination UDP port for B engine output.',
-            shape=[], format=[('u', SPEAD_ADDRSIZE)],
-            value=self.data_stream.destination.port)
-
-        ipstr = numpy.array(str(self.data_stream.destination.ip))
-        self.speadops.add_item(
-            meta_ig,
-            name='rx_udp_ip_str', id=0x1024,
-            description='Destination IP address for B engine output UDP '
-                        'packets.',
-            shape=ipstr.shape,
-            dtype=ipstr.dtype,
-            value=ipstr)
-        LOGGER.info('Beam %i:%s - updated meta destination '
-                    'metadata' % (self.index, self.name))
-
-    def spead_meta_update_weights(self):
-        """
-        Update the weights in the BEAM SPEAD ItemGroups.
-        :return:
-        """
-        meta_ig = self.data_stream.meta_ig
-        self.speadops.add_item(
-            meta_ig,
-            name='beamweight',
-            id=0x2000,
-            description='The unitless per-channel digital scaling '
-                        'factors implemented prior to combining '
-                        'antenna signals during beamforming for input '
-                        'beam %s. Complex number real 32 bit '
-                        'floats.' % self.name,
-            shape=[len(self.source_weights)], format=[('i', 32)],
-            value=self.source_weights)
-        LOGGER.info('Beam %i:%s - updated weights metadata' % (
-            self.index, self.name))
-
-    def spead_meta_update_labels(self):
-        """
-        Update the labels in the BEAM SPEAD ItemGroups.
-        :return:
-        """
-        meta_ig = self.data_stream.meta_ig
-        self.speadops.item_0x100e(sig=meta_ig)
-        LOGGER.info('Beam %i:%s - updated label metadata' % (
-            self.index, self.name))
-
-    def spead_meta_update_all(self):
-        """
-        Update the IGs for all beams for all beamformer info
-        :return:
-        """
-        self.spead_meta_update_beamformer()
-        self.spead_meta_update_dataheap()
-        self.spead_meta_update_destination()
-        self.spead_meta_update_weights()
-        self.spead_meta_update_labels()
-
-    def spead_meta_transmit_all(self):
-        """
-        Transmit SPEAD metadata for all beams
-        :return:
-        """
-        self.data_stream.meta_transmit()
-
-    def spead_meta_issue_all(self, data_stream):
-        """
-        Issue = update + transmit
-        :param data_stream: the DataStrem for which to issue metadata
-        :return: True if the callback transmits the metadata as well
-        """
-        self.spead_meta_update_all()
-        self.spead_meta_transmit_all()
-        return True
-=======
-        return ref_gain
->>>>>>> 4a67d3eb
+        return ref_gain