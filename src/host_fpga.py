--- conflicted
+++ resolved
@@ -69,13 +69,8 @@
                 #rxbad_new = rxregs_new[core]['%s_rxbadctr' % core]['data']['reg']
                 rxerr_old = rxregs[core]['%s_rxerrctr' % core]['data']['reg']
                 rxerr_new = rxregs_new[core]['%s_rxerrctr' % core]['data']['reg']
-<<<<<<< HEAD
                 #if (rxctr_old == rxctr_new) or (rxbad_old != rxbad_new) or (rxerr_old != rxerr_new):
                 if (rxctr_old == rxctr_new) or (rxerr_old != rxerr_new):
-=======
-                if ((rxctr_old == rxctr_new) or (rxbad_old != rxbad_new) or
-                        (rxerr_old != rxerr_new)):
->>>>>>> 2c41f2f0
                     still_the_same = True
                     continue
             if still_the_same:
@@ -96,38 +91,22 @@
         Check that this host is receiving SPEAD data.
         :return:
         """
-<<<<<<< HEAD
-        xrxspead_ctrs0 = self.read_spead_counters()
-        time.sleep(1)
-        xrxspead_ctrs1 = self.read_spead_counters()
-        for core_ctr in range(0, len(xrxspead_ctrs0)):
-            # ctrs must have changed
-            if xrxspead_ctrs1[core_ctr][0] == xrxspead_ctrs0[core_ctr][0]:
-            	LOGGER.error('Host %s core %i is not receiving SPEAD data, bailing' % (self.host, core_ctr))
-                raise RuntimeError('Host %s core %i is not receiving SPEAD data, bailing' % (self.host, core_ctr))
-            # but the errors must not
-            if xrxspead_ctrs1[core_ctr][1] != xrxspead_ctrs0[core_ctr][1]:
-                LOGGER.error('Host %s core %i has an changing SPEAD error counter: initially %i errors and 1s later had %i SPEAD errors, bailing.' % (self.host, core_ctr, xrxspead_ctrs0[core_ctr][1],xrxspead_ctrs1[core_ctr][1]))
-                raise RuntimeError('Host %s core %i has a changing SPEAD error counter: initially %i errors and 1s later had %i SPEAD errors, bailing.' % (self.host, core_ctr, xrxspead_ctrs0[core_ctr][1],xrxspead_ctrs1[core_ctr][1]))
-        LOGGER.info('Host %s is not receiving SPEAD data errors' % self.host)
-=======
         _sleeptime = 1
         _ctrs0 = self.read_spead_counters()
         time.sleep(_sleeptime)
         _ctrs1 = self.read_spead_counters()
         for core_ctr in range(0, len(_ctrs0)):
-            # ctrs must have incremented
-            if _ctrs1[core_ctr][0] <= _ctrs0[core_ctr][0]:
+            # ctrs must have changed
+            if _ctrs1[core_ctr][0] == _ctrs0[core_ctr][0]:
                 LOGGER.error('Host %s core %i is not receiving SPEAD data, bailing' %
                              (self.host, core_ctr))
                 return False
             # but the errors must not
-            if _ctrs1[core_ctr][1] > _ctrs0[core_ctr][1]:
-                LOGGER.error('Host %s core %i has an incrementing SPEAD error counter: '
+            if _ctrs1[core_ctr][1] != _ctrs0[core_ctr][1]:
+                LOGGER.error('Host %s core %i has a changing SPEAD error counter: '
                              'initially %i errors and %is later had %i SPEAD errors, bailing.' %
                              (self.host, core_ctr, _ctrs0[core_ctr][1],
                               _sleeptime, _ctrs1[core_ctr][1]))
                 return False
         LOGGER.info('Host %s is receiving SPEAD data' % self.host)
-        return True
->>>>>>> 2c41f2f0
+        return True