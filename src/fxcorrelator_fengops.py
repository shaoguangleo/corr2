--- conflicted
+++ resolved
@@ -430,111 +430,6 @@
         :param phase_rate:
         :return:
         """
-<<<<<<< HEAD
-        # set the delays in all the data source objects
-        for src in self.corr.fengine_sources.values():
-            srcnum = src.source_number
-            vals = self._prepare_delay_vals(coeffs[srcnum][0][0],
-                                            coeffs[srcnum][0][1],
-                                            coeffs[srcnum][1][0],
-                                            coeffs[srcnum][1][1],
-                                            loadtime, False)
-            src.set_delay(vals['delay'], vals['delay_delta'],
-                          vals['phase_offset'], vals['phase_offset_delta'],
-                          vals['load_time'], None, False)
-
-        # spawn threads to write values out, giving a maximum time of 0.75
-        # seconds to do them all
-        actual_vals = THREADED_FPGA_FUNC(self.corr.fhosts, timeout=0.75,
-                                         target_function='write_delays_all')
-        act_vals = []
-        source_labels = self.corr.get_labels()
-        for count, srclabel in enumerate(source_labels):
-            src = self.corr.fengine_sources[srclabel]
-            hostname = src.host.host
-            src_actual_value = actual_vals[hostname][src.offset]
-            vals = self._prepare_actual_delay_vals(src_actual_value)
-            act_vals.append(vals)
-            self.logger.info(
-                '[%s] Phase offset actually set to %6.3f rad with rate %e '
-                'rad/s.' %
-                (src.name,
-                 actual_vals[hostname][src.offset]['act_phase_offset'],
-                 actual_vals[hostname][src.offset]['act_phase_offset_delta']))
-            self.logger.info(
-                '[%s] Delay actually set to %e samples with rate %e.' %
-                (src.name,
-                 actual_vals[hostname][src.offset]['act_delay'],
-                 actual_vals[hostname][src.offset]['act_delay_delta']))
-        return act_vals
-
-    # def set_delay(self, source_name, delay=0, delay_delta=0, phase_offset=0,
-    #               phase_offset_delta=0, ld_time=None, ld_check=True):
-    #     """
-    #     Set delay correction values for specified source.
-    #     This is a blocking call.
-    #     By default, it will wait until load time and verify that things
-    #     worked as expected.
-    #     This check can be disabled by setting ld_check param to False.
-    #     Load time is optional; if not specified, load immediately.
-    #     :return
-    #     """
-    #     self.logger.info('Setting delay correction values for '
-    #                      'source %s' % source_name)
-    #
-    #     vals = self._prepare_delay_vals(delay, delay_delta, phase_offset, phase_offset_delta,
-    #                                 ld_time, ld_check)
-    #     f_delay = vals['delay']
-    #     f_delta_delay = vals['delay_delta']
-    #     f_phase_offset = vals['phase_offset']
-    #     f_delta_phase_offset = vals['phase_offset_delta']
-    #     f_load_time = vals['load_time']
-    #     f_load_wait = vals['load_wait']
-    #
-    #     # determine fhost to write to
-    #     write_hosts = []
-    #     for src in self.corr.fengine_sources:
-    #         if source_name in src['source'].name:
-    #             offset = src['numonhost']
-    #             write_hosts.append(src['host'])
-    #     if len(write_hosts) == 0:
-    #         raise ValueError('Unknown source name %s' % source_name)
-    #     elif len(write_hosts) > 1:
-    #         raise RuntimeError('Found more than one fhost handling source {!r}: {}'
-    #             .format(source_name, [h.host for h in write_hosts]))
-    #
-    #     fhost = write_hosts[0]
-    #     try:
-    #         actual_vals = fhost.write_delay(
-    #             offset,
-    #             f_delay, f_delta_delay,
-    #             f_phase_offset, f_delta_phase_offset,
-    #             f_load_time, f_load_wait, ld_check)
-    #     except Exception as e:
-    #         self.logger.error('New delay error - %s' % e.message)
-    #         raise
-    #
-    #     actual_values = self._prepare_actual_delay_vals(actual_vals)
-    #
-    #     self.logger.info(
-    #         'Phase offset actually set to %6.3f radians.' %
-    #         (actual_values['act_phase_offset']))
-    #     self.logger.info(
-    #         'Phase offset change actually set to %e radians per second.' %
-    #         (actual_values['act_phase_offset_delta']))
-    #     self.logger.info(
-    #         'Delay actually set to %e samples.' %
-    #         (actual_values['act_delay']))
-    #     self.logger.info(
-    #         'Delay rate actually set to %e seconds per second.' %
-    #         (actual_values['act_delay_delta']))
-    #
-    #     return actual_values
-
-    def check_tx(self):
-        """
-        Check that the f-engines are sending data correctly
-=======
         fengine = self.get_fengine(input_name)
         if loadtime is None:
             loadtime = time.time() + 25
@@ -552,7 +447,6 @@
         Get the delays for a given source name or index.
         :param input_name: a source name or index. If None, get all the
             fengine delay data.
->>>>>>> 4a67d3eb
         :return:
         """
         if input_name is None:
@@ -827,36 +721,7 @@
             'Could not find input %s anywhere. Available inputs: %s' % (
                 input_name, self.corr.get_input_labels()))
 
-<<<<<<< HEAD
-    def _get_adc_snapshot_compat(self, input_name):
-        """
-
-        :return:
-        """
-        if input_name is None:
-            res = THREADED_FPGA_FUNC(
-                self.hosts, timeout=10,
-                target_function=('get_adc_snapshots', [], {}))
-            rv = {}
-            for lbl in self.corr.get_labels():
-                src = self.corr.fengine_sources[lbl]
-                rv[lbl] = res[src.host.host]['p%i' % src.offset]
-            return rv
-        else:
-            # return the data only for one given input
-            try:
-                src = self.corr.fengine_sources[input_name]
-                d = src.host.get_adc_snapshots()
-                return {input_name: d['p%i' % src.offset]}
-            except KeyError:
-                pass
-            raise RuntimeError('Could not get ADC compat snapshot for input '
-                               '%s' % input_name)
-
-    def get_adc_snapshot(self, source_name=None, unix_time=-1):
-=======
     def get_adc_snapshot(self, input_name=None, unix_time=-1):
->>>>>>> 4a67d3eb
         """
         Read the small voltage buffer for a input from a host.
         :param input_name: the input name, if None, will return all inputs
@@ -865,32 +730,6 @@
                   feng_name1: AdcData(),
                  }
         """
-<<<<<<< HEAD
-        # check for compatibility for really old f-engines
-        ctrl_reg = self.hosts[0].registers.control
-        old_fengines = 'adc_snap_trig_select' not in ctrl_reg.field_names()
-        if old_fengines:
-            if unix_time == -1:
-                self.logger.warning('REALLY OLD F-ENGINES ENCOUNTERED, USING '
-                                    'IMMEDIATE ADC SNAPSHOTS')
-                return self._get_adc_snapshot_compat(source_name)
-            else:
-                raise RuntimeError('Timed snapshots are not supported on '
-                                   'older f-engines. Try again without '
-                                   'specifying the time.')
-        if source_name is None:
-            # get data for all f-engines triggered at the same time
-            localtime = self.hosts[0].get_local_time()
-            _sample_rate = self.hosts[0].rx_data_sample_rate_hz
-            if unix_time == -1:
-                timediff = 2
-            else:
-                timediff = unix_time - time.time()
-            timediff_samples = (timediff * 1.0) * _sample_rate
-            loadtime = int(localtime + timediff_samples)
-            loadtime += 2**12
-            loadtime = (loadtime >> 12) << 12
-=======
         #if no trigger time was specified, trigger in 2s' time.
         if unix_time < 0:
             #unix_time = time.time() + 2
@@ -907,7 +746,6 @@
 
         if input_name is None:
             # get data for all F-engines triggered at the same time
->>>>>>> 4a67d3eb
             res = THREADED_FPGA_FUNC(
                 self.hosts, timeout=timeout+10,
                 target_function=('get_adc_snapshots', [],
