import numpy
import time

from casperfpga import utils as fpgautils

from data_stream import DataStream, FENGINE_CHANNELISED_DATA, \
    DIGITISER_ADC_SAMPLES
import utils
import fhost_fpga

THREADED_FPGA_OP = fpgautils.threaded_fpga_operation
THREADED_FPGA_FUNC = fpgautils.threaded_fpga_function


class FEngineOperations(object):

    def __init__(self, corr_obj):
        """
        A collection of F-engine operations that act on/with a
        correlator instance.
        :param corr_obj:
        :return:
        """
        self.corr = corr_obj
        self.hosts = corr_obj.fhosts
        self.logger = corr_obj.logger
        self.fengines = []
        self.data_stream = None

    def initialise_post_gbe(self):
        """
        Perform post-gbe setup initialisation steps
        :return:
        """
        # write the board IDs to the fhosts
        output_port = self.data_stream.destination.port
        board_id = 0
        for f in self.hosts:
            f.registers.tx_metadata.write(board_id=board_id,
                                          porttx=output_port)
            board_id += 1

        # release from reset
        THREADED_FPGA_OP(self.hosts, timeout=10, target_function=(
            lambda fpga_: fpga_.registers.control.write(gbe_rst=False),))

    def initialise_pre_gbe(self):
        """
        Set up F-engines on this device. This is done after programming the
        devices in the instrument.
        :return:
        """

        if 'x_setup' in self.hosts[0].registers.names():
<<<<<<< HEAD
            self.logger.info('Found num_x independent F-engines')
            # set up the x-engine information in the F-engine hosts
            num_xhosts = len(self.corr.xhosts)
            num_x = num_xhosts * int(self.corr.configd['xengine']['x_per_fpga'])
=======
            self.logger.info('Found num_x independent f-engines')
            # set up the x-engine information in the f-engine hosts
            num_x_hosts = len(self.corr.xhosts)
            x_per_fpga = int(self.corr.configd['xengine']['x_per_fpga'])
            num_x = num_x_hosts * x_per_fpga
>>>>>>> 1869e8c7
            f_per_x = self.corr.n_chans / num_x
            ip_per_x = 1.0
            THREADED_FPGA_OP(
                self.hosts, timeout=10,
                target_function=(
                    lambda fpga_:
                    fpga_.registers.x_setup.write(f_per_x=f_per_x,
                                                  ip_per_x=ip_per_x,
                                                  num_x=num_x,),))
            time.sleep(1)
        else:
            self.logger.info('Found FIXED num_x F-engines')

        # set eq and shift
        self.eq_write_all()
        self.set_fft_shift_all()

        # set up the fpga comms
        self.tx_disable()
        THREADED_FPGA_OP(
            self.hosts, timeout=10,
            target_function=(
                lambda fpga_: fpga_.registers.control.write(gbe_rst=True),))
        self.clear_status_all()

        # where does the F-engine data go?
        fdest_ip = int(self.data_stream.destination.ip_address)
        THREADED_FPGA_OP(self.hosts, timeout=5, target_function=(
            lambda fpga_: fpga_.registers.iptx_base.write_int(fdest_ip),))

        # set the sample rate on the Fhosts
        for host in self.hosts:
            host.rx_data_sample_rate_hz = self.corr.sample_rate_hz

    def configure(self):
        """
        Configure the fengine operations - this is done whenever a correlator
        is instantiated.
        :return:
        """
        assert len(self.corr.fhosts) > 0
        _fengd = self.corr.configd['fengine']

        dig_streams = []
        for stream in self.corr.data_streams:
            if stream.category == DIGITISER_ADC_SAMPLES:
                dig_streams.append((stream.name, stream.input_number))
        dig_streams = sorted(dig_streams,
                             key=lambda stream: stream[1])
        # match eq polys to input names
        eq_polys = {}
        for dig_stream in dig_streams:
            stream_name = dig_stream[0]
            eq_polys[stream_name] = utils.process_new_eq(
                _fengd['eq_poly_%s' % stream_name])
        assert len(eq_polys) == len(dig_streams), (
            'Digitiser input names (%d) must be paired with EQ polynomials '
            '(%d).' % (len(dig_streams), len(eq_polys)))

        # assemble the inputs given into a list
        _feng_temp = []
        for stream in dig_streams:
            new_feng = fhost_fpga.Fengine(
                input_stream=self.corr.get_data_stream(stream[0]),
                host=None,
                offset=stream[1] % self.corr.f_per_fpga,
                sensor_manager=None)
            new_feng.eq_poly = eq_polys[new_feng.name]
            new_feng.eq_bram_name = 'eq%i' % new_feng.offset
            dest_ip_range = new_feng.input.destination.ip_range
            assert dest_ip_range == self.corr.ports_per_fengine, (
                'F-engines should be receiving from %d streams.' %
                self.corr.ports_per_fengine)
            _feng_temp.append(new_feng)

        # check that the inputs all have the same IP ranges
        _ip_range0 = _feng_temp[0].input.destination.ip_range
        for _feng in _feng_temp:
            _ip_range = _feng.input.destination.ip_range
            assert _ip_range == _ip_range0, (
                'All F-engines should be receiving from %d streams.' %
                self.corr.ports_per_fengine)

        # assign inputs to fhosts
        self.logger.info('Assigning Fengines to f-hosts')
        _feng_ctr = 0
        self.fengines = []
        for fhost in self.hosts:
            self.logger.info('\t%s:' % fhost.host)
            for fengnum in range(0, self.corr.f_per_fpga):
                _feng = _feng_temp[_feng_ctr]
                _feng.host = fhost
                self.fengines.append(_feng)
                fhost.add_fengine(_feng)
                self.logger.info('\t\t%s' % _feng)
                _feng_ctr += 1
        if _feng_ctr != len(self.hosts) * self.corr.f_per_fpga:
            raise RuntimeError('We have different numbers of inputs (%d) and '
                               'F-engines (%d). Problem.', _feng_ctr,
                               len(self.hosts) * self.corr.f_per_fpga)
        self.logger.info('done.')

        output_name, output_address = utils.parse_output_products(_fengd)
        assert len(output_name) == 1, 'Currently only single feng products ' \
                                      'supported.'
        output_name = output_name[0]
        output_address = output_address[0]
        self.data_stream = DataStream(output_name,
                                      FENGINE_CHANNELISED_DATA,
                                      output_address)
        self.corr.add_data_stream(self.data_stream)

    def sys_reset(self, sleeptime=0):
        """
        Pulse the sys_rst line on all F-engine hosts
        :param sleeptime:
        :return:
        """
        self.logger.info('Forcing an F-engine resync')
        THREADED_FPGA_OP(self.hosts, timeout=5, target_function=(
            lambda fpga_: fpga_.registers.control.write(sys_rst='pulse'),))
        if sleeptime > 0:
            time.sleep(sleeptime)

    def check_rx(self, max_waittime=30):
        """
        Check that the F-engines are receiving data correctly
        :param max_waittime:
        :return:
        """
        self.logger.info('Checking F hosts are receiving data...')
        results = THREADED_FPGA_FUNC(
            self.hosts, timeout=max_waittime+1,
            target_function=('check_rx', (max_waittime,),))
        all_okay = True
        for _v in results.values():
            all_okay = all_okay and _v
        if not all_okay:
            self.logger.error('\tERROR in F-engine rx data.')
        self.logger.info('\tdone.')
        return all_okay

    def check_rx_timestamps(self):
        """
        Are the timestamps being received by the F-engines okay?
        :return: (a boolean, the F-engine times as 48-bit counts,
        their unix representations)
        """
        self.logger.info('Checking timestamps on F hosts...')
        results = THREADED_FPGA_FUNC(
            self.hosts, timeout=5,
            target_function='get_local_time')
        read_time = time.time()
        synch_epoch = self.corr.synchronisation_epoch
        if synch_epoch == -1:
            self.logger.warning('System synch epoch unset, skipping F-engine '
                                'future time test.')
        feng_times = {}
        feng_times_unix = {}
        for host in self.hosts:
            feng_mcnt = results[host.host]
            # are the count bits okay?
            if feng_mcnt & 0xfff != 0:
                _err = '%s: bottom 12 bits of timestamp from F-engine are ' \
                       'not zero?! feng_mcnt(%i)' % (host.host, feng_mcnt)
                self.logger.error(_err)
                return False, feng_times, feng_times_unix
            # compare the F-engine times to the local UNIX time
            if synch_epoch != -1:
                # is the time in the future?
                feng_time_s = feng_mcnt / self.corr.sample_rate_hz
                feng_time = synch_epoch + feng_time_s
                if feng_time > read_time:
                    _err = '%s: F-engine time cannot be in the future? ' \
                           'now(%.3f) feng_time(%.3f)' % (host.host, read_time,
                                                          feng_time)
                    self.logger.error(_err)
                    return False, feng_times, feng_times_unix
                # is the time close enough to local time?
                if abs(read_time - feng_time) > self.corr.time_offset_allowed_s:
                    _err = '%s: time calculated from board cannot be so far ' \
                           'from local time: now(%.3f) feng_time(%.3f) ' \
                           'diff(%.3f)' % (host.host, read_time, feng_time,
                                           read_time - feng_time)
                    self.logger.error(_err)
                    return False, feng_times, feng_times_unix
                feng_times_unix[host.host] = feng_time
            else:
                feng_times_unix[host.host] = -1
            feng_times[host.host] = feng_mcnt

        # are they all within 500ms of one another?
        diff = max(feng_times.values()) - min(feng_times.values())
        diff_ms = diff / self.corr.sample_rate_hz * 1000.0
        if diff_ms > self.corr.time_jitter_allowed_ms:
            _err = 'F-engine timestamps are too far apart: %.3fms' % diff_ms
            self.logger.error(_err)
            return False, feng_times, feng_times_unix
        self.logger.info('\tdone.')
        return True, feng_times, feng_times_unix

    def _prepare_delay_vals(self, delay=0, delay_delta=0, phase_offset=0,
                            phase_offset_delta=0, ld_time=None, ld_check=True):
        # convert delay in time into delay in clock cycles
        delay_s = float(delay) * self.corr.sample_rate_hz

        # convert to fractions of a sample
        phase_offset_s = float(phase_offset)/float(numpy.pi)

        # convert from radians per second to fractions of sample per sample
        delta_phase_offset_s = (float(phase_offset_delta) / float(numpy.pi) /
                                self.corr.sample_rate_hz)

        if ld_time is not None:
            # check that load time is not too soon or in the past
            if ld_time < (time.time() + self.corr.min_load_time):
                self.logger.error('Time given is in the past or does not allow '
                                  'for enough time to set values')

        ld_time_mcnt = None
        if ld_time is not None:
            ld_time_mcnt = self.corr.mcnt_from_time(ld_time)

        # calculate time to wait for load
        load_wait_delay = None
        if ld_check:
            if ld_time is not None:
                load_wait_delay = (ld_time - time.time() +
                                   self.corr.min_load_time)

        return {'delay': delay_s, 'delay_delta': delay_delta,
                'phase_offset': phase_offset_s,
                'phase_offset_delta': delta_phase_offset_s,
                'load_time': ld_time_mcnt,
                'load_wait': load_wait_delay}

    def _prepare_actual_delay_vals(self, actual_vals):
        return {
            'act_delay': actual_vals['act_delay'] / self.corr.sample_rate_hz,
            'act_delay_delta': actual_vals['act_delay_delta'],
            'act_phase_offset': actual_vals['act_phase_offset']*numpy.pi,
            'act_phase_offset_delta': (actual_vals['act_phase_offset_delta'] *
                                       numpy.pi * self.corr.sample_rate_hz)
        }

    # def delays_process(self, loadtime, delays):
    #     """
    #
    #     :param loadtime:
    #     :param delays:
    #     :return:
    #     """
    #     if loadtime <= time.time():
    #         raise ValueError('Loadtime %.3f is in the past?' % loadtime)
    #     # This was causing an error
    #     dlist = delays#.split(' ')
    #     ant_delay = []
    #     for delay in dlist:
    #         bits = delay.strip().split(':')
    #         if len(bits) != 2:
    #             raise ValueError('%s is not a valid delay setting' % delay)
    #         delay = bits[0]
    #         delay = delay.split(',')
    #         delay = (float(delay[0]), float(delay[1]))
    #         fringe = bits[1]
    #         fringe = fringe.split(',')
    #         fringe = (float(fringe[0]), float(fringe[1]))
    #         ant_delay.append((delay, fringe))
    #
    #     labels = []
    #     for feng in self.corr.fengines:
    #         labels.append(feng['input'].name)
    #     if len(ant_delay) != len(labels):
    #         raise ValueError(
    #             'Too few values provided: expected(%i) got(%i)' %
    #             (len(labels), len(ant_delay)))
    #
    #     rv = ''
    #     for ctr in range(0, len(labels)):
    #         res = self.set_delay(labels[ctr],
    #                              ant_delay[ctr][0][0], ant_delay[ctr][0][1],
    #                              ant_delay[ctr][1][0], ant_delay[ctr][1][1],
    #                              loadtime, False)
    #         res_str = '%.3f,%.3f:%.3f,%.3f' % \
    #                   (res['act_delay'], res['act_delay_delta'],
    #                    res['act_phase_offset'], res['act_phase_offset_delta'])
    #         rv = '%s %s' % (rv, res_str)
    #     return rv

    def delays_process_parallel(self, loadtime, delays):
        """

        :param loadtime:
        :param delays:
        :return:
        """
        if loadtime <= time.time():
            _err = 'Loadtime %.3f is in the past?' % loadtime
            self.logger.error(_err)
            raise ValueError(_err)

        dlist = delays
        _numfeng = len(self.fengines)
        if len(dlist) != _numfeng:
            _err = 'Too few delay setup parameters given. Need as ' \
                   'many as there are inputs (%i), given %i delay ' \
                   'settings' % (_numfeng, len(dlist))
            self.logger.error(_err)
            raise ValueError(_err)

        ant_delay = []
        for delay in dlist:
            bits = delay.strip().split(':')
            if len(bits) != 2:
                _err = '%s is not a valid delay setting' % delay
                self.logger.error(_err)
                raise ValueError(_err)
            delay = bits[0]
            delay = delay.split(',')
            delay = (float(delay[0]), float(delay[1]))
            fringe = bits[1]
            fringe = fringe.split(',')
            fringe = (float(fringe[0]), float(fringe[1]))
            ant_delay.append((delay, fringe))

        # set them in the objects and then write them to hardware
        actual_vals = self.set_delays_all(loadtime, ant_delay)
        rv = []
        for val in actual_vals:
            res_str = '{},{}:{},{}'.format(
                val['act_delay'], val['act_delay_delta'],
                val['act_phase_offset'], val['act_phase_offset_delta'])
            rv.append(res_str)

        if self.corr.sensor_manager:
            self.corr.sensor_manager.sensors_feng_delays()

        return rv

    def set_delays_all(self, loadtime, coeffs):
        """
        Set delays on all fhosts
        :param loadtime:
        :param coeffs:
        :return:
        """
        # set the delays in all the fengine objects
        for feng in self.fengines:
            fengnum = feng.input_number
            vals = self._prepare_delay_vals(coeffs[fengnum][0][0],
                                            coeffs[fengnum][0][1],
                                            coeffs[fengnum][1][0],
                                            coeffs[fengnum][1][1],
                                            loadtime, False)
            feng.set_delay(vals['delay'], vals['delay_delta'],
                           vals['phase_offset'], vals['phase_offset_delta'],
                           vals['load_time'], None, False)

        # spawn threads to write values out, giving a maximum time of 0.75
        # seconds to do them all
        actual_vals = THREADED_FPGA_FUNC(self.corr.fhosts, timeout=0.75,
                                         target_function='write_delays_all')
        act_vals = []
        for count, feng in enumerate(self.fengines):
            hostname = feng.host.host
            feng_actual_value = actual_vals[hostname][feng.offset]
            vals = self._prepare_actual_delay_vals(feng_actual_value)
            act_vals.append(vals)
            self.logger.info(
                '[%s] Phase offset actually set to %6.3f rad with rate %e '
                'rad/s.' %
                (feng.name,
                 actual_vals[hostname][feng.offset]['act_phase_offset'],
                 actual_vals[hostname][feng.offset]['act_phase_offset_delta']))
            self.logger.info(
                '[%s] Delay actually set to %e samples with rate %e.' %
                (feng.name,
                 actual_vals[hostname][feng.offset]['act_delay'],
                 actual_vals[hostname][feng.offset]['act_delay_delta']))
        return act_vals

    # def set_delay(self, source_name, delay=0, delay_delta=0, phase_offset=0,
    #               phase_offset_delta=0, ld_time=None, ld_check=True):
    #     """
    #     Set delay correction values for specified source.
    #     This is a blocking call.
    #     By default, it will wait until load time and verify that things
    #     worked as expected.
    #     This check can be disabled by setting ld_check param to False.
    #     Load time is optional; if not specified, load immediately.
    #     :return
    #     """
    #     self.logger.info('Setting delay correction values for '
    #                      'source %s' % source_name)
    #
    #     vals = self._prepare_delay_vals(delay, delay_delta, phase_offset, phase_offset_delta,
    #                                 ld_time, ld_check)
    #     f_delay = vals['delay']
    #     f_delta_delay = vals['delay_delta']
    #     f_phase_offset = vals['phase_offset']
    #     f_delta_phase_offset = vals['phase_offset_delta']
    #     f_load_time = vals['load_time']
    #     f_load_wait = vals['load_wait']
    #
    #     # determine fhost to write to
    #     write_hosts = []
    #     for feng in self.corr.fengines:
    #         if source_name in feng['source'].name:
    #             offset = feng['numonhost']
    #             write_hosts.append(feng['host'])
    #     if len(write_hosts) == 0:
    #         raise ValueError('Unknown source name %s' % source_name)
    #     elif len(write_hosts) > 1:
    #         raise RuntimeError('Found more than one fhost handling source {!r}: {}'
    #             .format(source_name, [h.host for h in write_hosts]))
    #
    #     fhost = write_hosts[0]
    #     try:
    #         actual_vals = fhost.write_delay(
    #             offset,
    #             f_delay, f_delta_delay,
    #             f_phase_offset, f_delta_phase_offset,
    #             f_load_time, f_load_wait, ld_check)
    #     except Exception as e:
    #         self.logger.error('New delay error - %s' % e.message)
    #         raise
    #
    #     actual_values = self._prepare_actual_delay_vals(actual_vals)
    #
    #     self.logger.info(
    #         'Phase offset actually set to %6.3f radians.' %
    #         (actual_values['act_phase_offset']))
    #     self.logger.info(
    #         'Phase offset change actually set to %e radians per second.' %
    #         (actual_values['act_phase_offset_delta']))
    #     self.logger.info(
    #         'Delay actually set to %e samples.' %
    #         (actual_values['act_delay']))
    #     self.logger.info(
    #         'Delay rate actually set to %e seconds per second.' %
    #         (actual_values['act_delay_delta']))
    #
    #     return actual_values

    def check_tx(self):
        """
        Check that the F-engines are sending data correctly
        :return:
        """
        self.logger.info('Checking F hosts are transmitting data...')
        results = THREADED_FPGA_FUNC(self.hosts, timeout=10,
                                     target_function=('check_tx_raw',
                                                      (0.2, 5), {}))
        all_okay = True
        for _v in results.values():
            all_okay = all_okay and _v
        if not all_okay:
            self.logger.error('\tERROR in F-engine tx data.')
        self.logger.info('\tdone.')
        return all_okay

    def tx_enable(self):
        """
        Enable TX on all tengbe cores on all F hosts
        :return:
        """
        THREADED_FPGA_OP(
            self.hosts, 5,
            (lambda fpga_: fpga_.registers.control.write(gbe_txen=True),))

    def tx_disable(self):
        """
        Disable TX on all tengbe cores on all F hosts
        :return:
        """
        THREADED_FPGA_OP(
            self.hosts, 5,
            (lambda fpga_: fpga_.registers.control.write(gbe_txen=False),))

    def get_fengine(self, input_name):
        for feng in self.fengines:
            if input_name == feng.name:
                return feng
        raise ValueError('Could not find F-engine with input %s' % input_name)

    def eq_get(self, input_name=None):
        """
        Return the EQ arrays in a dictionary, arranged by input name.
        :param input_name: if this is given, return only this input's eq
        :return:
        """
        if input_name is not None:
            return {input_name: self.get_fengine(input_name).eq_poly}
        return {
            feng.name: feng.eq_poly for feng in self.fengines
        }

    def eq_set(self, write=True, input_name=None, new_eq=None):
        """
        Set the EQ for a specific input
        :param write: should the value be written to BRAM on the device?
        :param input_name: the input name
        :param new_eq: an eq list or value or poly
        :return:
        """
        if new_eq is None:
            raise ValueError('New EQ of nothing makes no sense.')
        # if no input is given, apply the new eq to all inputs
        if input_name is None:
            self.logger.info('Setting EQ on all inputs to new given EQ.')
            for fhost in self.hosts:
                for feng in fhost.fengines:
                    self.eq_set(write=False, input_name=feng.name,
                                new_eq=new_eq)
            if write:
                self.eq_write_all()
        else:
            feng = self.get_fengine(input_name)
            old_eq = feng.eq_poly[:]
            try:
                neweq = utils.process_new_eq(new_eq)
                feng.eq_poly = neweq
                self.logger.info(
                    'Updated EQ value for input %s: %s...' % (
                        input_name, neweq[0:min(10, len(neweq))]))
                if write:
                    feng.host.write_eq(input_name=input_name)
            except Exception as e:
                feng.eq_poly = old_eq[:]
                self.logger.error('New EQ error - REVERTED to '
                                  'old value! - %s' % e.message)
                raise ValueError('New EQ error - REVERTED to '
                                 'old value! - %s' % e.message)
        if write:
            # only want this to happen after the values are written
            self.corr.speadops.update_metadata(0x1400)
            if self.corr.sensor_manager:
                self.corr.sensor_manager.sensors_feng_eq()

    def eq_write_all(self, new_eq_dict=None):
        """
        Set the EQ gain for given inputs and write the changes to memory.
        :param new_eq_dict: a dictionary of new eq values to store
        :return:
        """
        if new_eq_dict is not None:
            self.logger.info('Updating some EQ values before writing.')
            for feng, new_eq in new_eq_dict.iteritems():
                self.eq_set(write=False, input_name=feng, new_eq=new_eq)
        self.logger.info('Writing EQ on all fhosts based on stored '
                         'per-input EQ values...')
        THREADED_FPGA_FUNC(self.hosts, 10, 'write_eq_all')
        self.corr.speadops.update_metadata([0x1400])
        self.logger.info('done.')

    def set_fft_shift_all(self, shift_value=None):
        """
        Set the FFT shift on all boards.
        :param shift_value:
        :return:
        """
        if shift_value is None:
            shift_value = self.corr.fft_shift
        if shift_value < 0:
            raise RuntimeError('Shift value cannot be less than zero')
        self.logger.info('Setting FFT shift to %i on all F-engine '
                         'boards...' % shift_value)
        THREADED_FPGA_FUNC(self.hosts, 10, ('set_fft_shift', (shift_value,),))
        self.corr.fft_shift = shift_value
        self.logger.info('done.')
        self.corr.speadops.update_metadata([0x101e])
        if self.corr.sensor_manager:
            self.corr.sensor_manager.sensors_feng_fft_shift()
        return shift_value

    def get_fft_shift_all(self):
        """
        Get the FFT shift value on all boards.
        :return:
        """
        # get the fft shift values
        rv = THREADED_FPGA_FUNC(self.hosts, 10, 'get_fft_shift')
        if rv[rv.keys()[0]] != self.corr.fft_shift:
            self.logger.warning('FFT shift read from fhosts disagrees with '
                                'stored value. Correcting.')
            self.corr.fft_shift = rv[rv.keys()[0]]
        return rv

    def fengine_to_host_mapping(self):
        """
        Return a mapping of hostnames to engine numbers
        :return:
        """
        mapping = {}
        for host in self.hosts:
            rv = ['feng{0}'.format(feng.input_number)
                  for feng in host.fengines]
            mapping[host.host] = rv
        return mapping

    def clear_status_all(self):
        """
        Clear the various status registers and counters on all the fengines
        :return:
        """
        THREADED_FPGA_FUNC(self.hosts, 10, 'clear_status')

    def subscribe_to_multicast(self):
        """
        Subscribe all F-engine data inputs to their multicast data
        :return:
        """
        self.logger.info('Subscribing F-engine inputs...')
        for fhost in self.hosts:
            self.logger.info('\t%s:' % fhost.host)
            gbe_ctr = 0
            for feng in fhost.fengines:
                input_addr = feng.input.destination
                if not input_addr.is_multicast():
                    self.logger.info('\t\tsource address %s is not '
                                     'multicast?' % input_addr.ip_address)
                else:
                    rxaddr = str(input_addr.ip_address)
                    rxaddr_bits = rxaddr.split('.')
                    rxaddr_base = int(rxaddr_bits[3])
                    rxaddr_prefix = '%s.%s.%s.' % (rxaddr_bits[0],
                                                   rxaddr_bits[1],
                                                   rxaddr_bits[2])
                    if (len(fhost.tengbes) / self.corr.f_per_fpga) != input_addr.ip_range:
                        raise RuntimeError(
                            '10Gbe ports (%d) do not match sources IPs (%d)' %
                            (len(fhost.tengbes), input_addr.ip_range))
                    for ctr in range(0, input_addr.ip_range):
                        gbename = fhost.tengbes.names()[gbe_ctr]
                        gbe = fhost.tengbes[gbename]
                        rxaddress = '%s%d' % (rxaddr_prefix, rxaddr_base + ctr)
                        self.logger.info('\t\t%s subscribing to '
                                         'address %s' % (gbe.name, rxaddress))
                        gbe.multicast_receive(rxaddress, 0)
                        gbe_ctr += 1
        self.logger.info('done.')

    def sky_freq_to_chan(self, freq):
        raise NotImplementedError

    def freq_to_chan(self, freq):
        """
        In which fft channel is a frequency found?
        :param freq: frequency, in Hz, float
        :return: the fft channel, integer
        """
        _band = self.corr.sample_rate_hz / 2.0
        if (freq > _band) or (freq <= 0):
            raise RuntimeError('frequency %.3f is not in our band' % freq)
        _hz_per_chan = _band / self.corr.n_chans
        _chan_index = numpy.floor(freq / _hz_per_chan)
        return _chan_index

    def get_quant_snap(self, input_name):
        """
        Get the quantiser snapshot for this input_name
        :param input_name:
        :return:
        """
        for host in self.hosts:
            try:
                return host.get_quant_snapshot(input_name)
            except ValueError:
                pass
        raise ValueError('Could not find input %s anywhere.' % input_name)

    def _get_adc_snapshot_compat(self, input_name):
        """

        :return:
        """
        if input_name is None:
            res = THREADED_FPGA_FUNC(
                self.hosts, timeout=10,
                target_function=('get_adc_snapshots', [], {}))
            rv = {}
            for feng in self.fengines:
                rv[feng.name] = res[feng.host.host]['p%i' % feng.offset]
            return rv
        else:
            # return the data only for one given input
            try:
                feng = self.get_fengine(input_name)
                d = feng.host.get_adc_snapshots()
                return {input_name: d['p%i' % feng.offset]}
            except ValueError:
                pass
            raise RuntimeError('Could not get ADC compat snapshot for input '
                               '%s' % input_name)

    def get_adc_snapshot(self, input_name=None, unix_time=-1):
        """
        Read the small voltage buffer for a input from a host.
        :param input_name: the input name, if None, will return all inputs
        :param unix_time: the time at which to read
        :return: {feng_name0: AdcData(),
                  feng_name1: AdcData(),
                 }
        """
        # check for compatibility for really old f-engines
        ctrl_reg = self.hosts[0].registers.control
        old_fengines = 'adc_snap_trig_select' not in ctrl_reg.field_names()
        if old_fengines:
            if unix_time == -1:
                self.logger.warning('REALLY OLD F-ENGINES ENCOUNTERED, USING '
                                    'IMMEDIATE ADC SNAPSHOTS')
                return self._get_adc_snapshot_compat(input_name)
            else:
                raise RuntimeError('Timed ADC snapshots are not supported by '
                                   'the F-engine hardware. Please try again '
                                   'without specifying the snapshot trigger '
                                   'time.')
        if input_name is None:
            # get data for all F-engines triggered at the same time
            localtime = self.hosts[0].get_local_time()
            _sample_rate = self.hosts[0].rx_data_sample_rate_hz
            if unix_time == -1:
                timediff = 2
            else:
                timediff = unix_time - time.time()
            timediff_samples = (timediff * 1.0) * _sample_rate
            loadtime = int(localtime + timediff_samples)
            loadtime += 2**12
            loadtime = (loadtime >> 12) << 12
            res = THREADED_FPGA_FUNC(
                self.hosts, timeout=10,
                target_function=('get_adc_snapshots_timed', [],
                                 {'loadtime_system': loadtime,
                                  'localtime': localtime}))
            rv = {}
            for feng in self.fengines:
                rv[feng.name] = res[feng.host.host]['p%i' % feng.offset]
            return rv
        else:
            # return the data only for one given input
            rv = None
            for host in self.hosts:
                try:
                    rv = host.get_adc_snapshot_for_input(
                        input_name, unix_time)
                    break
                except ValueError:
                    pass
            if rv is None:
                raise ValueError(
                    'Could not find input %s on any host.' % input_name)
            return {input_name: rv}

    def check_ct_parity(self):
        """
        Check the QDR corner turner parity error counters
        :return:
        """
        return self._check_qdr_parity(
            qdr_id='CT',
            threshold=self.corr.qdr_ct_error_threshold,
            reg_name='ct_ctrs',
            reg_field_name='ct_parerr_cnt'
        )

    def check_cd_parity(self):
        """
        Check the QDR coarse delay parity error counters
        :return:
        """
        if 'cd_ctrs' not in self.hosts[0].registers.names():
            self.logger.info('check_qdr_parity: CD - no QDR-based coarse '
                             'delay found')
            return True
        return self._check_qdr_parity(
            qdr_id='CD',
            threshold=self.corr.qdr_cd_error_threshold,
            reg_name='cd_ctrs',
            reg_field_name='cd_parerr_cnt'
        )

    def _check_qdr_parity(self, qdr_id, threshold, reg_name, reg_field_name,):
        """
        Check QDR parity error counters
        :return:
        """
        self.logger.info('Checking %s parity errors (QDR test)' % qdr_id)
        _required_bits = int(numpy.ceil(numpy.log2(threshold)))
        # do the bitstreams have wide-enough counters?
        bitwidth = self.hosts[0].registers[reg_name].field_get_by_name(reg_field_name + '0').width_bits
        if bitwidth < _required_bits:
            self.logger.warn(
                '\t{qdrid} parity error counter is too narrow: {bw} < {rbw}. '
                'NOT running test.'.format(
                    qdrid=qdr_id, bw=bitwidth, rbw=_required_bits))
            return True

        def _check_host(host):
            ctrs = host.registers[reg_name].read()['data']
            note_errors = False
            for pol in [0, 1]:
                fname = reg_field_name + str(pol)
                if (ctrs[fname] > 0) and (ctrs[fname] < threshold):
                    self.logger.warn('\t{h}: {thrsh} > {nm} > 0. Que '
                                     'pasa?'.format(h=host.host, nm=fname,
                                                    thrsh=threshold))
                    note_errors = True
                elif (ctrs[fname] > 0) and (ctrs[fname] >= threshold):
                    self.logger.error('\t{h}: {nm} > {thrsh}. Problems.'.format(
                        h=host.host, nm=fname, thrsh=threshold))
                    return False, False
            return True, note_errors
        res = THREADED_FPGA_OP(
            self.hosts, 5,
            (_check_host, [], {}))
        note_errors = False
        for host, results in res.items():
            if not results[0]:
                return False
            if results[1]:
                note_errors = True
        if note_errors:
            self.logger.info('\tcheck_qdr_parity: {} - mostly okay, some '
                             'errors'.format(qdr_id))
        else:
            self.logger.info('\tcheck_qdr_parity: {} - all okay'.format(qdr_id))
        return True<|MERGE_RESOLUTION|>--- conflicted
+++ resolved
@@ -52,18 +52,11 @@
         """
 
         if 'x_setup' in self.hosts[0].registers.names():
-<<<<<<< HEAD
             self.logger.info('Found num_x independent F-engines')
             # set up the x-engine information in the F-engine hosts
-            num_xhosts = len(self.corr.xhosts)
-            num_x = num_xhosts * int(self.corr.configd['xengine']['x_per_fpga'])
-=======
-            self.logger.info('Found num_x independent f-engines')
-            # set up the x-engine information in the f-engine hosts
             num_x_hosts = len(self.corr.xhosts)
             x_per_fpga = int(self.corr.configd['xengine']['x_per_fpga'])
             num_x = num_x_hosts * x_per_fpga
->>>>>>> 1869e8c7
             f_per_x = self.corr.n_chans / num_x
             ip_per_x = 1.0
             THREADED_FPGA_OP(
