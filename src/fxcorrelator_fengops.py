import numpy
import spead64_48 as spead
from casperfpga import utils as fpgautils
from casperfpga import tengbe

from data_source import DataSource
import utils

THREADED_FPGA_OP = fpgautils.threaded_fpga_operation
THREADED_FPGA_FUNC = fpgautils.threaded_fpga_function


def feng_initialise(corr):
    """
    Set up f-engines on this device.
    :return:
    """
    # set eq and shift
    feng_eq_write_all(corr)
    feng_set_fft_shift_all(corr)

    # set up the fpga comms
    THREADED_FPGA_OP(corr.fhosts, timeout=10,
                     target_function=(lambda fpga_: fpga_.registers.control.write(gbe_txen=False),))
    THREADED_FPGA_OP(corr.fhosts, timeout=10,
                     target_function=(lambda fpga_: fpga_.registers.control.write(gbe_rst=True),))
    feng_clear_status_all(corr)

    # where does the f-engine data go?
    corr.fengine_output = DataSource.from_mcast_string(
        corr.configd['fengine']['destination_mcast_ips'])
    corr.fengine_output.name = 'fengine_destination'
    fdest_ip = int(corr.fengine_output.ip_address)
    THREADED_FPGA_OP(corr.fhosts, timeout=5, target_function=(
        lambda fpga_: fpga_.registers.iptx_base.write_int(fdest_ip),) )

    # set up the 10gbe cores
    feng_port = int(corr.configd['fengine']['10gbe_port'])
    mac_start = tengbe.Mac(corr.configd['fengine']['10gbe_start_mac'])

    # set up shared board info
    boards_info = {}
    board_id = 0
    mac = int(mac_start)
    for f in corr.fhosts:
        macs = []
        for gbe in f.tengbes:
            macs.append(mac)
            mac += 1
        boards_info[f.host] = board_id, macs
        board_id += 1

    def setup_gbes(f):
        board_id, macs = boards_info[f.host]
        f.registers.tx_metadata.write(board_id=board_id,
                                      porttx=corr.fengine_output.port)
        for gbe, this_mac in zip(f.tengbes, macs):
            gbe.setup(mac=this_mac, ipaddress='0.0.0.0', port=feng_port)
            corr.logger.info(
                'fhost(%s) gbe(%s) mac(%s) port(%i) board_id(%i) tx(%s:%i)' %
                (f.host, gbe.name, str(gbe.mac), feng_port, board_id,
                 corr.fengine_output.ip_address, corr.fengine_output.port))
            # gbe.tap_start(restart=True)
            gbe.dhcp_start()

    timeout = len(corr.fhosts[0].tengbes) * 30 * 1.1
    THREADED_FPGA_OP(corr.fhosts, timeout=timeout, target_function=(setup_gbes,))

    # release from reset
    THREADED_FPGA_OP(corr.fhosts, timeout=5, target_function=(
        lambda fpga_: fpga_.registers.control.write(gbe_rst=False),))


def feng_check_rx(corr, max_waittime=30):
    """
    Check that the f-engines are receiving data correctly
    :param max_waittime:
    :return:
    """
    corr.logger.info('Checking F hosts are receiving data...')
    results = THREADED_FPGA_FUNC(corr.fhosts, timeout=max_waittime+1,
                                 target_function=('check_rx', (max_waittime,),))
    all_okay = True
    for _v in results.values():
        all_okay = all_okay and _v
    if not all_okay:
        corr.logger.error('\tERROR in F-engine rx data.')
    corr.logger.info('\tdone.')
    return all_okay

<<<<<<< HEAD
def feng_set_delay(corr, source_name, delay=0, delta_delay=0, phase_offset=0, delta_phase_offset=0, ld_time=-1):
    """
    Set delay correction values for specified source. This is a blocking call. \n
    By default, it will wait until load time and verify that things worked as expected. 
    This check can be disabled by setting ld_check param to False. \n
    Load time is optional; if not specified, load ASAP.\n
    :return
    """
    corr.logger.info('Setting delay correction values for source %s' %source_name)
   
    feng_clk = corr.sample_rate_hz/corr.adc_demux_factor

    #convert delay in time into delay in samples
    delay_s = delay * corr.sample_rate_hz                           # delay in clock cycles
    
    #convert from cycles per second to cycles per feng fpga clock
    delta_phase_offset_s = float(delta_phase_offset) / feng_clk

    #TODO convert ld_time from seconds since 70s to mcnt
    ld_time_s = ld_time
 
    #determine fhost to write to 
    for fhost in corr.fhosts:
        if source_name in fhost.delays.keys():
            try:
                [act_delay, act_delta_delay, act_phase_offset, act_delta_phase_offset] = fhost.write_delay(
                                             source_name, delay_s, delta_delay, phase_offset, delta_phase_offset_s, ld_time)

                corr.logger.debug('Delay actually set to %e samples.' % act_delay/corr.sample_rate_hz)
                corr.logger.debug('Delay rate actually set to %e seconds per second.' % act_delta_delay)
                corr.logger.debug('Phase offset actually set to %6.3f degrees.' % act_phase_offset)
                corr.logger.debug('Phase offset change actually set to %e Hz.' % act_delta_phase*feng_clk)

            except Exception as e:
                corr.logger.error('New delay error - %s' % e.message)
                raise ValueError('New delay error - %s' % e.message)
            corr.logger.info('done.')
            return
    raise ValueError('Unknown source name %s' % source_name)


=======
>>>>>>> a651ddce
def feng_check_tx(corr):
    """
    Check that the f-engines are sending data correctly
    :return:
    """
    corr.logger.info('Checking F hosts are transmitting data...')
    results = THREADED_FPGA_FUNC(corr.fhosts, timeout=5,
                                 target_function='check_tx_raw')
    all_okay = True
    for _v in results.values():
        all_okay = all_okay and _v
    if not all_okay:
        corr.logger.error('\tERROR in F-engine tx data.')
    corr.logger.info('\tdone.')
    return all_okay


def feng_eq_get(corr, source_name=None):
    """
    Return the EQ arrays in a dictionary, arranged by source name.
    :return:
    """
    eq_table = {}
    for fhost in corr.fhosts:
        eq_table.update(fhost.eqs)
        if source_name is not None and source_name in eq_table.keys():
            return {source_name: eq_table[source_name]}
    return eq_table


def feng_eq_set(corr, write=True, source_name=None, new_eq=None):
    """
    Set the EQ for a specific source
    :param write: should the value be written to BRAM on the device?
    :param source_name: the source name
    :param new_eq: an eq list or value or poly
    :return:
    """
    if new_eq is None:
        raise ValueError('New EQ of nothing makes no sense.')
    # if no source is given, apply the new eq to all sources
    if source_name is None:
        corr.logger.info('Setting EQ on all sources to new given EQ.')
        for fhost in corr.fhosts:
            for src_nm in fhost.eqs.keys():
                feng_eq_set(corr, write=False, source_name=src_nm, new_eq=new_eq)
        if write:
            feng_eq_write_all(corr)
    else:
        for fhost in corr.fhosts:
            if source_name in fhost.eqs.keys():
                old_eq = fhost.eqs[source_name]['eq'][:]
                try:
                    neweq = utils.process_new_eq(new_eq)
                    fhost.eqs[source_name]['eq'] = neweq
                    corr.logger.info('Updated EQ value for source %s: %s...' %
                                     (source_name, neweq[0:min(10, len(neweq))]))
                    if write:
                        fhost.write_eq(eq_name=source_name)
                except Exception as e:
                    fhost.eqs[source_name]['eq'] = old_eq[:]
                    corr.logger.error('New EQ error - REVERTED to old value! - %s' % e.message)
                    raise ValueError('New EQ error - REVERTED to old value! - %s' % e.message)
                return
        raise ValueError('Unknown source name %s' % source_name)


def feng_eq_write_all(corr, new_eq_dict=None):
    """
    Set the EQ gain for given sources and write the changes to memory.
    :param new_eq_dict: a dictionary of new eq values to store
    :return:
    """
    if new_eq_dict is not None:
        corr.logger.info('Updating some EQ values before writing.')
        for src, new_eq in new_eq_dict:
            feng_eq_set(corr, write=False, source_name=src, new_eq=new_eq)
    corr.logger.info('Writing EQ on all fhosts based on stored per-source EQ values...')
    THREADED_FPGA_FUNC(corr.fhosts, timeout=10, target_function='write_eq_all')
    if corr.spead_meta_ig is not None:
        feng_eq_update_metadata(corr)
        corr.spead_tx.send_heap(corr.spead_meta_ig.get_heap())
    corr.logger.info('done.')


def feng_eq_update_metadata(corr):
    """
    Update the EQ metadata for this correlator.
    :return:
    """
    all_eqs = feng_eq_get(corr)
    for source_ctr, source in enumerate(corr.fengine_sources):
        eqlen = len(all_eqs[source.name]['eq'])
        corr.spead_meta_ig.add_item(name='eq_coef_%s' % source.name,
                                    id=0x1400 + source_ctr,
                                    description='The unitless per-channel digital scaling factors implemented '
                                                'prior to requantisation, post-FFT, for input %s. '
                                                'Complex number real,imag 32 bit integers.' %
                                                source.name,
                                    shape=[eqlen, 2],
                                    fmt=spead.mkfmt(('u', 32)),
                                    init_val=[[numpy.real(eq_coeff), numpy.imag(eq_coeff)]
                                              for eq_coeff in all_eqs[source.name]['eq']])


def feng_set_fft_shift_all(corr, shift_value=None):
    """
    Set the FFT shift on all boards.
    :param shift_value:
    :return:
    """
    if shift_value is None:
        shift_value = int(corr.configd['fengine']['fft_shift'])
    if shift_value < 0:
        raise RuntimeError('Shift value cannot be less than zero')
    corr.logger.info('Setting FFT shift to %i on all f-engine boards...' % shift_value)
    THREADED_FPGA_FUNC(corr.fhosts, timeout=10,
                       target_function=('set_fft_shift', (shift_value,),))
    corr.logger.info('done.')
    if corr.spead_meta_ig is not None:
        corr.spead_meta_ig['fft_shift'] = int(corr.configd['fengine']['fft_shift'])
        corr.spead_tx.send_heap(corr.spead_meta_ig.get_heap())
    return shift_value


def feng_get_fft_shift_all(corr):
    """
    Get the FFT shift value on all boards.
    :return:
    """
    # get the fft shift values
    return THREADED_FPGA_FUNC(corr.fhosts, timeout=10, target_function='get_fft_shift')


def feng_clear_status_all(corr):
    """
    Clear the various status registers and counters on all the fengines
    :return:
    """
    THREADED_FPGA_FUNC(corr.fhosts, timeout=10, target_function='clear_status')


def feng_subscribe_to_multicast(corr):
    """
    Subscribe all f-engine data sources to their multicast data
    :return:
    """
    corr.logger.info('Subscribing f-engine datasources...')
    for fhost in corr.fhosts:
        corr.logger.info('\t%s:' % fhost.host)
        gbe_ctr = 0
        for source in fhost.data_sources:
            if not source.is_multicast():
                corr.logger.info('\t\tsource address %s is not multicast?' % source.ip_address)
            else:
                rxaddr = str(source.ip_address)
                rxaddr_bits = rxaddr.split('.')
                rxaddr_base = int(rxaddr_bits[3])
                rxaddr_prefix = '%s.%s.%s.' % (rxaddr_bits[0], rxaddr_bits[1], rxaddr_bits[2])
                if (len(fhost.tengbes) / corr.f_per_fpga) != source.ip_range:
                    raise RuntimeError(
                        '10Gbe ports (%d) do not match sources IPs (%d)' %
                        (len(fhost.tengbes), source.ip_range))
                for ctr in range(0, source.ip_range):
                    gbename = fhost.tengbes.names()[gbe_ctr]
                    gbe = fhost.tengbes[gbename]
                    rxaddress = '%s%d' % (rxaddr_prefix, rxaddr_base + ctr)
                    corr.logger.info('\t\t%s subscribing to address %s' % (gbe.name, rxaddress))
                    gbe.multicast_receive(rxaddress, 0)
                    gbe_ctr += 1
    corr.logger.info('done.')

def feng_set_delay(corr, source_name, delay=0, delta_delay=0, phase_offset=0, delta_phase_offset=0, ld_time=-1):
    """
    Set delay correction values for specified source. This is a blocking call. \n
    By default, it will wait until load time and verify that things worked as expected. This check can be disabled by setting ld_check param to False. \n
    Load time is optional; if not specified, load ASAP.\n
    :return
    """
    corr.logger.info('Setting delay correction values for source %s' %source_name)
    
    #determine fhost to write to 
    for fhost in corr.fhosts:
        if source_name in fhost.delays.keys():
            try:
                fhost.write_delay(source_name, delay, delta_delay, phase_offset, delta_phase_offset, ld_time)
            except Exception as e:
                corr.logger.error('New delay error - %s' % e.message)
                raise ValueError('New delay error - %s' % e.message)
            corr.logger.info('done.')
            return
    raise ValueError('Unknown source name %s' % source_name)
<|MERGE_RESOLUTION|>--- conflicted
+++ resolved
@@ -88,7 +88,6 @@
     corr.logger.info('\tdone.')
     return all_okay
 
-<<<<<<< HEAD
 def feng_set_delay(corr, source_name, delay=0, delta_delay=0, phase_offset=0, delta_phase_offset=0, ld_time=-1):
     """
     Set delay correction values for specified source. This is a blocking call. \n
@@ -130,8 +129,6 @@
     raise ValueError('Unknown source name %s' % source_name)
 
 
-=======
->>>>>>> a651ddce
 def feng_check_tx(corr):
     """
     Check that the f-engines are sending data correctly
