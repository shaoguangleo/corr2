import numpy
import spead64_48 as spead
from casperfpga import utils as fpgautils
from casperfpga import tengbe

from data_source import DataSource
import utils

THREADED_FPGA_OP = fpgautils.threaded_fpga_operation
THREADED_FPGA_FUNC = fpgautils.threaded_fpga_function


def feng_initialise(corr):
    """
    Set up f-engines on this device.
    :return:
    """
    # set eq and shift
    feng_eq_write_all(corr)
    feng_set_fft_shift_all(corr)

    # set up the fpga comms
    THREADED_FPGA_OP(corr.fhosts, timeout=10,
                     target_function=(lambda fpga_: fpga_.registers.control.write(gbe_txen=False),))
    THREADED_FPGA_OP(corr.fhosts, timeout=10,
                     target_function=(lambda fpga_: fpga_.registers.control.write(gbe_rst=True),))
    feng_clear_status_all(corr)

    # where does the f-engine data go?
    corr.fengine_output = DataSource.from_mcast_string(
        corr.configd['fengine']['destination_mcast_ips'])
    corr.fengine_output.name = 'fengine_destination'
    fdest_ip = int(corr.fengine_output.ip_address)
    THREADED_FPGA_OP(corr.fhosts, timeout=5, target_function=(
        lambda fpga_: fpga_.registers.iptx_base.write_int(fdest_ip),) )

    # set up the 10gbe cores
    feng_port = int(corr.configd['fengine']['10gbe_port'])
    mac_start = tengbe.Mac(corr.configd['fengine']['10gbe_start_mac'])

    # set up shared board info
    boards_info = {}
    board_id = 0
    mac = int(mac_start)
    for f in corr.fhosts:
        macs = []
        for gbe in f.tengbes:
            macs.append(mac)
            mac += 1
        boards_info[f.host] = board_id, macs
        board_id += 1

    def setup_gbes(f):
        board_id, macs = boards_info[f.host]
        f.registers.tx_metadata.write(board_id=board_id,
                                      porttx=corr.fengine_output.port)
        for gbe, this_mac in zip(f.tengbes, macs):
            gbe.setup(mac=this_mac, ipaddress='0.0.0.0', port=feng_port)
            corr.logger.info(
                'fhost(%s) gbe(%s) mac(%s) port(%i) board_id(%i) tx(%s:%i)' %
                (f.host, gbe.name, str(gbe.mac), feng_port, board_id,
                 corr.fengine_output.ip_address, corr.fengine_output.port))
            # gbe.tap_start(restart=True)
            gbe.dhcp_start()

    timeout = len(corr.fhosts[0].tengbes) * 30 * 1.1
    THREADED_FPGA_OP(corr.fhosts, timeout=timeout, target_function=(setup_gbes,))

    # release from reset
    THREADED_FPGA_OP(corr.fhosts, timeout=5, target_function=(
        lambda fpga_: fpga_.registers.control.write(gbe_rst=False),))


def feng_check_rx(corr, max_waittime=30):
    """
    Check that the f-engines are receiving data correctly
    :param max_waittime:
    :return:
    """
    corr.logger.info('Checking F hosts are receiving data...')
    results = THREADED_FPGA_FUNC(corr.fhosts, timeout=max_waittime+1,
                                 target_function=('check_rx', (max_waittime,),))
    all_okay = True
    for _v in results.values():
        all_okay = all_okay and _v
    if not all_okay:
        corr.logger.error('\tERROR in F-engine rx data.')
    corr.logger.info('\tdone.')
    return all_okay

<<<<<<< HEAD
=======

def feng_set_delay(corr, target_name, delay=0, delay_rate=0, fringe_phase=0,
                   fringe_rate=0, ld_time=-1, ld_check=True, extra_wait_time=0):
    """
    :param target_name:
    :return:
    """
    targetsrc = None
    for src in corr.fengine_sources:
        if src.name == target_name:
            targetsrc = src
            break
    if targetsrc is None:
        raise RuntimeError('Could not find target %s' % target_name)

    pol_id = targetsrc.source_number % 2
    targetsrc.fr_delay_set(pol_id, delay, delay_rate, fringe_phase,
                           fringe_rate, ld_time, ld_check, extra_wait_time)


>>>>>>> bf457aaf
def feng_check_tx(corr):
    """
    Check that the f-engines are sending data correctly
    :return:
    """
    corr.logger.info('Checking F hosts are transmitting data...')
    results = THREADED_FPGA_FUNC(corr.fhosts, timeout=5,
                                 target_function='check_tx_raw')
    all_okay = True
    for _v in results.values():
        all_okay = all_okay and _v
    if not all_okay:
        corr.logger.error('\tERROR in F-engine tx data.')
    corr.logger.info('\tdone.')
    return all_okay


def feng_eq_get(corr, source_name=None):
    """
    Return the EQ arrays in a dictionary, arranged by source name.
    :return:
    """
    eq_table = {}
    for fhost in corr.fhosts:
        eq_table.update(fhost.eqs)
        if source_name is not None and source_name in eq_table.keys():
            return {source_name: eq_table[source_name]}
    return eq_table


def feng_eq_set(corr, write=True, source_name=None, new_eq=None):
    """
    Set the EQ for a specific source
    :param write: should the value be written to BRAM on the device?
    :param source_name: the source name
    :param new_eq: an eq list or value or poly
    :return:
    """
    if new_eq is None:
        raise ValueError('New EQ of nothing makes no sense.')
    # if no source is given, apply the new eq to all sources
    if source_name is None:
        corr.logger.info('Setting EQ on all sources to new given EQ.')
        for fhost in corr.fhosts:
            for src_nm in fhost.eqs.keys():
                feng_eq_set(corr, write=False, source_name=src_nm, new_eq=new_eq)
        if write:
            feng_eq_write_all(corr)
    else:
        for fhost in corr.fhosts:
            if source_name in fhost.eqs.keys():
                old_eq = fhost.eqs[source_name]['eq'][:]
                try:
                    neweq = utils.process_new_eq(new_eq)
                    fhost.eqs[source_name]['eq'] = neweq
                    corr.logger.info('Updated EQ value for source %s: %s...' %
                                     (source_name, neweq[0:min(10, len(neweq))]))
                    if write:
                        fhost.write_eq(eq_name=source_name)
                except Exception as e:
                    fhost.eqs[source_name]['eq'] = old_eq[:]
                    corr.logger.error('New EQ error - REVERTED to old value! - %s' % e.message)
                    raise ValueError('New EQ error - REVERTED to old value! - %s' % e.message)
                return
        raise ValueError('Unknown source name %s' % source_name)


def feng_eq_write_all(corr, new_eq_dict=None):
    """
    Set the EQ gain for given sources and write the changes to memory.
    :param new_eq_dict: a dictionary of new eq values to store
    :return:
    """
    if new_eq_dict is not None:
        corr.logger.info('Updating some EQ values before writing.')
        for src, new_eq in new_eq_dict:
            feng_eq_set(corr, write=False, source_name=src, new_eq=new_eq)
    corr.logger.info('Writing EQ on all fhosts based on stored per-source EQ values...')
    THREADED_FPGA_FUNC(corr.fhosts, timeout=10, target_function='write_eq_all')
    if corr.spead_meta_ig is not None:
        feng_eq_update_metadata(corr)
        corr.spead_tx.send_heap(corr.spead_meta_ig.get_heap())
    corr.logger.info('done.')


def feng_eq_update_metadata(corr):
    """
    Update the EQ metadata for this correlator.
    :return:
    """
    all_eqs = feng_eq_get(corr)
    for source_ctr, source in enumerate(corr.fengine_sources):
        eqlen = len(all_eqs[source.name]['eq'])
        corr.spead_meta_ig.add_item(name='eq_coef_%s' % source.name,
                                    id=0x1400 + source_ctr,
                                    description='The unitless per-channel digital scaling factors implemented '
                                                'prior to requantisation, post-FFT, for input %s. '
                                                'Complex number real,imag 32 bit integers.' %
                                                source.name,
                                    shape=[eqlen, 2],
                                    fmt=spead.mkfmt(('u', 32)),
                                    init_val=[[numpy.real(eq_coeff), numpy.imag(eq_coeff)]
                                              for eq_coeff in all_eqs[source.name]['eq']])


def feng_set_fft_shift_all(corr, shift_value=None):
    """
    Set the FFT shift on all boards.
    :param shift_value:
    :return:
    """
    if shift_value is None:
        shift_value = int(corr.configd['fengine']['fft_shift'])
    if shift_value < 0:
        raise RuntimeError('Shift value cannot be less than zero')
    corr.logger.info('Setting FFT shift to %i on all f-engine boards...' % shift_value)
    THREADED_FPGA_FUNC(corr.fhosts, timeout=10,
                       target_function=('set_fft_shift', (shift_value,),))
    corr.logger.info('done.')
    if corr.spead_meta_ig is not None:
        corr.spead_meta_ig['fft_shift'] = int(corr.configd['fengine']['fft_shift'])
        corr.spead_tx.send_heap(corr.spead_meta_ig.get_heap())
    return shift_value


def feng_get_fft_shift_all(corr):
    """
    Get the FFT shift value on all boards.
    :return:
    """
    # get the fft shift values
    return THREADED_FPGA_FUNC(corr.fhosts, timeout=10, target_function='get_fft_shift')


def feng_clear_status_all(corr):
    """
    Clear the various status registers and counters on all the fengines
    :return:
    """
    THREADED_FPGA_FUNC(corr.fhosts, timeout=10, target_function='clear_status')


def feng_subscribe_to_multicast(corr):
    """
    Subscribe all f-engine data sources to their multicast data
    :return:
    """
    corr.logger.info('Subscribing f-engine datasources...')
    for fhost in corr.fhosts:
        corr.logger.info('\t%s:' % fhost.host)
        gbe_ctr = 0
        for source in fhost.data_sources:
            if not source.is_multicast():
                corr.logger.info('\t\tsource address %s is not multicast?' % source.ip_address)
            else:
                rxaddr = str(source.ip_address)
                rxaddr_bits = rxaddr.split('.')
                rxaddr_base = int(rxaddr_bits[3])
                rxaddr_prefix = '%s.%s.%s.' % (rxaddr_bits[0], rxaddr_bits[1], rxaddr_bits[2])
                if (len(fhost.tengbes) / corr.f_per_fpga) != source.ip_range:
                    raise RuntimeError(
                        '10Gbe ports (%d) do not match sources IPs (%d)' %
                        (len(fhost.tengbes), source.ip_range))
                for ctr in range(0, source.ip_range):
                    gbename = fhost.tengbes.names()[gbe_ctr]
                    gbe = fhost.tengbes[gbename]
                    rxaddress = '%s%d' % (rxaddr_prefix, rxaddr_base + ctr)
                    corr.logger.info('\t\t%s subscribing to address %s' % (gbe.name, rxaddress))
                    gbe.multicast_receive(rxaddress, 0)
                    gbe_ctr += 1
    corr.logger.info('done.')


def feng_set_delay(corr, source_name, delay=0, delta_delay=0, phase_offset=0, delta_phase_offset=0, ld_time=-1):
    """
    Set delay correction values for specified source. This is a blocking call. \n
    By default, it will wait until load time and verify that things worked as expected. 
    This check can be disabled by setting ld_check param to False. \n
    Load time is optional; if not specified, load ASAP.\n
    :return
    """
    corr.logger.info('Setting delay correction values for source %s' %source_name)
   
    feng_clk = self.sample_rate_hz/self.adc_demux_factor

    #convert delay in time into delay in samples
    delay_s = delay * self.sample_rate_hz                           # delay in clock cycles
    
    #convert from cycles per second to cycles per feng fpga clock
    delta_phase_offset_s = float(delta_phase_offset) / feng_clk

    #TODO convert ld_time from seconds since 70s to mcnt
    ld_time_s = ld_time
 
    #determine fhost to write to 
    for fhost in corr.fhosts:
        if source_name in fhost.delays.keys():
            try:
                [act_delay, act_delta_delay, act_phase_offset, act_delta_phase_offset] = fhost.write_delay(
                                             source_name, delay_s, delta_delay, phase_offset, delta_phase_offset_s, ld_time)

                corr.logger.debug('Delay actually set to %e samples.' % act_delay/self.sample_rate_hz)
                corr.logger.debug('Delay rate actually set to %e seconds per second.' % act_delta_delay)
                corr.logger.debug('Phase offset actually set to %6.3f degrees.' % act_phase_offset)
                corr.logger.debug('Phase offset change actually set to %e Hz.' % act_delta_phase*feng_clk)

            except Exception as e:
                corr.logger.error('New delay error - %s' % e.message)
                raise ValueError('New delay error - %s' % e.message)
            corr.logger.info('done.')
            return
    raise ValueError('Unknown source name %s' % source_name)
<|MERGE_RESOLUTION|>--- conflicted
+++ resolved
@@ -88,29 +88,6 @@
     corr.logger.info('\tdone.')
     return all_okay
 
-<<<<<<< HEAD
-=======
-
-def feng_set_delay(corr, target_name, delay=0, delay_rate=0, fringe_phase=0,
-                   fringe_rate=0, ld_time=-1, ld_check=True, extra_wait_time=0):
-    """
-    :param target_name:
-    :return:
-    """
-    targetsrc = None
-    for src in corr.fengine_sources:
-        if src.name == target_name:
-            targetsrc = src
-            break
-    if targetsrc is None:
-        raise RuntimeError('Could not find target %s' % target_name)
-
-    pol_id = targetsrc.source_number % 2
-    targetsrc.fr_delay_set(pol_id, delay, delay_rate, fringe_phase,
-                           fringe_rate, ld_time, ld_check, extra_wait_time)
-
-
->>>>>>> bf457aaf
 def feng_check_tx(corr):
     """
     Check that the f-engines are sending data correctly
