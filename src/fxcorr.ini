# NB: section names are case sensitive, but option names are NOT!

# site

# roach
# 1412367430 02:44:01:02:0a:03 192.168.64.231 roach020A03 01:02:44:01:02:0a:03
# 1412367430 02:44:01:02:09:56 192.168.64.248 roach020956 01:02:44:01:02:09:56
# 1412367431 02:44:01:02:09:1b 192.168.64.221 roach02091B 01:02:44:01:02:09:1b
# 1412367430 02:44:01:02:09:14 192.168.64.244 roach020914 01:02:44:01:02:09:14
# 1412367431 02:44:01:02:09:15 192.168.64.245 roach020915 01:02:44:01:02:09:15
# 1412367430 02:44:01:02:09:22 192.168.64.227 roach020922 01:02:44:01:02:09:22
# 1412367430 02:44:01:02:09:19 192.168.64.249 roach020919 01:02:44:01:02:09:19
# 1412367429 02:44:01:02:09:25 192.168.64.230 roach020925 01:02:44:01:02:09:25
# 1412367429 02:44:01:02:09:1a 192.168.64.222 roach02091A 01:02:44:01:02:09:1a
# 1412367430 02:44:01:02:09:23 192.168.64.228 roach020923 01:02:44:01:02:09:23
# 1412367429 02:44:01:02:09:1e 192.168.64.223 roach02091E 01:02:44:01:02:09:1e
# 1412367429 02:44:01:02:09:24 192.168.64.229 roach020924 01:02:44:01:02:09:24
# 1412367430 02:44:01:02:09:27 192.168.64.233 roach020927 01:02:44:01:02:09:27
# 1412367430 02:44:01:02:09:21 192.168.64.226 roach020921 01:02:44:01:02:09:21


[FxCorrelator]
#katcp_port = 2000
katcp_port = 7147
sample_rate_hz = 800000000
# Number of bits used in the F engine for timekeeping (the master counter)
mcnt_bits = 48
# Number of bits used in the packet header for timestamping
pcnt_bits = 48

[fengine]
hosts = roach020a03,roach020956,roach02091b,roach020914
#bitstream = /home/paulp/projects/code/shiny-octo-wookie/mkat/feng/feng_rx_test/bit_files/feng_rx_test_2014_Jun_05_1818.fpg
bitstream = /srv/bofs/feng/r2_256w_4k_32x_r434_2014_Jul_21_1700.fpg
# names and IPs of the sources to the f-engines
source_names = ant0_x,ant0_y,ant1_x,ant1_y,ant2_x,ant2_y,ant3_x,ant3_y
source_mcast_ips = 239.2.0.64+1:8888,239.2.0.66+1:8888,239.2.0.64+1:8888,239.2.0.66+1:8888,239.2.0.64+1:8888,239.2.0.66+1:8888,239.2.0.64+1:8888,239.2.0.66+1:8888
#source_mcast_ips = 239.2.0.68+1:8888,239.2.0.70+1:8888,239.2.0.68+1:8888,239.2.0.70+1:8888,239.2.0.68+1:8888,239.2.0.70+1:8888,239.2.0.68+1:8888,239.2.0.70+1:8888
#source_mcast_ips = 239.0.0.68+1:8888,239.0.0.70+1:8888,239.0.0.68+1:8888,239.0.0.70+1:8888,239.0.0.68+1:8888,239.0.0.70+1:8888,239.0.0.68+1:8888,239.0.0.70+1:8888
# Number of f-engines per host
f_per_fpga = 2
# number of 10gbe ports per f-engine
ports_per_fengine = 2
# how many bits per ADC sample
sample_bits = 10
# how many parallel ADC samples do we get per digitiser clock?
adc_demux_factor = 8
# The processed analogue bandwidth
bandwidth = 856000000
# the centre frequency on the sky
true_cf = 1284000000
# Number of channels produced by the f-engine
n_chans = 4096
# FFT shifting schedule in decimal. A binary '1' shifts, a zero does not.
fft_shift = 252
# The fixed-point format post FFT in the F engines
quant_format = 8.7
# Packet length of 10Gbe exchange data in 64 bit words.
10gbe_pkt_len = 128
# IP and port for 10Gbe cores
10gbe_start_ip = 10.100.0.150
10gbe_start_port = 8888
# SPEAD flavour, string in the form XX,YY. Default: 64,48. See the SPEAD documentation for details.
spead_flavour = 64,48
# Equalisation settings:
eq_poly_0 = 300
# Delay settings
min_load_time = 23
network_latency_adjust = 0

[xengine]
hosts = roach020921,roach020927,roach020919,roach020925,roach02091a,roach02091e,roach020923,roach020924
bitstream = /home/paulp/x_nd_full_2014_Oct_15_1906.fpg

#bitstream = /srv/bofs/xeng/r2_2f_r366_sim_2014_Aug_01_1556.fpg
#bitstream = /srv/bofs/xeng/r2_2f_4x_4a_4k_r366_2014_Sep_19_1125.fpg
#bitstream = /home/paulp/x_rx_reorder_2014_Sep_22_1727.fpg
#bitstream = /home/paulp/x_b_reorder_2014_Sep_23_1010.fpg
#bitstream = /home/paulp/x_new_aa_unpack_2014_Sep_23_1648.fpg
#bitstream = /home/paulp/x_new_b_reorder_2014_Sep_23_1820.fpg
#bitstream = /home/paulp/x_new_b_reorder_2014_Sep_24_1642.fpg

# this one has no output (nothing after the reorder) and it works
#bitstream = /home/paulp/x_new_b_reorder_2014_Oct_10_1601.fpg

# this one has output and it screwed
#bitstream = /home/paulp/x_new_b_reorder_2014_Oct_13_1006.fpg
#bitstream = /home/paulp/x_new_b_noqdr_2014_Oct_13_1459.fpg
#bitstream = /home/paulp/x_nb_cores_2014_Oct_13_1535.fpg

# this one is as above but has the go lines tied low
#bitstream = /home/paulp/x_new_b_renogo_2014_Oct_13_0923.fpg
#bitstream = /home/paulp/x_new_b_noqdr2_2014_Oct_13_1457.fpg
#bitstream = /home/paulp/x_nb_coresnogo_2014_Oct_13_1535.fpg

#bitstream = /home/paulp/x_new_bb_reorder_masked_2014_Sep_25_1126.fpg
#bitstream = /home/paulp/x_new_bc_2014_Sep_25_1316.fpg
#bitstream = /home/paulp/x_new_bc_2014_Sep_25_1605.fpg
#bitstream = /home/paulp/x_new_bc_2014_Sep_26_1822.fpg

# nope, no working at all
#bitstream = /home/paulp/x_new_bc_2014_Oct_03_1250.fpg
#bitstream = /home/paulp/x_new_bc_2014_Oct_10_1134.fpg

# loses sync, have to stop feng tx, resync and go again, then okay
#bitstream = /home/paulp/x_new_bc_01_nogo_2014_Oct_01_1441.fpg

# breaks!!!
#bitstream = /home/paulp/x_new_bc_02_notx_2014_Oct_01_1441.fpg

# okay
#bitstream = /home/paulp/x_new_bc_03_noboth_2014_Oct_02_2007.fpg
#bitstream = /home/paulp/x_new_bc_03_noboth_2014_Oct_09_1037.fpg

#bitstream = /home/paulp/x_new_c_full_2014_Sep_26_1130.fpg
#bitstream = /home/paulp/x_new_cc_notx_2014_Sep_24_1733.fpg

#bitstream = /home/paulp/x_new_bc_04_resnap_2014_Oct_09_1223.fpg

# Number of X engines per host
x_per_fpga = 4
# Number of spectra to integrate in QDR
accumulation_len = 1526
# Number of accumulations performed in the X engine cores
xeng_accumulation_len = 256 
# IP and port for 10Gbe cores
10gbe_start_ip = 10.100.0.110
10gbe_start_port = 8888
# data product names and destinations
output_products = cross_products
output_destination_ip = 10.100.0.1
output_destination_port = 8888
# Packet length of 10Gbe exchange data in 64 bit words.
10gbe_pkt_len = 512
# SPEAD receiver for output data
rx_udp_port = 8888
rx_meta_ip = 127.0.0.1
<<<<<<< HEAD
# multicast interface address
multicast_interface_address = 10.1.0.1
=======
multicast_interface_address = 127.0.0.1
>>>>>>> 6fd046d1
<|MERGE_RESOLUTION|>--- conflicted
+++ resolved
@@ -135,9 +135,6 @@
 # SPEAD receiver for output data
 rx_udp_port = 8888
 rx_meta_ip = 127.0.0.1
-<<<<<<< HEAD
 # multicast interface address
 multicast_interface_address = 10.1.0.1
-=======
-multicast_interface_address = 127.0.0.1
->>>>>>> 6fd046d1
+#multicast_interface_address = 127.0.0.1
