import time
import utils
from logging import INFO

from tornado.ioloop import IOLoop
from tornado.ioloop import PeriodicCallback
from tornado.locks import Event as IOLoopEvent

from casperfpga import utils as fpgautils

import data_stream
import fxcorrelator_speadops as speadops

# from corr2LogHandlers import getLogger

THREADED_FPGA_OP = fpgautils.threaded_fpga_operation
THREADED_FPGA_FUNC = fpgautils.threaded_fpga_function

use_xeng_sim = False

class XengineStream(data_stream.SPEADStream):
    """
    An x-engine SPEAD stream
    """
    def __init__(self, name, destination, xops, max_pkt_size, *args, **kwargs):
        """
        Make a SPEAD stream.
        :param name: the name of the stream
        :param destination: where is it going?
        :return:
        """
        self.xops = xops
        super(XengineStream, self).__init__(name,
            data_stream.XENGINE_CROSS_PRODUCTS, destination, max_pkt_size=max_pkt_size,
            instrument_descriptor=self.xops.corr.descriptor,
            *args, **kwargs)

    def descriptors_setup(self):
        """
        Set up the data descriptors for an X-engine stream.
        :return:
        """
        speadops.item_0x1600(self.descr_ig)
        import numpy
        n_xengs = len(self.xops.corr.xhosts) * self.xops.corr.x_per_fpga
        speadops.add_item(
            self.descr_ig, name='xeng_raw', id=0x1800,
            description=
            'Raw data for %i xengines in the system. This item represents a '
            'full spectrum (all frequency channels) assembled from lowest '
            'frequency to highest frequency. Each frequency channel contains '
            'the data for all baselines (n_bls given by SPEAD ID 0x100b). '
            'Each value is a complex number - two (real and imaginary) '
            'signed integers.' % n_xengs,
            dtype=numpy.dtype('>i4'),
            shape=[self.xops.corr.n_chans/n_xengs,
                   len(self.xops.get_baseline_ordering()), 2])
                   #len(self.xops.corr.baselines), 2])

        speadops.add_item(
            self.descr_ig, name='frequency', id=0x4103,
            description=
            'Identifies the first channel in the band of frequency channels '
            'in the SPEAD heap',
            shape=[], format=[('u', speadops.SPEAD_ADDRSIZE)])

    def write_destination(self):
        """
        Write the destination to the hardware.
        :return:
        """
        txip = int(self.destination.ip_address)
        txport = self.destination.port
        try:
            THREADED_FPGA_OP(
                self.xops.hosts, timeout=10,
                target_function=(lambda fpga_:
                                 fpga_.registers.gbe_iptx.write(reg=txip),))
            THREADED_FPGA_OP(
                self.xops.hosts, timeout=10,
                target_function=(lambda fpga_:
                                 fpga_.registers.gbe_porttx.write(reg=txport),))
        except AttributeError:
            errmsg = 'Writing stream %s destination to hardware ' \
                     'failed!' % self.name
            self.xops.logger.error(errmsg)
            raise RuntimeError(errmsg)

    def tx_enable(self):
        """
        Enable TX for this data stream
        :return:
        """
        self.descriptors_issue()
        THREADED_FPGA_OP(
            self.xops.hosts, timeout=5,
            target_function=(
                lambda fpga_:
                fpga_.registers.control.write(gbe_txen=True),))
        self.tx_enabled = True
        self.xops.logger.info('X-engine output enabled')

    def tx_disable(self):
        """
        Disable TX for this data stream
        :return:
        """
        THREADED_FPGA_OP(
            self.xops.hosts, timeout=5,
            target_function=(
                lambda fpga_:
                fpga_.registers.control.write(gbe_txen=False),))
        self.tx_enabled = False
        self.xops.logger.info('X-engine output disabled')

    def __str__(self):
        return 'XengineStream %s -> %s' % (self.name, self.destination)


class VaccSynchAttemptsMaxedOut(RuntimeError):
    pass


class XEngineOperations(object):

    def __init__(self, corr_obj, *args, **kwargs):
        """
        A collection of x-engine operations that act on/with a correlator
        instance.
        :param corr_obj: the FxCorrelator instance
        :return:
        """
        self.corr = corr_obj
        self.hosts = corr_obj.xhosts
        self.data_stream = None
        self.vacc_acc_len = int(self.corr.configd['xengine']['accumulation_len'])
        self.xeng_acc_len = int(self.corr.configd['xengine']['xeng_accumulation_len'])

        self._board_ids = {}

        # Now creating separate instances of loggers as needed
        logger_name = '{}_XEngOps'.format(corr_obj.descriptor)
        # Why is logging defaulted to INFO, what if I do not want to see the info logs?
        logLevel = kwargs.get('logLevel', INFO)

        # All 'Instrument-level' objects will log at level INFO
        result, self.logger = corr_obj.getLogger(logger_name=logger_name,
                                                 log_level=logLevel, **kwargs)
        if not result:
            # Problem
            errmsg = 'Unable to create logger for {}'.format(logger_name)
            raise ValueError(errmsg)

        self.logger.debug('Successfully created logger for {}'.format(logger_name))

    @staticmethod
    def _gberst(hosts, state):
        THREADED_FPGA_OP(
            hosts, timeout=5,
            target_function=(
                lambda fpga_:
                fpga_.registers.control.write(gbe_rst=state),))

    @property
    def board_ids(self):
        if len(self._board_ids) == 0:
            self._board_ids = {
                f.host: f.registers.board_id.read()['data']['reg']
                for f in self.hosts
            }
        return self._board_ids

    def initialise(self, *args, **kwargs):
        """
        Set up x-engines on this device.
        :return:
        """
        # disable transmission, place cores in reset, and give control
        # register a known state
        self.data_stream.tx_disable()
        #XEngineOperations._gberst(self.hosts, True)

        # write the board IDs to the xhosts
        board_id = 0
        for f in self.hosts:
            self._board_ids[f.host] = board_id
            f.registers.board_id.write(reg=board_id)
            board_id += 1

        #configure the ethernet cores.
        THREADED_FPGA_FUNC(
                self.hosts, timeout=5,
                target_function=('setup_host_gbes',
                                 (), {}))

        #subscribe to multicast groups
        self.subscribe_to_multicast()

        #set the tx_offset registers:
        #This adjusts the read offset in the HMC reorder blocks.
        # The idea is to offset each board's processing, so that
        # B-engines are offset relative to other boards.
        # We aim to offset each board by n_x_per_fpga windows (ie four frequency channels for MeerKAT)
        # NNB: ensure that the compiled packet buffer is deep enough to accommodate these offsets.
        # for 64A, the shift of the last board will be over 516K!
        board_id = 0
        self.logger.info("Setting TX offsets.")
        for f in self.hosts:
            offset=f.x_per_fpga*board_id*self.corr.n_antennas*self.xeng_acc_len/(256/32)
            f.registers.hmc_pkt_reord_rd_offset.write(rd_offset=offset)
            board_id += 1

        # set the gapsize register
        # Here we space-out the packets that the correlator emits, to
        # smooth-out the bursty nature of the VACC output.
        gapsize = int(self.corr.configd['xengine']['10gbe_pkt_gapsize'])
        self.logger.info('X-engines: setting packet gap size to %i' % gapsize)
        THREADED_FPGA_OP(
                self.hosts, timeout=5,
                target_function=(
                    lambda fpga_: fpga_.registers.gapsize.write_int(gapsize),))

        # write the data stream destination to the registers
        self.data_stream.write_destination()
        if self.corr.sensor_manager:
            self.corr.sensor_manager.sensors_stream_destinations()

        # set up accumulation length
        self.set_acc_len(vacc_resync=False)

    def configure(self, *args, **kwargs):
        """
        Configure the xengine operations - this is done whenever a correlator
        is instantiated.
        :return:
        """
        # set up the xengine data stream
        self._setup_data_stream(*args, **kwargs)

    def xengine_to_host_mapping(self):
        """
        Return a mapping of hostnames to engine numbers
        :return:
        """
        mapping = {}
        for host in self.hosts:
            board_id = self.board_ids[host.host]
            rv = ['xeng{:03}'.format((board_id * self.corr.x_per_fpga) + ctr)
                  for ctr in range(self.corr.x_per_fpga)]
            mapping[host.host] = rv
        return mapping

    def _setup_data_stream(self, *args, **kwargs):
        """
        Set up the data stream for the xengine output
        :return:
        """
        # the x-engine output data stream setup
        xeng_d = self.corr.configd['xengine']
        num_xeng = len(self.corr.xhosts) * self.corr.x_per_fpga
        output_name, output_address = utils.parse_output_products(xeng_d)
        assert len(output_name) == 1, 'Currently only single xeng products ' \
                                      'supported.'
        output_name = output_name[0]
        output_address = output_address[0]
        if output_address.ip_range != 1:
            raise RuntimeError(
                'The x-engine\'s given address range (%s) must be one, a '
                'starting base.' % output_address)
        output_address.ip_range = num_xeng
        max_pkt_size = self.corr.x_stream_payload_len
        xeng_stream = XengineStream(output_name, output_address, self,
                                    max_pkt_size=max_pkt_size,
                                    *args, **kwargs)
        self.data_stream = xeng_stream
        self.data_stream.set_source(self.corr.fops.data_stream.destination)
        self.corr.add_data_stream(xeng_stream)

    def clear_status_all(self):
        """
        Clear the various status registers and counters on all the xengines
        :return:
        """
        THREADED_FPGA_FUNC(self.hosts, timeout=10,
                           target_function='clear_status')

    def get_baseline_ordering(self):
        """
        Return the output baseline ordering as a list of tuples of input names.
        """
        new_labels=self.corr.get_input_labels()
        return utils.baselines_from_source_list(new_labels)

    def subscribe_to_multicast(self):
        """
        Subscribe the x-engines to the F-engine output multicast groups -
        each one subscribes to only one group, with data meant only for it.
        :return:
        """
        source_address = self.corr.fops.data_stream.destination
        if not source_address.is_multicast():
            self.logger.info('F > X is unicast from base %s' % source_address)
            return
        self.logger.info('F > X is multicast from base %s' % source_address)
        source_range = source_address.ip_range
        source_address = str(source_address.ip_address)
        source_bits = source_address.split('.')
        source_base = int(source_bits[3])
        source_prefix = '%s.%s.%s.' % (
            source_bits[0], source_bits[1], source_bits[2])
        source_ctr = 0
        num_x_hosts = len(self.hosts)
        num_gbes_per_x = len(self.hosts[0].gbes)
        num_ips_total = float(source_range)
        addresses_per_gbe = num_ips_total / (num_x_hosts * num_gbes_per_x)
        if ((addresses_per_gbe%1) != 0):
            raise RuntimeError("Impossible situation: Trying to subscribe to {} addresses per gbe port?".format(addresses_per_gbe))
        for host_ctr, host in enumerate(self.hosts):
            for gbe in host.gbes:
                rxaddress = '%s%d' % (source_prefix,
                                      source_base + source_ctr)
                gbe.multicast_receive(rxaddress, addresses_per_gbe-1)
                source_ctr += addresses_per_gbe
                self.logger.info('\tXhost %2i, %s: %s(%s+%i)' % (host.index,
                    host.host, gbe.name, rxaddress, addresses_per_gbe - 1))

    def get_rx_reorder_status(self):
        """
        Get a dictionary of the reorder status registers for all
        x-engines.
        :return: {}
        """
        return THREADED_FPGA_FUNC(self.hosts, timeout=10,
                                  target_function='get_rx_reorder_status')

    def get_vacc_status(self):
        """
        Get a dictionary of the vacc status registers for all
        x-engines.
        :return: {}
        """
        rv=THREADED_FPGA_FUNC(self.hosts, timeout=10,
                                  target_function='get_vacc_status')
        acc_len=int(self.vacc_acc_len)
        sync=True
        timestamp=rv[rv.keys()[0]][0]['timestamp']
        #check that they're all in sync; 
        #allow for reading registers at acc boundary:
        for hostname in rv:
            for vacc in rv[hostname]:
                if ((vacc['timestamp'] != timestamp) and 
                    (vacc['timestamp'] != (timestamp+acc_len)) and
                    (vacc['timestamp'] != (timestamp-acc_len))):
                    sync=False
        rv['synchronised']=sync
        return rv

    def vacc_reset_all(self):
        """
        Reset all Xengine VACCs
        """
        self.logger.info('Resetting all VACCs.')
        THREADED_FPGA_FUNC(self.hosts, timeout=10,
                               target_function='vacc_reset')

    def _vacc_sync_create_loadtime(self, load_time=None):
        """
        Returns a valid load time for the vacc synch.
        Checks minimum load time.
        Generates a suitable loadtime if none is provided.
        :param load_time:
        :return: the vacc load time, in seconds since the UNIX epoch
        """
        min_loadtime = self.acc_time_from_len(self.vacc_acc_len) + 2.0
        # min_loadtime = 2
        t_now = time.time()
        if load_time is None:
            # how long should we wait for the vacc load
            self.logger.info('Vacc sync time not specified.')
            vacc_load_time = t_now + (min_loadtime*2)
        else:
            vacc_load_time = load_time
        askstr = 'You asked for %s.%i, and it is now %s.%i.' % (
            time.strftime('%H:%M:%S', time.gmtime(vacc_load_time)),
            (vacc_load_time-int(vacc_load_time))*100,
            time.strftime('%H:%M:%S', time.gmtime(t_now)),
            (t_now-int(t_now))*100)
        if vacc_load_time < (t_now + min_loadtime):
            raise RuntimeError(
                'Cannot load at a time in the past. Need at least %2.2f '
                'seconds lead time. %s' % (min_loadtime, askstr))
        elif vacc_load_time > (t_now + 10):
            self.logger.warn('Requested loadtime is more than '
                             '10 seconds away. %s' % askstr)
        self.logger.info('Vaccs will sync at %s (in %2.2fs)'
                         % (time.ctime(t_now), vacc_load_time-t_now))
        return vacc_load_time

    def _vacc_sync_calc_load_mcount(self, vacc_loadtime, phase_sync=True):
        """
        Calculate the loadtime in clock ticks,
         from a vacc_loadtime in seconds since the unix epoch.
        Accounts for quantisation due to Feng PFB.
        :param vacc_loadtime:
        :return:
        """
        import numpy
        ldmcnt = int(self.corr.mcnt_from_time(vacc_loadtime))
        self.logger.debug('$$$$$$$$$$$ - ldmcnt = %i' % ldmcnt)
        _ldmcnt_orig = ldmcnt
        quantisation_bits = int(
            numpy.log2(self.corr.n_chans) + 1 +
            numpy.log2(self.xeng_acc_len))

        if phase_sync:
            last_loadmcnt=self.get_vacc_loadtime()
            if last_loadmcnt>0:
                acc_len=int(self.vacc_acc_len)
                n_accs=int(((ldmcnt-last_loadmcnt)>>(quantisation_bits))/acc_len)+1
                self.logger.info("Attempting to phase-up VACC at acc_cnt {} since {}.".format(n_accs,last_loadmcnt))
                ldmcnt=last_loadmcnt+(((n_accs)*acc_len-1)<<quantisation_bits)

        self.logger.debug('$$$$$$$$$$$ - quant bits = %i' % quantisation_bits)
        ldmcnt = ((ldmcnt >> quantisation_bits) + 1) << quantisation_bits
        self.logger.debug('$$$$$$$$$$$ - ldmcnt quantised = %i' % ldmcnt)
        self.logger.debug('$$$$$$$$$$$ - ldmcnt diff = %i' % (
            ldmcnt - _ldmcnt_orig))
        if _ldmcnt_orig > ldmcnt:
            raise RuntimeError('Quantising the ldmcnt has broken it: %i -> '
                               '%i, diff(%i)' % (_ldmcnt_orig, ldmcnt,
                                                 ldmcnt - _ldmcnt_orig))
        time_from_mcnt = self.corr.time_from_mcnt(ldmcnt)
        t_now = time.time()
        if time_from_mcnt <= t_now:
            self.logger.warn('\tWarning: the board timestamp has probably'
                             ' wrapped! mcnt_time(%.3f) time.time(%.3f)' %
                             (time_from_mcnt, t_now))
        return ldmcnt

    def vacc_print_statuses(self, vstatus=None):
        """
        Print the vacc statuses to the logger
        :param vstatus:
        :return:
        """
        if vstatus==None:
            vstatus=self.get_vacc_status()
        self.logger.info('vacc statii:')
        for n,_host in enumerate(self.hosts):
            self.logger.info('\t%i, %s:' %(n,_host.host))
            for _ctr, _status in enumerate(vstatus[_host.host]):
                self.logger.info('\t\t%i: %s' % (_ctr, _status))

    def _vacc_sync_check_armload_increment(self, vacc_status_initial,check='arm_cnt'):
        """
        Check that the arm count increased
        :return:
        """
        vacc_status_new = self.get_vacc_status()
        rv=True
        for host in self.hosts: #iterate over hosts
            for i,status_new in enumerate(vacc_status_new[host.host]): #iterate over vaccs on host
                if (status_new[check] != vacc_status_initial[host.host][i][check] + 1):
                    errmsg = "xeng_vacc_sync: %s vacc %i's %s did not incrment."%(host.host,i,check)
                    if check == 'arm_cnt':
                        self.logger.warn(errmsg)
                    else:
                        self.logger.error(errmsg)
                    rv=False
        if rv: self.logger.info('VACC %s counters incremented successfully.'%check)
        return rv

    def _vacc_sync_wait_for_mcnt(self, load_mcount):
        """

        :param load_mcount:
        :return:
        """
        t_now = time.time()
        time_from_mcnt = self.corr.time_from_mcnt(load_mcount)
        wait_time = time_from_mcnt - t_now + self.acc_time_from_len(self.vacc_acc_len) + 1.2
        if wait_time <= 0:
            self.logger.error('\tTime passed %i seconds ago.'%wait_time)
            self.logger.error('\tcorr synch epoch: %i' %
                              self.corr.synchronisation_epoch)
            self.logger.error('\ttime.time(): %.10f' % t_now)
            self.logger.error('\ttime_from_mcnt: %.10f' % time_from_mcnt)
            self.logger.error('\tldmcnt: %i' % load_mcount)
            return

        self.logger.info('Waiting %2.2f seconds for arm to '
                         'trigger.' % wait_time)
        time.sleep(wait_time)

    def vacc_sync(self, sync_time=None):
        """
        Sync the vector accumulators on all the x-engines.
        Assumes that the x-engines are all receiving data.
        :return: the vacc synch time, in seconds since the UNIX epoch
        """

        #if self.vacc_synch_running.is_set():
        #    self.logger.error('vacc_sync called when it was already running?')
        #    return
        #self.vacc_synch_running.set()

        # work out the load time
        vacc_load_time = self._vacc_sync_create_loadtime(load_time=sync_time)

        # set the vacc load time on the xengines
        # should automatically estimate sync time, if needed.
        load_mcount = self._vacc_sync_calc_load_mcount(vacc_load_time)

        # set the load mcount on the x-engines
        self.logger.info('Applying load time: %i.' % load_mcount)
        THREADED_FPGA_FUNC(
            self.hosts, timeout=10,
            target_function=('vacc_set_loadtime', (load_mcount,),))

        # check the current counts
        initial_status=self.get_vacc_status()

        # arm the xhosts
        THREADED_FPGA_FUNC(
            self.hosts, timeout=10, target_function='vacc_arm')

        # did the arm count increase?
        self._vacc_sync_check_armload_increment(initial_status,check='arm_cnt')

        # wait for the vaccs to trigger
        self._vacc_sync_wait_for_mcnt(load_mcount)

        # check the status to see that the load count increased
        if not self._vacc_sync_check_armload_increment(initial_status,check='ld_cnt'):
            self.corr.fops.get_rx_timestamps()
            return -1

        synch_time = self.corr.time_from_mcnt(load_mcount)
        #self.vacc_synch_running.clear()
        return synch_time

    def acc_len_from_time(self, acc_time_s):
        """
        Given an acc time in seconds, get the number of cycles
        :param acc_time_s: the time for which to accumulate, in seconds
        :return:
        """
        new_acc_len = (self.corr.sample_rate_hz * acc_time_s) / (
                self.xeng_acc_len * self.corr.n_chans * 2.0)
        return round(new_acc_len)

    def acc_time_from_len(self, acc_len_cycles):
        """
        Given an acc time in seconds, get the number of cycles
        :param acc_len_cycles: number of clock cycles for which to accumulate
        :return:
        """
<<<<<<< HEAD
        return (acc_len_cycles * self.xeng_acc_len *
                self.corr.n_chans * 2.0 / self.corr.sample_rate_hz)
=======
        return (acc_len_cycles * self.corr.xeng_accumulation_len *
                self.corr.n_chans * 2.0 / self.corr.sample_rate_hz * self.corr.fops.decimation_factor)
>>>>>>> e1749087

    def set_acc_time(self, acc_time_s, vacc_resync=True):
        """
        Set the vacc accumulation length based on a required dump time,
        in seconds
        :param acc_time_s: new dump time, in seconds
        :param vacc_resync: force a vacc resynchronisation
        :return:
        """
        if use_xeng_sim:
            raise RuntimeError('That\'s not an option anymore.')
        new_acc_len = self.acc_len_from_time(acc_time_s)
        self.corr.logger.info('set_acc_time: %.3fs -> new_acc_len(%i)' %
                              (acc_time_s, new_acc_len))
        self.set_acc_len(new_acc_len, vacc_resync)

    def get_acc_time(self):
        """
        Get the dump time currently being used.
        :return:
        """
        return self.acc_time_from_len(self.get_acc_len())

    def get_acc_len(self):
        """
        Read the acc len currently programmed into the FPGA.
        :return:
        """
        self.vacc_acc_len = int(self.hosts[0].vacc_get_acc_len())
        if self.corr.sensor_manager:
            self.corr.sensor_manager.sensors_xeng_acc_time()
        return self.vacc_acc_len

    def set_acc_len(self, acc_len=None, vacc_resync=True):
        """
        Set the vector accumulation length.
        :param acc_len: the accumulation length, in clock cycles
        :param vacc_resync: force a vacc resynchronisation
        :return:
        """
        if (acc_len is not None) and (acc_len <= 0):
            errmsg = 'new acc_len of %i makes no sense' % acc_len
            self.logger.error(errmsg)
            raise RuntimeError(errmsg)
        reenable_timer = False
        if acc_len is not None:
            self.vacc_acc_len = int(acc_len)

            #Calculates the gap size
        clock_cycles_per_accumulation = self.vacc_acc_len * 2 * self.corr.n_chans * self.xeng_acc_len/8;#Divide by 8 to accomodate for the 8 samples in parallel 
        vector_length_bytes = self.corr.n_antennas * (self.corr.n_antennas + 1)/2 * self.corr.n_chans * 8/ (self.corr.n_antennas*self.corr.x_per_fpga) * 4
        packets_per_accumulation = vector_length_bytes/self.corr.x_stream_payload_len
        gapsize = int(clock_cycles_per_accumulation/packets_per_accumulation)

        if(gapsize > 2**19-1):
            gapsize = 2**19

        THREADED_FPGA_OP(
            self.hosts, timeout=10,
            target_function=(
                lambda fpga_:
                fpga_.registers.gapsize.write(gap_size=gapsize),))

        THREADED_FPGA_OP(
            self.hosts, timeout=10,
            target_function=(
                lambda fpga_:
                fpga_.vacc_set_acc_len(self.vacc_acc_len),))
        if self.corr.sensor_manager:
            self.corr.sensor_manager.sensors_xeng_acc_time()
        self.logger.info('Set vacc accumulation length %d system-wide '
                         '(%.2f seconds)' %
                         (self.vacc_acc_len,self.acc_time_from_len(self.vacc_acc_len)))
        if vacc_resync:
            self.vacc_sync()

    def get_vacc_loadtime(self):
        """
        Return the last time the VACCs were all loaded (synchronised),
        else, return -1
        """
        results = THREADED_FPGA_FUNC(
            self.hosts, timeout=5,
            target_function=('get_vacc_loadtime'))

        first_loadtime=results.values()[0]
        for hostname,loadtime in results.iteritems():
            if first_loadtime!=loadtime:
                errmsg = 'VACCs are not synchronised!'
                self.logger.error(errmsg)
                first_loadtime=-1
                break
        return first_loadtime

    def get_version_info(self):
        """
        Get the version information for the hosts
        :return: a dict of {file: version_info, }
        """
        try:
            return self.hosts[0].get_version_info()
        except AttributeError:
            return {}

# end<|MERGE_RESOLUTION|>--- conflicted
+++ resolved
@@ -555,13 +555,8 @@
         :param acc_len_cycles: number of clock cycles for which to accumulate
         :return:
         """
-<<<<<<< HEAD
         return (acc_len_cycles * self.xeng_acc_len *
-                self.corr.n_chans * 2.0 / self.corr.sample_rate_hz)
-=======
-        return (acc_len_cycles * self.corr.xeng_accumulation_len *
                 self.corr.n_chans * 2.0 / self.corr.sample_rate_hz * self.corr.fops.decimation_factor)
->>>>>>> e1749087
 
     def set_acc_time(self, acc_time_s, vacc_resync=True):
         """
