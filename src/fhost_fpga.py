import time
import logging
import struct
import numpy

import casperfpga.memory as caspermem

import delay as delayops
from utils import parse_slx_params
from digitiser_receiver import DigitiserStreamReceiver

LOGGER = logging.getLogger(__name__)


class InputNotFoundError(ValueError):
    pass


class AdcData(object):
    """
    Container for lists of ADC data
    """
    def __init__(self, timestamp, data):
        """

        :param timestamp: int, system time at which the data was read
        :param data: a list of the data, sample-by-sample
        :return:
        """
        self.timestamp = timestamp
        self.data = data


def delay_get_bitshift():
    """

    :return:
    """
    # TODO should this be in config file?
    bitshift_schedule = 23
    bitshift = (2**bitshift_schedule)
    return bitshift


class Fengine(object):
    """
    An F-engine, acting on a source DataStream
    """
    def __init__(self, input_stream,
                 host=None, offset=-1):
        """

        :param input_stream: the DigitiserStream input for this F-engine
        :param host: the Fpga host on which this input is received
        :param offset: which input on that host is this?
        :return:
        """
        self.input = input_stream
        self.host = host
        self.offset = offset
        self.eq_poly = None
        self.eq_bram_name = 'eq%i' % offset
        self.last_delay = None

    @property
    def name(self):
        return self.input.name

    @name.setter
    def name(self, new_name):
        if new_name == self.name:
            return
        self.input.name = new_name
        # TODO - update delay sensors?

    @property
    def input_number(self):
        return self.input.input_number

    @input_number.setter
    def input_number(self, value):
        raise NotImplementedError('This is not currently defined.')

    def delay_set_calculate_and_write_regs(
            self, loadcnt, delay=None, delay_delta=None,
            phase=None, phase_delta=None):
        """
        Same parameters as for self.delay_set 
        """
        if ((delay is None) and (delay_delta is None)
                and (phase is None) and (phase_delta is None)):
            raise RuntimeError('No delay info supplied to function in any form')
        # only apply the parameters passed in, not the others
        if delay is not None:
            self._delay_write_delay(delay, loadcnt)
        if delay_delta is not None:
            self._delay_write_delay_rate(delay_delta, loadcnt)
        if phase is not None:
            self._delay_write_phase(phase, loadcnt)
        if phase_delta is not None:
            self._delay_write_phase_rate(phase_delta, loadcnt)

    def delay_set_arm_timed_latches(self, loadcnt, load_check=False):
        """
        
        :param loadcnt: 
        :param load_check: 
        :return: 
        """
        cd_tl_name = 'tl_cd%i' % self.offset
        fd_tl_name = 'tl_fd%i' % self.offset
        status = self.host.arm_timed_latches(
            [cd_tl_name, fd_tl_name], mcnt=loadcnt)
        return self.check_timed_latch(status, loadcnt, load_check)

    def check_timed_latch(self, status, loadmcnt, load_check=False):
        """
        Given the results from timed latches being armed, check them and print
        results.
        :param loadmcnt: when were the latches to have armed?
        :param status: A dictionary of load statuses, as returned 
            by self.host.arm_timed_latches()
        :param load_check: 
        :return: 
        """
        infostr = '%s:%i:%i:' % (self.host.host, self.offset, loadmcnt)
        cd_tl_name = 'tl_cd%i' % self.offset
        fd_tl_name = 'tl_fd%i' % self.offset
        cd_before = status['status_before'][cd_tl_name]
        cd_after = status['status_after'][cd_tl_name]
        fd_before = status['status_before'][fd_tl_name]
        fd_after = status['status_after'][fd_tl_name]
        # read the arm and load counts
        # they must increment after the delay has been loaded
        # was the system already armed?
        arm_error = False
        if cd_before['armed']:
            LOGGER.error('%s coarse delay timed latch was already armed. '
                         'Previous load failed.' % infostr)
            arm_error = True
        if fd_before['armed']:
            LOGGER.error('%s phase correction timed latch was already '
                         'armed. Previous load failed.' % infostr)
            arm_error = True
        # did the system arm correctly
        if (not cd_before['armed']) and \
                (cd_before['arm_count'] == cd_after['arm_count']):
            LOGGER.error('%s coarse delay arm count did not '
                         'change.' % infostr)
            LOGGER.error('%s BEFORE: coarse arm_count(%i) ld_count(%i)' % (
                infostr, cd_before['arm_count'], cd_before['load_count']))
            LOGGER.error('%s AFTER:  coarse arm_count(%i) ld_count(%i)' % (
                infostr, cd_after['arm_count'], cd_after['load_count']))
            arm_error = True
        if (not fd_before['armed']) and \
                (fd_before['arm_count'] == fd_after['arm_count']):
            LOGGER.error('%s phase correction arm count did not change.' %
                         infostr)
            LOGGER.error('%s BEFORE: phase correction arm_count(%i) '
                         'ld_count(%i)' % (infostr, fd_before['arm_count'],
                                           fd_before['load_count']))
            LOGGER.error('%s AFTER:  phase correction arm_count(%i) '
                         'ld_count(%i)' % (infostr, fd_after['arm_count'],
                                           fd_after['load_count']))
            arm_error = True
        # did the system load?
        if load_check:
            if cd_before['load_count'] == cd_after['load_count']:
                LOGGER.error('%s coarse delay load count did not change. '
                             'Load failed.' % infostr)
                arm_error = True
            if fd_before['load_count'] == fd_after['load_count']:
                LOGGER.error('%s phase correction load count did not '
                             'change. Load failed.' % infostr)
                arm_error = True
        return arm_error

    def delay_set_actual_values(self, loadcnt):
        """

        :return: 
        """
        actual_delay = self.delay_get()
        actual_delay.load_time = loadcnt
        self.last_delay = actual_delay
        return actual_delay

    def delay_set(self, loadcnt, delay=None, delay_delta=None,
                  phase=None, phase_delta=None):
        """
        Configures a given stream to a delay in samples and phase in degrees.

        The sample count at which this happens can be specified (default is
        immediate if not specified).
        If a load_check_time is specified, function will block until that
        time before checking.
        By default, it will load immediately and verify that things worked
        as expected.

        :return actual values to be loaded
        """
        # set up the delays
        self.delay_set_calculate_and_write_regs(
            loadcnt, delay, delay_delta, phase, phase_delta)
        # arm the timed load latches
        arm_error = self.delay_set_arm_timed_latches(loadcnt)
        # get and return the actual values loaded
        actual_delay = self.delay_set_actual_values(loadcnt)
        if arm_error:
            actual_delay.error.set()
        return actual_delay

    def delay_get(self):
        """
        Read the values actually written to the FPGA
        :return:
        """
        bitshift = delay_get_bitshift()
        delay_reg = self.host.registers['delay%i' % self.offset]
        delay_delta_reg = self.host.registers['delta_delay%i' % self.offset]
        phase_reg = self.host.registers['phase%i' % self.offset]
        act_delay = delay_reg.read()['data']['initial']
        act_delay_delta = delay_delta_reg.read()['data']['delta'] / bitshift
        act_phase_offset = phase_reg.read()['data']['initial']
        act_phase_offset_delta = phase_reg.read()['data']['delta'] / bitshift
        sample_rate = self.host.rx_data_sample_rate_hz
        actual_val = delayops.Delay(act_delay, act_delay_delta,
                                    act_phase_offset, act_phase_offset_delta)
        actual_val.delay /= sample_rate
        actual_val.phase_offset *= numpy.pi
        actual_val.phase_offset_delta *= (numpy.pi * sample_rate)
        return actual_val

    def _delay_write_delay_rate(self, delay_rate, loadcnt):
        """
        """
        infostr = '%s:%i:%i:' % (self.host.host, self.offset, loadcnt)
        bitshift = delay_get_bitshift()
        delay_delta_reg = self.host.registers['delta_delay%i' % self.offset]
        # shift up by amount shifted down by on fpga
        delta_delay_shifted = float(delay_rate) * bitshift
        dds = delta_delay_shifted
        dd = dds / bitshift
        LOGGER.debug('%s attempting delay delta to %e (%e after shift)' %
                     (infostr, delay_rate, delta_delay_shifted))
        reg_info = delay_delta_reg.block_info
        reg_bp = int(parse_slx_params(reg_info['bin_pts'])[0])
        max_positive_delta_delay = 1 - 1 / float(2 ** reg_bp)
        max_negative_delta_delay = -1 + 1 / float(2 ** reg_bp)
        if delta_delay_shifted > max_positive_delta_delay:
            dds = max_positive_delta_delay
            dd = dds / bitshift
            LOGGER.warn('%s largest possible positive delay delta '
                        'is %e data samples/sample' % (infostr, dd))
            LOGGER.warn('%s setting delay delta to %e data '
                        'samples/sample (%e after shift)' %
                        (infostr, dd, dds))
        elif delta_delay_shifted < max_negative_delta_delay:
            dds = max_negative_delta_delay
            dd = dds / bitshift
            LOGGER.warn('%s largest possible negative delay delta is %e '
                        'data samples/sample' % (infostr, dd))
            LOGGER.warn('%s setting delay delta to %e data samples/sample '
                        '(%e after shift)' % (infostr, dd, dds))
            LOGGER.debug('%s writing delay delta to %e (%e after shift)' %
                         (infostr, dd, dds))
        try:
            delay_delta_reg.write(delta=dds)
        except ValueError as e:
            errmsg = '%s writing delay delta (%.8e), error - %s' % \
                     (infostr, dds, e.message)
            LOGGER.error(errmsg)
            raise ValueError(errmsg)

    def _delay_write_delay(self, delay, loadcnt):
        """
        """
        infostr = '%s:%i:%i:' % (self.host.host, self.offset, loadcnt)
        bitshift = delay_get_bitshift()
        delay_reg = self.host.registers['delay%i' % self.offset]
        reg_info = delay_reg.block_info
        reg_bw = int(parse_slx_params(reg_info['bitwidths'])[0])
        reg_bp = int(parse_slx_params(reg_info['bin_pts'])[0])
        max_delay = 2 ** (reg_bw - reg_bp) - 1 / float(2 ** reg_bp)
        LOGGER.debug('%s attempting initial delay of %f samples.' %
                     (infostr, delay))
        if delay < 0:
            LOGGER.warn('%s smallest delay is 0, setting to zero' % infostr)
            delay = 0
        elif delay > max_delay:
            LOGGER.warn('%s largest possible delay is %f data samples' % (
                infostr, max_delay))
            delay = max_delay
        LOGGER.debug('%s setting delay to %f data samples' % (infostr, delay))
        try:
            delay_reg.write(initial=delay)
        except ValueError as e:
            errmsg = '%s writing initial delay range delay(%.8e), error - ' \
                     '%s' % (infostr, delay, e.message)
            LOGGER.error(errmsg)
            raise ValueError(errmsg)

    def _delay_write_phase(self, phase, loadcnt):
        """
        :return:
        """
        infostr = '%s:%i:%i:' % (self.host.host, self.offset, loadcnt)
        bitshift = delay_get_bitshift()
        phase_reg = self.host.registers['phase%i' % self.offset]
        LOGGER.debug('%s attempting to set initial phase to %f' % (
            infostr, phase))
        # setup the phase offset
        reg_info = phase_reg.block_info
        bps = parse_slx_params(reg_info['bin_pts'])
        b = float(2 ** int(bps[0]))
        max_positive_phase = 1 - 1 / b
        max_negative_phase = -1 + 1 / b
        limited = False
        if phase > max_positive_phase:
            phase = max_positive_phase
            LOGGER.warn('%s largest possible positive phase is '
                        '%e pi' % (infostr, phase))
            limited = True
        elif phase < max_negative_phase:
            phase = max_negative_phase
            LOGGER.warn('%s largest possible negative phase is '
                        '%e pi' % (infostr, phase))
            limited = True
        if limited:
            LOGGER.warn('%s setting phase to %e pi' % (infostr, phase))
        # actually write the values to the register
        LOGGER.debug('%s writing initial phase to %f' % (infostr, phase))
        try:
            phase_reg.write(initial=phase)
        except ValueError as e:
            errmsg = '%s writing phase(%.8e), error - %s' % (
                infostr, phase, e.message)
            LOGGER.error(errmsg)
            raise ValueError(errmsg)

    def _delay_write_phase_rate(self, phase_rate, loadcnt):
        """
        :return:
        """
        infostr = '%s:%i:%i:' % (self.host.host, self.offset, loadcnt)
        bitshift = delay_get_bitshift()
        phase_reg = self.host.registers['phase%i' % self.offset]
        # multiply by amount shifted down by on FPGA
        delta_phase_offset_shifted = float(phase_rate) * bitshift
        LOGGER.debug('%s attempting to set phase delta to %e' % (
            infostr, delta_phase_offset_shifted))
        # phase delta
        reg_info = phase_reg.block_info
        bps = parse_slx_params(reg_info['bin_pts'])
        b = float(2 ** int(bps[1]))
        max_positive_delta_phase = 1 - 1 / b
        max_negative_delta_phase = -1 + 1 / b
        dpos = delta_phase_offset_shifted
        dp = dpos / bitshift
        limited = False
        if dpos > max_positive_delta_phase:
            dpos = max_positive_delta_phase
            dp = dpos / bitshift
            LOGGER.warn('%s largest possible positive phase delta is '
                        '%e x pi radians/sample' % (infostr, dp))
            limited = True
        elif dpos < max_negative_delta_phase:
            dpos = max_negative_delta_phase
            dp = dpos / bitshift
            LOGGER.warn('%s largest possible negative phase delta is '
                        '%e x pi radians/sample' % (infostr, dp))
            limited = True
        if limited:
            LOGGER.warn('%s setting phase delta to %e x pi radians/sample '
                        '(%e after shift)' % (infostr, dp, dpos))
        # actually write the values to the register
        LOGGER.debug('%s writing phase delta to %e' % (infostr, dpos))
        try:
            phase_reg.write(delta=dpos)
        except ValueError as e:
            errmsg = '%s writing dpos(%.8e), error - %s' % (
                infostr, dpos, e.message)
            LOGGER.error(errmsg)
            raise ValueError(errmsg)

    def __repr__(self):
        return self.__str__()

    def __str__(self):
        return 'Fengine @ input(%s:%i:%i) @ %s -> %s' % (
            self.name, self.input_number, self.offset, self.host,
            self.input)


class FpgaFHost(DigitiserStreamReceiver):
    """
    A Host, that hosts Fengines, that is a CASPER KATCP FPGA.
    """
    def __init__(self, host, katcp_port=7147, bitstream=None,
                 connect=True, config=None):
        super(FpgaFHost, self).__init__(host=host, katcp_port=katcp_port,
                                        bitstream=bitstream, connect=connect)

        self._config = config

        # list of Fengines received by this F-engine host
        self.fengines = []

        if config is not None:
            self.num_fengines = int(config['f_per_fpga'])
            self.ports_per_fengine = int(config['ports_per_fengine'])
            self.fft_shift = int(config['fft_shift'])
            self.n_chans = int(config['n_chans'])
            self.min_load_time = float(config['min_load_time'])
            self.network_latency_adjust = \
                float(config['network_latency_adjust'])
        else:
            self.num_fengines = None
            self.ports_per_fengine = None
            self.fft_shift = None
            self.n_chans = None
            self.min_load_time = None
            self.network_latency_adjust = None

        self.rx_data_sample_rate_hz = -1

    @classmethod
    def from_config_source(cls, hostname, katcp_port, config_source):
        bitstream = config_source['bitstream']
        return cls(hostname, katcp_port, bitstream=bitstream,
                   connect=True, config=config_source)

    def cd_okay(self, wait_time=1):
        """
        Is the coarse-delay functioning correctly? Only applicable to the
        QDR-based CD. Non-QDR CD will just return True.
        :param wait_time:
        :return:
        """
        if 'cd_ctrs' not in self.registers.names():
            LOGGER.info('%s: cd_okay() - no QDR-based CD found.' % self.host)
            return True
        cd_ctrs0 = self.registers.cd_ctrs.read()['data']
        time.sleep(wait_time)
        cd_ctrs1 = self.registers.cd_ctrs.read()['data']
        err0_diff = cd_ctrs1['cd_error_cnt0'] - cd_ctrs0['cd_error_cnt0']
        err1_diff = cd_ctrs1['cd_error_cnt1'] - cd_ctrs0['cd_error_cnt1']
        parerr0_diff = cd_ctrs1['cd_parerr_cnt0'] - cd_ctrs0['cd_parerr_cnt0']
        parerr1_diff = cd_ctrs1['cd_parerr_cnt1'] - cd_ctrs0['cd_parerr_cnt1']
        if err0_diff or err1_diff or parerr0_diff or parerr1_diff:
            LOGGER.error('%s: cd_okay() - FALSE, QDR CD error.' % self.host)
            return False
        LOGGER.info('%s: cd_okay() - TRUE.' % self.host)
        return True

    def ct_okay(self, wait_time=1):
        """
        Is the corner turner working?
        :param wait_time - time in seconds to wait between reg reads
        :return: True or False,
        """
        ct_ctrs0 = self.registers.ct_ctrs.read()['data']
        time.sleep(wait_time)
        ct_ctrs1 = self.registers.ct_ctrs.read()['data']
        err0_diff = ct_ctrs1['ct_err_cnt0'] - ct_ctrs0['ct_err_cnt0']
        err1_diff = ct_ctrs1['ct_err_cnt1'] - ct_ctrs0['ct_err_cnt1']
        parerr0_diff = ct_ctrs1['ct_parerr_cnt0'] - ct_ctrs0['ct_parerr_cnt0']
        parerr1_diff = ct_ctrs1['ct_parerr_cnt1'] - ct_ctrs0['ct_parerr_cnt1']
        if err0_diff or err1_diff or parerr0_diff or parerr1_diff:
            LOGGER.error('%s: ct_okay() - FALSE, CT error.' % self.host)
            return False
        LOGGER.info('%s: ct_okay() - TRUE.' % self.host)
        return True

    def host_okay(self):
        """
        Is this host/LRU okay?
        :return:
        """
        if ((not self.check_rx()) or
                (not self.ct_okay()) or
                (not self.cd_okay())):
            LOGGER.debug('%s: host_okay() - FALSE.' % self.host)
            return False
        LOGGER.debug('%s: host_okay() - TRUE.' % self.host)
        return True

    def add_fengine(self, fengine):
        """
        Add a new fengine to this fengine host
        :param fengine: A Fengine object
        :return:
        """
        # check that it doesn't already exist before adding it
        for feng in self.fengines:
            if feng.name == fengine.name:
                raise ValueError(
                    '%s == %s - cannot have two fengines with the same name '
                    'on one fhost' % (feng.name, fengine.name))
        self.fengines.append(fengine)

    def get_fengine(self, feng_name):
        """
        Get a fengine based on its input's name
        :param feng_name: name of the fengine to get
        :return:
        """
        try:
            feng_index = int(feng_name)
        except ValueError:
            feng_index = -1
        for feng in self.fengines:
            if feng_index == -1:
                if feng_name == feng.name:
                    return feng
            else:
                if feng.input_number == feng_index:
                    return feng
        raise InputNotFoundError('{host}: Fengine {feng} not found on this '
                                 'host.'.format(host=self.host, feng=feng_name))

    def read_eq(self, input_name=None, eq_bram=None):
        """
        Read a given EQ BRAM.
        :param input_name: the input name
        :param eq_bram: the name of the EQ BRAM to read
        :return: a list of the complex EQ values from RAM
        """
        if eq_bram is None and input_name is None:
            raise RuntimeError('Cannot have both tuple and name None')
        if input_name is not None:
            eq_bram = self.get_fengine(input_name).eq_bram_name
        # eq vals are packed as 32-bit complex (16 real, 16 imag)
        eqvals = self.read(eq_bram, self.n_chans*4)
        eqvals = struct.unpack('>%ih' % (self.n_chans*2), eqvals)
        eqcomplex = []
        for ctr in range(0, len(eqvals), 2):
            eqcomplex.append(eqvals[ctr] + (1j * eqvals[ctr+1]))
        return eqcomplex

    def write_eq_all(self):
        """
        Write the EQ variables to the device SBRAMs
        :return:
        """
        for feng in self.fengines:
            LOGGER.debug('%s: writing EQ %s' % (self.host, feng.name))
            self.write_eq(input_name=feng.name)

    def write_eq(self, input_name=None, eq_tuple=None):
        """
        Write a given complex eq to the given SBRAM.

        Specify either eq_tuple, a combination of sbram_name and value(s),
        OR input_name, but not both. If input_name is specified, the
        sbram_name and eq value(s) are read from the inputs.

        :param input_name: the name of the input that has the EQ to write
        :param eq_tuple: a tuple of an integer, complex number or list or
        integers or complex numbers and a sbram name
        :return:
        """
        if eq_tuple is None and input_name is None:
            raise RuntimeError('Cannot have both tuple and name None')
        if input_name is not None:
            feng = self.get_fengine(input_name)
            eq_bram = feng.eq_bram_name
            eq_poly = feng.eq_poly
        else:
            eq_poly = eq_tuple[0]
            eq_bram = eq_tuple[1]
        if len(eq_poly) == 1:
            # single complex
            creal = self.n_chans * [int(eq_poly[0].real)]
            cimag = self.n_chans * [int(eq_poly[0].imag)]
        elif len(eq_poly) == self.n_chans:
            # list - one for each channel
            creal = [num.real for num in eq_poly]
            cimag = [num.imag for num in eq_poly]
        else:
            # polynomial
            raise NotImplementedError('Polynomials are not yet complete.')
        coeffs = (self.n_chans * 2) * [0]
        coeffs[0::2] = creal
        coeffs[1::2] = cimag
        ss = struct.pack('>%ih' % (self.n_chans * 2), *coeffs)
        self.write(eq_bram, ss, 0)
        LOGGER.debug('%s: wrote EQ to sbram %s' % (self.host, eq_bram))
        return len(ss)

    def _delay_arm_all_latches(self, loadmcnt, load_check=False):
        """
        
        :param loadmcnt: 
        :param load_check: 
        :return: 
        """
        latch_names = []
        for feng in self.fengines:
            latch_names.append('tl_cd%i' % feng.offset)
            latch_names.append('tl_fd%i' % feng.offset)
        status = self.arm_timed_latches(latch_names, mcnt=loadmcnt)
        arm_error = False
        for feng in self.fengines:
            arm_error = arm_error or feng.check_timed_latch(status, load_check)
        return arm_error

    def delay_set_all(self, loadmcnt, delay_list):
        """
        Set the delays for all inputs in the system
        :param loadmcnt: the system mcount at which to effect the delays
        :param delay_list: a list of delays for all the hosts in the array
        :return: a dictionary containing the applied delays for all the 
            fengines on this host.
        """
        delays_to_apply = delay_list[self.host]
        # set up the delays on all the f-engines
        an_fengine = None
        for feng in self.fengines:
            delay = delays_to_apply[feng.offset]
            feng.delay_set_calculate_and_write_regs(
                loadmcnt, delay[0][0], delay[0][1], delay[1][0], delay[1][1])
            an_fengine = feng
        # arm them all
        arm_error = self._delay_arm_all_latches(loadmcnt)
        # get and return the actual values loaded per fengine
        rv = {}
        for feng in self.fengines:
            actual_delay = feng.delay_set_actual_values(loadmcnt)
            if arm_error:
                actual_delay.error.set()
            rv[feng.name] = actual_delay
        return rv

    def delays_set(self, input_name, load_mcnt=None, delay=None,
                   delay_rate=None, phase=None, phase_rate=None):
        """
        Set the delay for a given input.
        :param input_name: the name of the input for which to set the delays
        :param load_mcnt: the system count at which to apply the delay
        :param delay: the delay, in seconds
        :param delay_rate: the rate of change
        :param phase:
        :param phase_rate:
        :return:
        """
        fengine = self.get_fengine(input_name)
        return fengine.delay_set(load_mcnt, delay, delay_rate, phase,
                                 phase_rate)

    def delays_get(self, input_name=None):
        """
        Get the applied delays for all f-engines on this host
        :param input_name: name of the input to get
        :return:
        """
        if input_name is None:
            return {feng.name: feng.delay_get() for feng in self.fengines}
        feng = self.get_fengine(input_name)
        return feng.delay_get()

    def arm_timed_latches(self, names, mcnt=None, check_time_delay=None):
        """
        Arms a timed latch.
        :param names: names of latches to trigger
        :param mcnt: sample mcnt to trigger at. If None triggers immediately
        :param check_time_delay: time in seconds to wait after arming
        :return dictionary containing status_before and status_after list
        """
        status_before = {}
        status_after = {}
        for name in names:
            control_reg = self.registers['%s_control' % name]
            control0_reg = self.registers['%s_control0' % name]
            status_reg = self.registers['%s_status' % name]
            status_before[name] = status_reg.read()['data']
            if mcnt is None:
                control0_reg.write(arm='pulse', load_immediate='pulse')
            else:
                load_time_lsw = mcnt - (int(mcnt/(2**32)))*(2**32)
                load_time_msw = int(mcnt/(2**32))
                control_reg.write(load_time_lsw=load_time_lsw)
                control0_reg.write(arm='pulse', load_time_msw=load_time_msw,
                                   load_immediate=0)
        if check_time_delay is not None:
            time.sleep(check_time_delay)
        for name in names:
            status_reg = self.registers['%s_status' % name]
            status_after[name] = status_reg.read()['data']
        return {
            'status_before': status_before,
            'status_after': status_after,
        }

    def set_fft_shift(self, shift_schedule=None, issue_meta=True):
        """
        Set the FFT shift schedule.
        :param shift_schedule: int representing bit mask. '1' represents a
        shift for that stage. First stage is MSB.
        Use default if None provided
        :param issue_meta: Should SPEAD meta data be sent after the value is
        changed?
        :return: <nothing>
        """
        if shift_schedule is None:
            shift_schedule = self.fft_shift
        self.registers.fft_shift.write(fft_shift=shift_schedule)

    def get_fft_shift(self):
        """
        Get the current FFT shift schedule from the FPGA.
        :return: integer representing the FFT shift schedule for all the FFTs
        on this engine.
        """
        return self.registers.fft_shift.read()['data']['fft_shift']

    def get_quant_snapshots(self):
        """
        Get the quant snapshots for all the inputs on this host.
        :return:
        """
        return {
            feng.name: self.get_quant_snapshot(feng.name)
            for feng in self.fengines
        }

    def get_quant_snapshot(self, input_name):
        """
        Read the post-quantisation snapshot for a given input
        :param input_name: the input name for which to read the quantiser
        snapshot data.
        :return:
        """
        feng = self.get_fengine(input_name)
        if feng.offset == 0:
            snapshot = self.snapshots.snap_quant0_ss
        else:
            snapshot = self.snapshots.snap_quant1_ss
        sdata = snapshot.read()['data']
        compl = []
        for ctr in range(0, len(sdata['real0'])):
            compl.append(complex(sdata['real0'][ctr], sdata['imag0'][ctr]))
            compl.append(complex(sdata['real1'][ctr], sdata['imag1'][ctr]))
            compl.append(complex(sdata['real2'][ctr], sdata['imag2'][ctr]))
            compl.append(complex(sdata['real3'][ctr], sdata['imag3'][ctr]))
        return compl

    def get_pfb_snapshot(self, pol=0):
        """

        :param pol:
        :return:
        """
        # select the pol
        self.registers.control.write(snappfb_dsel=pol)

        # arm the snaps
        self.snapshots.snappfb_0_ss.arm()
        self.snapshots.snappfb_1_ss.arm()

        # allow them to trigger
        self.registers.control.write(snappfb_arm='pulse')

        # read the data
        r0_to_r3 = self.snapshots.snappfb_0_ss.read(arm=False)['data']
        i3 = self.snapshots.snappfb_1_ss.read(arm=False)['data']

        # reorder the data
        p_data = []
        for ctr in range(0, len(i3['i3'])):
            p_data.append(complex(r0_to_r3['r0'][ctr], r0_to_r3['i0'][ctr]))
            p_data.append(complex(r0_to_r3['r1'][ctr], r0_to_r3['i1'][ctr]))
            p_data.append(complex(r0_to_r3['r2'][ctr], r0_to_r3['i2'][ctr]))
            p_data.append(complex(r0_to_r3['r3'][ctr], i3['i3'][ctr]))
        return p_data

    def check_qdr_devices(self, threshold=0):
        """
        Are the QDR devices behaving?
        :param threshold: how many errors are permisible?
        :return:
        """
        return (self.check_ct_parity(threshold) and
                self.check_cd_parity(threshold))

    def check_ct_parity(self, threshold):
        """
        Check the QDR corner turner parity error counters
        :param threshold: how many errors are permisible?
        :return:
        """
        return self._check_qdr_parity(
            qdr_id='CT',
            threshold=threshold,
            reg_name='ct_ctrs',
            reg_field_name='ct_parerr_cnt'
        )

    def get_cd_status(self):
        """
        Retrieves all the Coarse Delay status registers.
        """
        return self.registers.cd_status.read()['data']

    def check_cd(self):
        """
        Check the Coarse Delay, including any host memory errors.
        """
        d0=self.get_cd_status()
        if d0['pol0_parity_err_cnt']>0:
            LOGGER.error('%s: Parity errors on CD0.',self.host)    
            return False
        if d0['pol1_parity_err_cnt']>0:
            LOGGER.error('%s: Parity errors on CD1.',self.host)    
            return False
        d1=self.get_cd_status()
        if d1['hmc_err_cnt'] != d0['hmc_err_cnt']:
            LOGGER.error('%s: HMC err cnt changing.',self.host)    
            return False
        return True

    def get_ct_status(self):
        """
        Retrieve all the Corner-Turner registers.
        """ 
        if 'ct_status0' in self.registers.names():
            rv = self.registers.ct_status0.read()['data']
        else:
            rv = self.registers.ct_status.read()['data']
        try:
            rv.update(self.registers.ct_status1.read()['data'])
            rv.update(self.registers.ct_status2.read()['data'])
        except AttributeError or KeyError:
            pass
        try:
            rv['ct_dv_rate'] = self.registers.ct_dv_rate.read()['data']['reg']
        except AttributeError or KeyError:
            pass
        return rv

    def check_ct(self):
        """
        Check the Coarse Delay, including any host memory errors.
        """
        d0 = self.get_ct_status()
        if not d0['init']:
            LOGGER.error('%s: CT HMC did not init.',self.host)    
            return False
        if not d0['post']:
            LOGGER.error('%s: CT HMC did not POST.',self.host)    
            return False
        d1 = self.get_ct_status()
        if d0['err_bank'] != d1['err_bank']:
            LOGGER.error('%s: CT bank_err is changing.',self.host)    
            return False
        if d0['wr_ctr'] == d1['wr_ctr']:
            LOGGER.error('%s: Write counter is NOT changing.',self.host)    
            return False
        if d0['err_en_sync'] != d1['err_en_sync']:
            LOGGER.error('%s: CT err_en_sync is changing.',self.host)    
            return False
        if d0['err_rdrdy'] != d1['err_rdrdy']:
            LOGGER.error('%s: CT HMC read not ready is spinning.',self.host)
            return False
        if d0['err_wrrdy'] != d1['err_wrrdy']:
            LOGGER.error('%s: CT HMC write not ready is spinning.',self.host)
            return False
        return True 

    def check_cd_parity(self, threshold):
        """
        Check the QDR coarse delay parity error counters
        :param threshold: how many errors are permisible?
        :return:
        """
        if 'cd_ctrs' not in self.registers.names():
            LOGGER.info('check_qdr_parity: CD - no QDR-based coarse '
                        'delay found')
            return True
        return self._check_qdr_parity(
            qdr_id='CD',
            threshold=threshold,
            reg_name='cd_ctrs',
            reg_field_name='cd_parerr_cnt'
        )

    def _check_qdr_parity(self, qdr_id, threshold, reg_name, reg_field_name,):
        """
        Check QDR parity error counters
        :return:
        """
        LOGGER.info('%s: checking %s parity errors (QDR test)' % (
            self.host, qdr_id))
        if threshold == 0:
            _required_bits = 1
        else:
            _required_bits = int(numpy.ceil(numpy.log2(threshold)))
        # does the loaded bitstream have wide-enough counters?
        _register = self.registers[reg_name]
        bitwidth = _register.field_get_by_name(reg_field_name + '0').width_bits
        if bitwidth < _required_bits:
            LOGGER.warn(
                '\t{qdrid} parity error counter is too narrow: {bw} < {rbw}. '
                'NOT running test.'.format(
                    qdrid=qdr_id, bw=bitwidth, rbw=_required_bits))
            return True
        ctrs = self.registers[reg_name].read()['data']
        for pol in [0, 1]:
            fname = reg_field_name + str(pol)
            if (ctrs[fname] > 0) and (ctrs[fname] < threshold):
                LOGGER.warn('\t{h}: {thrsh} > {nm} > 0. Que pasa?'.format(
                    h=self.host, nm=fname, thrsh=threshold))
            elif (ctrs[fname] > 0) and (ctrs[fname] >= threshold):
                LOGGER.error('\t{h}: {nm} > {thrsh}. Problems.'.format(
                    h=self.host, nm=fname, thrsh=threshold))
                return False
        return True

    def check_fft_overflow(self, wait_time=2e-3):
        """
        Checks if pfb counters on f-eng are not incrementing i.e. fft
        is not overflowing
        :param wait_time - time in seconds to wait between reg reads
        :return: True/False
        """
        ctrs0 = self.registers.pfb_status.read()['data']
        time.sleep(wait_time)
        ctrs1 = self.registers.pfb_status.read()['data']
        for cnt in range(0, 1):
            overflow0 = ctrs0['pol%i_or_err_cnt' % cnt]
            overflow1 = ctrs1['pol%i_or_err_cnt' % cnt]
            if overflow0 != overflow1:
            #     LOGGER.info('%s: pol%i_or_err_cnt okay.' % (self.host, cnt))
            # else:
                LOGGER.debug('%s: pol%i_or_err_cnt incrementing.' % (
                    self.host, cnt))
                return False
        LOGGER.info('%s: PFB okay.' % self.host)
        return True

    def get_adc_snapshot_for_input(self, input_name, unix_time=-1):
        """
        Read the small voltage buffer for a input from a host.
        :param input_name: the input name
        :param unix_time: the time at which to read
        :return: AdcData()
        """
        feng = self.get_fengine(input_name)
        if unix_time == -1:
            d = self.get_adc_snapshots_timed(from_now=2)
        else:
            d = self.get_adc_snapshots_timed(loadtime_unix=unix_time)
        return d['p%i' % feng.offset]

    def _get_adc_timed_convert_times(
            self, from_now=2, loadtime_unix=-1,
            loadtime_system=-1, localtime=-1):
        """
        Given trigger times as a number of options, convert them to a
        single system time.
        :param from_now: trigger x seconds from now, default is two
        :param loadtime_unix: the load time as a UNIX time
        :param loadtime_system: the load time as a system board time.
        :param localtime: pass the system localtime, in ticks, to the function
        :return: localtime, system load time
        """
        start_tic = time.time()
        if localtime == -1:
            localtime = self.get_local_time()
        if localtime & ((2**12) - 1) != 0:
            errmsg = 'Bottom 12 bits of local time are not zero? %i' % localtime
            LOGGER.error(errmsg)
            raise ValueError(errmsg)
        if loadtime_system != -1:
            if loadtime_system & ((2**12) - 1) != 0:
                errmsg = 'Time resolution from the digitiser is only 2^12, ' \
                         'trying to trigger at %i would never ' \
                         'work.' % loadtime_system
                LOGGER.error(errmsg)
                raise ValueError(errmsg)
            return localtime, loadtime_system
        if loadtime_unix != -1:
            timediff = loadtime_unix - start_tic
        else:
            timediff = from_now
        timediff_samples = (timediff * 1.0) * self.rx_data_sample_rate_hz
        loadtime = int(localtime + timediff_samples)
        loadtime += 2**12
        loadtime = (loadtime >> 12) << 12
        return localtime, loadtime

    def get_adc_snapshots_timed(self, from_now=2, loadtime_unix=-1,
                                loadtime_system=-1, localtime=-1):
        """
        Get a snapshot of incoming ADC data at a specific time.
        :param from_now: trigger x seconds from now
        :param loadtime_unix: the load time as a UNIX time
        :param loadtime_system: the load time as a system board time.
        :param localtime: pass the system localtime, in ticks, to the function
        Default is 2 seconds in the future.
        :return {'p0': AdcData(), 'p1': AdcData()}
        """
        if self.rx_data_sample_rate_hz == -1:
            raise ValueError('Cannot continue with unknown input sample '
                             'rate. Please set this with: '
                             '\'host.rx_data_sample_rate_hz = xxxx\' first.')

        if 'adc_snap_trig_select' not in self.registers.control.field_names():
            raise NotImplementedError('Timed ADC snapshot support does '
                                      'not exist on older F-engines.')

        tic = time.time()
        localtime, loadtime = self._get_adc_timed_convert_times(
            from_now=from_now, loadtime_unix=loadtime_unix,
            loadtime_system=loadtime_system, localtime=localtime)

        if loadtime <= localtime:
            errmsg = 'A load time in past makes no sense. %i < %i = %i' % (
                loadtime, localtime, loadtime - localtime)
            LOGGER.error(errmsg)
            raise ValueError(errmsg)

        custom_timeout = int((loadtime - localtime) /
                             self.rx_data_sample_rate_hz) + 1

        ltime_msw = (loadtime >> 32) & (2**16 - 1)
        ltime_lsw = loadtime & ((2**32) - 1)
        self.registers.trig_time_msw.write_int(ltime_msw)
        self.registers.trig_time_lsw.write_int(ltime_lsw)
        snap_tic = time.time()
        rv = self.get_adc_snapshots(trig_sel=0, custom_timeout=custom_timeout)
        toc = time.time()
        LOGGER.debug('%s: timed ADC read took %.3f sec, total %.3f sec' % (
            self.host, (toc - snap_tic), (toc - tic)))
        if ((loadtime >> 12) & ((2**32)-1)) != rv['p0'].timestamp:
            errmsg = 'ADC data not read at specified time: %i != %s' % (
                loadtime, str(rv['p0'].timestamp))
            LOGGER.error(errmsg)
            raise RuntimeError(errmsg)
        rv['p0'].timestamp = loadtime
        rv['p1'].timestamp = loadtime
        return rv

    def get_adc_snapshots(self, trig_sel=1, custom_timeout=-1):
        """
        Read the ADC snapshots from this Fhost
        :param trig_sel: 0 for time-trigger, 1 for constant trigger
        :param custom_timeout: should a custom timeout be applied to the
        snapshot read operation?
        :return {'p0': AdcData(), 'p1': AdcData()}
        """
        if 'd0' in self.snapshots.snap_adc0_ss.field_names():
            return self._get_adc_snapshots_compat_wierd_skarab_version()
        if 'p1_d3' not in self.snapshots.snap_adc0_ss.field_names():
            return self._get_adc_snapshots_compat()
        if 'adc_snap_trig_select' in self.registers.control.field_names():
            self.registers.control.write(adc_snap_trig_select=trig_sel)
        self.registers.control.write(adc_snap_arm=0)
        self.snapshots.snap_adc0_ss.arm()
        self.snapshots.snap_adc1_ss.arm()
        self.registers.control.write(adc_snap_arm=1)
        if custom_timeout != -1:
            d = self.snapshots.snap_adc0_ss.read(
                arm=False, timeout=custom_timeout)
            time48 = d['extra_value']['data']['timestamp']
            d = d['data']
            d.update(self.snapshots.snap_adc1_ss.read(
                arm=False, timeout=custom_timeout)['data'])
        else:
            d = self.snapshots.snap_adc0_ss.read(arm=False)
            time48 = d['extra_value']['data']['timestamp']
            d = d['data']
            d.update(self.snapshots.snap_adc1_ss.read(arm=False)['data'])
        self.registers.control.write(adc_snap_arm=0)
        # process p1_d4, which was broken up over two snapshots
        d['p1_d4'] = []
        for ctr in range(len(d['p1_d4_u8'])):
            tmp = (d['p1_d4_u8'][ctr] << 2) | d['p1_d4_l2'][ctr]
            d['p1_d4'].append(caspermem.bin2fp(tmp, 10, 9, True))
        # pack the data into simple lists
        rvp0 = []
        rvp1 = []
        for ctr in range(0, len(d['p0_d0'])):
            for ctr2 in range(8):
                rvp0.append(d['p0_d%i' % ctr2][ctr])
                rvp1.append(d['p1_d%i' % ctr2][ctr])
        return {'p0': AdcData(time48, rvp0),
                'p1': AdcData(time48, rvp1)}

    def _get_adc_snapshots_compat(self):
        """
        Old implementations of reading the ADC snapshots, included for
        compatibility.
        :return {'p0': AdcData(), 'p1': AdcData()}
        """
        if 'p1_4' in self.snapshots.snap_adc0_ss.field_names():
            # temp new style
            self.registers.control.write(adc_snap_arm=0)
            self.snapshots.snap_adc0_ss.arm()
            self.snapshots.snap_adc1_ss.arm()
            self.registers.control.write(adc_snap_arm=1)
            d = self.snapshots.snap_adc0_ss.read(arm=False)['data']
            d.update(self.snapshots.snap_adc1_ss.read(arm=False)['data'])
            self.registers.control.write(adc_snap_arm=0)
            p0 = {'d%i' % ctr: d['p0_d%i' % ctr] for ctr in range(8)}
            p1 = {'d%i' % ctr: d['p1_%i' % ctr]
                  for ctr in [0, 1, 2, 4, 5, 6, 7]}
            p1['d3'] = []
            for ctr in range(len(d['p1_3_u8'])):
                _tmp = (d['p1_3_u8'][ctr] << 2) | d['p1_3_l2'][ctr]
                p1['d3'].append(caspermem.bin2fp(_tmp, 10, 9, True))
        else:
            p0 = self.snapshots.snap_adc0_ss.read()['data']
            p1 = self.snapshots.snap_adc1_ss.read()['data']
        # pack the data into simple lists
        rvp0 = []
        rvp1 = []
        for ctr in range(0, len(p0['d0'])):
            for ctr2 in range(8):
                rvp0.append(p0['d%i' % ctr2][ctr])
                rvp1.append(p1['d%i' % ctr2][ctr])
        return {'p0': AdcData(-1, rvp0),
                'p1': AdcData(-1, rvp1)}

<<<<<<< HEAD
    def _get_adc_snapshots_compat_wierd_skarab_version(self):
        """
        Compatibility implementation of reading the ADC snapshots, for an odd
        version of the snapshot found in a skarab fengine. Why? Who knows?!
        :return {'p0': AdcData(), 'p1': AdcData()}
        """
        self.registers.control.write(adc_snap_arm=0)
        self.snapshots.snap_adc0_ss.arm()
        self.snapshots.snap_adc1_ss.arm()
        self.registers.control.write(adc_snap_arm=1)
        d = self.snapshots.snap_adc0_ss.read(arm=False)['data']
        d.update(self.snapshots.snap_adc1_ss.read(arm=False)['data'])
        self.registers.control.write(adc_snap_arm=0)
        p0 = {'d%i' % ctr: d['d%i' % ctr] for ctr in range(8)}
        p1 = {'d%i' % ctr: d['p1_d%i' % ctr]
              for ctr in [0, 1, 2, 3, 5, 6, 7]}
        p1['d4'] = []
        for ctr in range(len(d['p1_d4_u8'])):
            _tmp = (d['p1_d4_u8'][ctr] << 2) | d['p1_d4_l2'][ctr]
            p1['d4'].append(caspermem.bin2fp(_tmp, 10, 9, True))
        rvp0 = []
        rvp1 = []
        for ctr in range(0, len(p0['d0'])):
            for ctr2 in range(8):
                rvp0.append(p0['d%i' % ctr2][ctr])
                rvp1.append(p1['d%i' % ctr2][ctr])
        return {'p0': AdcData(-1, rvp0),
                'p1': AdcData(-1, rvp1)}

    def get_rx_reorder_status(self):
        """
        Read the reorder block counters
        :return:
        """
        if 'reorder_ctrs' in self.registers.names():
            return self.registers.reorder_ctrs.read()['data']
        else:
            return self.registers.reorder_status.read()['data']
=======
>>>>>>> eb81c205

    def _skarab_subscribe_to_multicast(self):
        """

        :return:
        """
        logstr = ''
        first_ip = self.fengines[0].input.destination.ip_address
        ip_str = str(first_ip)
        ip_range = 0
        for ctr, feng in enumerate(self.fengines):
            this_ip = feng.input.destination
            if int(this_ip.ip_address) != int(first_ip) + ip_range:
                raise RuntimeError('F-engine input sources IPs are not '
                                   'in a contiguous chunk. This will cause '
                                   'multicast subscription problems.')
            ip_range += this_ip.ip_range
        gbename = self.gbes.names()[0]
        gbe = self.gbes[gbename]
        logstr += ' %s(%s+%i)' % (gbe.name, ip_str, ip_range - 1)
        gbe.multicast_receive(ip_str, ip_range)
        return logstr

    def _roach2_subscribe_to_multicast(self, f_per_fpga):
        """

        :param f_per_fpga:
        :return:
        """
        logstr = ''
        gbe_ctr = 0
        feng_ctr = 0
        for feng in self.fengines:
            input_addr = feng.input.destination
            if not input_addr.is_multicast():
                logstr += ' feng%i[source address %s is not ' \
                          'multicast?]' % (feng_ctr, input_addr.ip_address)
                continue
            rxaddr = str(input_addr.ip_address)
            rxaddr_bits = rxaddr.split('.')
            rxaddr_base = int(rxaddr_bits[3])
            rxaddr_prefix = '%s.%s.%s.' % (
                rxaddr_bits[0], rxaddr_bits[1], rxaddr_bits[2])
            if (len(self.gbes) / f_per_fpga) != input_addr.ip_range:
                raise RuntimeError(
                    '10Gbe ports (%d) do not match sources IPs (%d)' %
                    (len(self.gbes), input_addr.ip_range))
            logstr += ' feng%i[' % feng_ctr
            for ctr in range(0, input_addr.ip_range):
                gbename = self.gbes.names()[gbe_ctr]
                gbe = self.gbes[gbename]
                rxaddress = '%s%d' % (rxaddr_prefix, rxaddr_base + ctr)
                logstr += ' %s(%s)' % (gbe.name, rxaddress)
                gbe.multicast_receive(rxaddress, 0)
                gbe_ctr += 1
            logstr += ']'
            feng_ctr += 1
        return logstr

    def subscribe_to_multicast(self, f_per_fpga):
        """
        
        :return: 
        """
        logstr = '\t%s:' % self.host
        gbe0_name = self.gbes.names()[0]
        if self.gbes[gbe0_name].block_info['tag'] == 'xps:forty_gbe':
            logstr += self._skarab_subscribe_to_multicast()
        else:
            logstr += self._roach2_subscribe_to_multicast(f_per_fpga)
        LOGGER.info(logstr)

'''
    def _get_fengine_fpga_config(self):

        # constants for accessing polarisation specific registers 'x' even, 'y' odd
        self.pol0_offset =  '%s' % (str(self.id*2))
        self.pol1_offset =  '%s' % (str(self.id*2+1))

        # default fft shift schedule
        self.config['fft_shift']                        = self.config_portal.get_int([ '%s '%self.descriptor, 'fft_shift'])

        # output data resolution after requantisation
        self.config['n_bits_output']                    = self.config_portal.get_int([ '%s '%self.descriptor, 'n_bits_output'])
        self.config['bin_pt_output']                    = self.config_portal.get_int([ '%s '%self.descriptor, 'bin_pt_output'])

        # equalisation (only necessary in FPGA based fengines)
        self.config['equalisation'] = {}
        # TODO this may not be constant across fengines (?)
        self.config['equalisation']['decimation']       = self.config_portal.get_int(['equalisation', 'decimation'])
        # TODO what is this?
        self.config['equalisation']['tolerance']        = self.config_portal.get_float(['equalisation', 'tolerance'])
        # coeffs
        self.config['equalisation']['n_bytes_coeffs']   = self.config_portal.get_int(['equalisation', 'n_bytes_coeffs'])
        self.config['equalisation']['bin_pt_coeffs']    = self.config_portal.get_int(['equalisation', 'bin_pt_coeffs'])
        # default equalisation polynomials for polarisations
        self.config['equalisation']['poly0']            = self.config_portal.get_int_list([ '%s '%self.descriptor, 'poly0'])
        self.config['equalisation']['poly1']            = self.config_portal.get_int_list([ '%s '%self.descriptor, 'poly1'])

    def __getattribute__(self, name):
        """Overload __getattribute__ to make shortcuts for getting object data.
        """

        # fft_shift is same for all fengine_fpgas of this type on device
        # (overload in child class if this changes)
        if name == 'fft_shift':
            return self.host.device_by_name( '%sfft_shift' % self.tag)
        # we can't access Shared BRAMs in the same way as we access registers
        # at the moment, so we access the name and use read/write
        elif name == 'eq0_name':
            return  '%seq  %s' %' (self.tag, self.pol0_offset)
        elif name == 'eq1_name':
            return  '%seq  %s' %' (self.tag, self.pol1_offset)
        # fengines transmit to multiple xengines. Each xengine processes a continuous band of
        # frequencies with the lowest numbered band from all antennas being processed by the first xengine
        # and so on. The xengines have IP addresses starting a txip_base and increasing linearly. Some xengines
        # may share IP addresses
        elif name == 'txip_base':
            return self.host.device_by_name( '%stxip_base  %s' %' (self.tag, self.offset))
        elif name == 'txport':
            return self.host.device_by_name( '%stxport  %s' %' (self.tag, self.offset))
        # two polarisations
        elif name == 'snap_adc0':
            return self.host.device_by_name( '%ssnap_adc  %s_ss' % (self.tag, self.pol0_offset))
        elif name == 'snap_adc1':
            return self.host.device_by_name( '%ssnap_adc  %s_ss' % (self.tag, self.pol1_offset))
        elif name == 'snap_quant0':
            return self.host.device_by_name( '%sadc_quant  %s_ss' % (self.tag, self.pol0_offset))
        elif name == 'snap_quant1':
            return self.host.device_by_name( '%sadc_quant  %s_ss' % (self.tag, self.pol1_offset))

        # if attribute name not here try parent class
        return EngineFpga.__getattribute__(self, name)

    ##############################################
    # Equalisation before re-quantisation stuff  #
    ##############################################

    def get_equalisation(self, pol_index):
        """ Get current equalisation values applied pre-quantisation
        """

        reg_name = getattr(self, 'eq  %s_name' % pol_index)
        n_chans = self.config['n_chans']
        decimation = self.config['equalisation']['decimation']
        n_coeffs = n_chans/decimation * 2

        n_bytes = self.config['equalisation']['n_bytes_coeffs']
        bin_pt = self.config['equalisation']['bin_pt_coeffs']

        #read raw bytes
        # we cant access brams like registers, so use old style read
        coeffs_raw = self.host.read(reg_name, n_coeffs*n_bytes)

        coeffs = self.str2float(coeffs_raw, n_bytes*8, bin_pt)

        #pad coeffs out by decimation factor
        coeffs_padded = numpy.reshape(numpy.tile(coeffs, [decimation, 1]), [1, n_chans], 'F')

        return coeffs_padded[0]

    def get_default_equalisation(self, pol_index):
        """ Get default equalisation settings
        """

        decimation = self.config['equalisation']['decimation']
        n_chans = self.config['n_chans']
        n_coeffs = n_chans/decimation

        poly = self.config['equalisation']['poly  %s' %' pol_index]
        eq_coeffs = numpy.polyval(poly, range(n_chans))[decimation/2::decimation]
        eq_coeffs = numpy.array(eq_coeffs, dtype=complex)

        if len(eq_coeffs) != n_coeffs:
            log_runtime_error(LOGGER, "Something's wrong. I have %i eq coefficients when I should have %i."  % (len(eq_coeffs), n_coeffs))
        return eq_coeffs

    def set_equalisation(self, pol_index, init_coeffs=None, init_poly=None, issue_spead=True):
        """ Set equalisation values to be applied pre-requantisation
        """

        reg_name = getattr(self, 'eq  %s_name' % pol_index)
        n_chans = self.config['n_chans']
        decimation = self.config['equalisation']['decimation']
        n_coeffs = n_chans / decimation

        if init_coeffs is None and init_poly is None:
            coeffs = self.get_default_equalisation(pol_index)
        elif len(init_coeffs) == n_coeffs:
            coeffs = init_coeffs
        elif len(init_coeffs) == n_chans:
            coeffs = init_coeffs[0::decimation]
            LOGGER.warn("You specified %i EQ coefficients but your system only supports %i actual values. Only writing every %ith value." % (n_chans ,n_coeffs, decimation))
        elif len(init_coeffs) > 0:
            log_runtime_error(LOGGER, 'You specified %i coefficients, but there are %i EQ coefficients required for this engine' % (len(init_coeffs), n_coeffs))
        else:
            coeffs = numpy.polyval(init_poly, range(n_chans))[decimation/2::decimation]
            coeffs = numpy.array(coeffs, dtype=complex)

        n_bytes = self.config['equalisation']['n_bytes_coeffs']
        bin_pt = self.config['equalisation']['bin_pt_coeffs']

        coeffs_str = self.float2str(coeffs, n_bytes*8, bin_pt)

        # finally write to the bram
        self.host.write(reg_name, coeffs_str)

'''<|MERGE_RESOLUTION|>--- conflicted
+++ resolved
@@ -783,6 +783,14 @@
         return (self.check_ct_parity(threshold) and
                 self.check_cd_parity(threshold))
 
+    def check_rx_spead(self, max_waittime=5):
+        """
+        Check that this host is receiving SPEAD data.
+        :param max_waittime: the maximum time to wait
+        :return:
+        """
+        return self._check_rx_spead_skarab()
+
     def check_ct_parity(self, threshold):
         """
         Check the QDR corner turner parity error counters
@@ -1122,7 +1130,6 @@
         return {'p0': AdcData(-1, rvp0),
                 'p1': AdcData(-1, rvp1)}
 
-<<<<<<< HEAD
     def _get_adc_snapshots_compat_wierd_skarab_version(self):
         """
         Compatibility implementation of reading the ADC snapshots, for an odd
@@ -1161,8 +1168,6 @@
             return self.registers.reorder_ctrs.read()['data']
         else:
             return self.registers.reorder_status.read()['data']
-=======
->>>>>>> eb81c205
 
     def _skarab_subscribe_to_multicast(self):
         """
