--- conflicted
+++ resolved
@@ -233,7 +233,6 @@
         """
         return self.registers.fft_shift.read()['data']['fft_shift']
 
-<<<<<<< HEAD
     def get_quant_snapshot(self, source_name=None):
         """
         Read the post-quantisation snapshot for a given source
@@ -253,7 +252,8 @@
         self.snapshots.snapquant_ss.arm()
         self.registers.control.write(snapquant_arm='pulse')
         snapdata = self.snapshots.snapquant_ss.read(arm=False)['data']
-=======
+        raise RuntimeError
+
     def get_pfb_snapshot(self, pol=0):
         # select the pol
         self.registers.control.write(snappfb_dsel=pol)
@@ -277,7 +277,6 @@
             p_data.append(complex(r0_to_r3['r2'][ctr], r0_to_r3['i2'][ctr]))
             p_data.append(complex(r0_to_r3['r3'][ctr], i3['i3'][ctr]))
         return p_data
->>>>>>> a84cef56
 
 '''
     def _get_fengine_fpga_config(self):
