__author__ = 'paulp'

import time
import logging
import struct

from host_fpga import FpgaHost

LOGGER = logging.getLogger(__name__)


class FpgaFHost(FpgaHost):
    """
    A Host, that hosts Fengines, that is a CASPER KATCP FPGA.
    """
    def __init__(self, host, katcp_port=7147, boffile=None, connect=True, config=None):
        FpgaHost.__init__(self, host, katcp_port=katcp_port, boffile=boffile, connect=connect)
        self._config = config
        self.data_sources = []  # a list of DataSources received by this f-engine host
        self.eqs = {}  # a dictionary, indexed on source name, containing tuples of poly and bram name
        if config is not None:
            self.num_fengines = int(config['f_per_fpga'])
            self.ports_per_fengine = int(config['ports_per_fengine'])
            self.fft_shift = int(config['fft_shift'])
            self.n_chans = int(config['n_chans'])
        else:
            self.num_fengines = None
            self.ports_per_fengine = None
            self.fft_shift = None
            self.n_chans = None

    @classmethod
    def from_config_source(cls, hostname, katcp_port, config_source):
        boffile = config_source['bitstream']
        return cls(hostname, katcp_port=katcp_port, boffile=boffile, connect=True, config=config_source)

    def clear_status(self):
        """
        Clear the status registers and counters on this f-engine host
        :return:
        """
        self.registers.control.write(status_clr='pulse', gbe_cnt_rst='pulse', cnt_rst='pulse')

    def host_okay(self):
        """
        Is this host/LRU okay?
        :return:
        """
        _sleeptime = 1
        if not self.check_rx():
            return False
        err_one = self.registers.ct_errcnt.read()['data']
        err_two = self.registers.wintime_error.read()['data']
        ct_cnt_one = self.registers.ct_cnt.read()['data']
        time.sleep(_sleeptime)
        ct_cnt_two = self.registers.ct_cnt.read()['data']
        if not ((err_one['errcnt0'] == 0) and
                (err_one['parerrcnt0'] == 0) and
                (err_one['errcnt1'] == 0) and
                (err_one['parerrcnt1'] == 0) and
                (err_two['step'] == 0) and
                (err_two['vs_spead'] == 0) and
                (ct_cnt_two['validcnt'] - ct_cnt_one['validcnt'] > 0) and
                (ct_cnt_two['synccnt'] - ct_cnt_one['synccnt'] > 0)):
            LOGGER.info('F host %s host_okay() - FALSE.' % self.host)
            return False
        LOGGER.info('F host %s host_okay() - TRUE.' % self.host)
        return True

    def check_rx(self, max_waittime=30):
        """
        Check the receive path on this f host
        :param max_waittime: the maximum time to wait for raw 10gbe data
        :return:
        """
        if not (self.check_rx_raw(max_waittime) and
                self.check_rx_spead() and
                self.check_rx_reorder()):
            LOGGER.error('F host %s check_rx() - FALSE.' % self.host)
            return False
        LOGGER.info('F host %s check_rx() - TRUE.' % self.host)
        return True

    def check_rx_reorder(self):
        """
        Is this F host reordering received data correctly?
        :return:
        """
        def get_gbe_data():
		
            data = {}
            reorder_ctrs = self.registers.reorder_ctrs.read()['data']
            data['mcnt_relock'] = reorder_ctrs['mcnt_relock']
            data['timerror'] = reorder_ctrs['timestep_error']
            data['discard'] = reorder_ctrs['discard']
	    for gbe in [0, 1, 2, 3]:
	        data['pktof_ctr%i' % gbe] = reorder_ctrs['pktof%i' % gbe]             
	    status = self.registers.status.read()['data']
	    for pol in [0, 1]:
	        data['recverr_ctr%i' % pol] = reorder_ctrs['recverr%i' % pol]             
	        data['pfb_of%i' % pol] = status['pfb_of%i_cnt' % pol]
            return data
        _sleeptime = 1
        rxregs = get_gbe_data()
        time.sleep(_sleeptime)
        rxregs_new = get_gbe_data()
<<<<<<< HEAD
        for gbe in [0, 1, 2, 3]:
            if rxregs_new['pktof_ctr%i' % gbe] != rxregs['pktof_ctr%i' % gbe]:
                raise RuntimeError('F host %s packet overflow on interface gbe%i. %i -> %i' % (
                    self.host, gbe, rxregs_new['pktof_ctr%i' % gbe], rxregs['pktof_ctr%i' % gbe]))
        for pol in [0, 1]:
            if rxregs_new['recverr_ctr%i' % pol] != rxregs['recverr_ctr%i' % pol]:
                raise RuntimeError('F host %s pol %i reorder count error. %i -> %i' % (
                    self.host, pol, rxregs_new['recverr_ctr%i' % pol], rxregs['recverr_ctr%i' % pol]))
        if rxregs_new['mcnt_relock'] != rxregs['mcnt_relock']:
            raise RuntimeError('F host %s mcnt_relock is changing. %i -> %i' % (
                self.host, rxregs_new['mcnt_relock'], rxregs['mcnt_relock']))
        if rxregs_new['timerror'] != rxregs['timerror']:
            raise RuntimeError('F host %s timestep error is changing. %i -> %i' % (
                self.host, rxregs_new['timerror'], rxregs['timerror']))
        if rxregs_new['discard'] != rxregs['discard']:
            raise RuntimeError('F host %s discarding packets. %i -> %i' % (
                self.host, rxregs_new['discard'], rxregs['discard']))
=======
        if rxregs_new['valid_arb'] == rxregs['valid_arb']:
            LOGGER.error('F host %s arbiter is not counting packets. %i -> %i' %
                         (self.host, rxregs_new['valid_arb'], rxregs['valid_arb']))
            return False
        if rxregs_new['valid_reord'] == rxregs['valid_reord']:
            LOGGER.error('F host %s reorder is not counting packets. %i -> %i' %
                         (self.host, rxregs_new['valid_reord'], rxregs['valid_reord']))
            return False
        if rxregs_new['mcnt_relock'] > rxregs['mcnt_relock']:
            LOGGER.error('F host %s mcnt_relock is triggering. %i -> %i' %
                         (self.host, rxregs_new['mcnt_relock'], rxregs['mcnt_relock']))
            return False
        for pol in [0, 1]:
            if rxregs_new['re%i_cnt' % pol] > rxregs['re%i_cnt' % pol]:
                LOGGER.error('F host %s pol %i reorder count error. %i -> %i' %
                             (self.host, pol, rxregs_new['re%i_cnt' % pol], rxregs['re%i_cnt' % pol]))
                return False
            if rxregs_new['re%i_time' % pol] > rxregs['re%i_time' % pol]:
                LOGGER.error('F host %s pol %i reorder time error. %i -> %i' %
                             (self.host, pol, rxregs_new['re%i_time' % pol], rxregs['re%i_time' % pol]))
                return False
            if rxregs_new['re%i_tstep' % pol] > rxregs['re%i_tstep' % pol]:
                LOGGER.error('F host %s pol %i timestep error. %i -> %i' %
                             (self.host, pol, rxregs_new['re%i_tstep' % pol], rxregs['re%i_tstep' % pol]))
                return False
            if rxregs_new['timerror%i' % pol] > rxregs['timerror%i' % pol]:
                LOGGER.error('F host %s pol %i time error? %i -> %i' %
                             (self.host, pol, rxregs_new['timerror%i' % pol], rxregs['timerror%i' % pol]))
                return False
>>>>>>> 2c41f2f0
        LOGGER.info('F host %s is reordering data okay.' % self.host)
        return True

    def read_spead_counters(self):
        """
        Read the SPEAD rx and error counters for this F host
        :return:
        """
        rv = []
	spead_ctrs = self.registers.spead_ctrs.read()['data']
        for core_ctr in range(0, 4):
            counter = spead_ctrs['rx_cnt%i' % core_ctr]
            error = spead_ctrs['err_cnt%i' % core_ctr]
	    rv.append((counter, error))
        return rv

    def get_local_time(self):
        """
        Get the local timestamp of this board, received from the digitiser
        :return: time in samples since the digitiser epoch
        """
        first_msw = self.registers.local_time_msw.read()['data']['timestamp_msw']
        while self.registers.local_time_msw.read()['data']['timestamp_msw'] == first_msw:
            time.sleep(0.01)
        lsw = self.registers.local_time_lsw.read()['data']['timestamp_lsw']
        msw = self.registers.local_time_msw.read()['data']['timestamp_msw']
        assert msw == first_msw + 1  # if this fails the network is waaaaaaaay slow
        return (msw << 32) | lsw

    def add_source(self, data_source):
        """
        Add a new data source to this fengine host
        :param data_source: A DataSource object
        :return:
        """
        # check that it doesn't already exist before adding it
        for source in self.data_sources:
            assert source.source_number != data_source.source_number
            assert source.name != data_source.name
        self.data_sources.append(data_source)

    def get_source_eq(self, source_name=None):
        """
        Return a dictionary of all the EQ settings for the sources allocated to this fhost
        :return:
        """
        if source_name is not None:
            return self.eqs[source_name]
        return self.eqs

    def read_eq(self, eq_bram=None, eq_name=None):
        """
        Read a given EQ BRAM.
        :param eq_bram:
        :return: a list of the complex EQ values from RAM
        """
        if eq_bram is None and eq_name is None:
            raise RuntimeError('Cannot have both tuple and name None')
        if eq_name is not None:
            eq_bram = 'eq%i' % self.eqs[eq_name][1]
        # eq vals are packed as 32-bit complex (16 real, 16 imag)
        eqvals = self.read(eq_bram, self.n_chans*4)
        eqvals = struct.unpack('>%ih' % (self.n_chans*2), eqvals)
        eqcomplex = []
        for ctr in range(0, len(eqvals), 2):
            eqcomplex.append(eqvals[ctr] + (1j * eqvals[ctr+1]))
        return eqcomplex

    def write_eq_all(self):
        """
        Write the self.eq variables to the device SBRAMs
        :return:
        """
        for eqname in self.eqs.keys():
            LOGGER.debug('Writing EQ %s' % eqname)
            self.write_eq(eq_name=eqname)

    def write_eq(self, eq_tuple=None, eq_name=None):
        """
        Write a given complex eq to the given SBRAM.
        :param eq_tuple: a tuple of an integer, complex number or list or integers or complex numbers and a sbram name
        :param eq_name: the name of an eq to use, found in the self.eqs dictionary
        :return:
        """
        if eq_tuple is None and eq_name is None:
            raise RuntimeError('Cannot have both tuple and name None')
        if eq_name is not None:
            if eq_name not in self.eqs.keys():
                raise ValueError('Unknown source name %s' % eq_name)
            eq_poly = self.eqs[eq_name]['eq']
            eq_bram = 'eq%i' % self.eqs[eq_name]['bram_num']
        else:
            eq_poly = eq_tuple[0]
            eq_bram = eq_tuple[1]
        if len(eq_poly) == 1:
            # single complex
            creal = self.n_chans * [int(eq_poly[0].real)]
            cimag = self.n_chans * [int(eq_poly[0].imag)]
        elif len(eq_poly) == self.n_chans:
            # list - one for each channel
            creal = [num.real for num in eq_poly]
            cimag = [num.imag for num in eq_poly]
        else:
            # polynomial
            raise NotImplementedError('Polynomials are not yet complete.')
        coeffs = (self.n_chans * 2) * [0]
        coeffs[0::2] = creal
        coeffs[1::2] = cimag
        ss = struct.pack('>%ih' % (self.n_chans * 2), *coeffs)
        self.write(eq_bram, ss, 0)
        LOGGER.debug('%s: wrote EQ to sbram %s' % (self.host, eq_bram))
        return len(ss)

    def set_fft_shift(self, shift_schedule=None, issue_meta=True):
        """
        Set the FFT shift schedule.
        :param shift_schedule: int representing bit mask. '1' represents a shift for that stage. First stage is MSB.
        Use default if None provided
        :param issue_meta: Should SPEAD meta data be sent after the value is changed?
        :return: <nothing>
        """
        if shift_schedule is None:
            shift_schedule = self.fft_shift
        self.registers.fft_shift.write(fft_shift=shift_schedule)

    def get_fft_shift(self):
        """
        Get the current FFT shift schedule from the FPGA.
        :return: integer representing the FFT shift schedule for all the FFTs on this engine.
        """
        return self.registers.fft_shift.read()['data']['fft_shift']

    def get_quant_snapshot(self, source_name=None):
        """
        Read the post-quantisation snapshot for a given source
        :return:
        """
        raise NotImplementedError
        """
        source_names = []
        if source_name is None:
            for src in self.data_sources:
                source_names.append(src.name)
        else:
            for src in self.data_sources:
                if src.name == source_name:
                    source_names.append(source_name)
                    break
        if len(source_names) == 0:
            raise RuntimeError('Could not find source %s on this f-engine host or no sources given' % source_name)
        targetsrc.host.snapshots.snapquant_ss.arm()
        targetsrc.host.registers.control.write(snapquant_arm='pulse')
        sdata = targetsrc.host.snapshots.snapquant_ss.read(arm=False)['data']
        self.snapshots.snapquant_ss.arm()
        self.registers.control.write(snapquant_arm='pulse')
        snapdata = self.snapshots.snapquant_ss.read(arm=False)['data']
        raise RuntimeError
        """

    def get_pfb_snapshot(self, pol=0):
        # select the pol
        self.registers.control.write(snappfb_dsel=pol)

        # arm the snaps
        self.snapshots.snappfb_0_ss.arm()
        self.snapshots.snappfb_1_ss.arm()

        # allow them to trigger
        self.registers.control.write(snappfb_arm='pulse')

        # read the data
        r0_to_r3 = self.snapshots.snappfb_0_ss.read(arm=False)['data']
        i3 = self.snapshots.snappfb_1_ss.read(arm=False)['data']

        # reorder the data
        p_data = []
        for ctr in range(0, len(i3['i3'])):
            p_data.append(complex(r0_to_r3['r0'][ctr], r0_to_r3['i0'][ctr]))
            p_data.append(complex(r0_to_r3['r1'][ctr], r0_to_r3['i1'][ctr]))
            p_data.append(complex(r0_to_r3['r2'][ctr], r0_to_r3['i2'][ctr]))
            p_data.append(complex(r0_to_r3['r3'][ctr], i3['i3'][ctr]))
        return p_data

    def fr_delay_set(self, pol_id, delay=0, delay_rate=0, fringe_phase=0, fringe_rate=0, ld_time=-1, ld_check = True, extra_wait_time = 0):
        """
        Configures a given antenna to a delay in seconds using both the coarse and the fine delay. Also configures the fringe rotation components. This is a blocking call. \n
        By default, it will wait 'till load time and verify that things worked as expected. This check can be disabled by setting ld_check param to False. \n
        Load time is optional; if not specified, load ASAP.\n
        \t Fringe offset is in degrees.\n
        \t Fringe rate is in cycles per second (Hz).\n
        \t Delay is in seconds.\n
        \t Delay rate is in seconds per second.\n
        Notes: \n
        IS A ONCE-OFF UPDATE (no babysitting by software)\n"""
        #Fix to fine delay calc on 2010-11-19
	if pol_id == 0:
		fd_status_reg = self.registers.tl_fd0_status
		fd_control_reg = self.registers.tl_fd0_control
		fd_control0_reg = self.registers.tl_fd0_control0
		cd_status_reg = self.registers.tl_cd0_status
		cd_control_reg = self.registers.tl_cd0_control
		cd_control0_reg = self.registers.tl_cd0_control0
		coarse_delay_reg = self.registers.coarse_delay0
		fractional_delay_reg = self.registers.fractional_delay0
		delay_delta_reg = self.registers.delay_delta0
		phase_offset_reg = self.registers.phase_offset0
		phase_offset_delta_reg = self.registers.phase_offset_delta0
	else:
		fd_status_reg = self.registers.tl_fd1_status
		fd_control_reg = self.registers.tl_fd1_control
		fd_control0_reg = self.registers.tl_fd1_control0
		cd_status_reg = self.registers.tl_cd1_status
		cd_control_reg = self.registers.tl_cd1_control
		cd_control0_reg = self.registers.tl_cd1_control0
		coarse_delay_reg = self.registers.coarse_delay1
		fractional_delay_reg = self.registers.fractional_delay1
		delay_delta_reg = self.registers.delay_delta1
		phase_offset_reg = self.registers.phase_offset1
		phase_offset_delta_reg = self.registers.phase_offset_delta1

        fine_delay_bits =       16
        coarse_delay_bits =     16
        fine_delay_rate_bits =  16
        fringe_offset_bits =    16
        fringe_rate_bits =      16
        bitshift_schedule =     23
        min_ld_time = 0.1 # assume we're able to set and check all the registers in 100ms
        network_latency_adjust = 0.015

        # delays in terms of ADC clock cycles:
        delay_n = delay * self.sample_rate_hz                   # delay in clock cycles
        coarse_delay = int(delay_n)                             # delay in whole clock cycles #testing for rev370
        fine_delay = (delay_n-coarse_delay)                     # delay remainder. need a negative slope for positive delay
        fine_delay_i = int(fine_delay*(2**(fine_delay_bits)))   # 16 bits of signed data over range 0 to +pi

        fine_delay_rate = int(float(delay_rate) * (2**(bitshift_schedule + fine_delay_rate_bits-1)))

        # figure out the fringe as a fraction of a cycle
        fr_offset = int(fringe_phase/float(360) * (2**(fringe_offset_bits)))
        # figure out the fringe rate. Input is in cycles per second (Hz). 1) divide by brd clock rate to get cycles per clock. 2) multiply by 2**20
	# TODO adc_demux_factor
	feng_clk = (self.sample_rate_hz/8)
        fr_rate = int(float(fringe_rate) / feng_clk * (2**(bitshift_schedule + fringe_rate_bits-1)))

        # read the arm and load counts - they must increment after the delay has been loaded
	status = fd_status_reg.read()
        arm_count_before = status['arm_count']
        ld_count_before = status['load_count']

        act_delay = (coarse_delay + float(fine_delay_i)/2**fine_delay_bits)/self.sample_rate_hz
        act_fringe_offset = float(fr_offset)/(2**fringe_offset_bits)*360
        act_fringe_rate = float(fr_rate)/(2**(fringe_rate_bits+bitshift_schedule-1))*feng_clk
        act_delay_rate = float(fine_delay_rate)/(2**(bitshift_schedule + fine_delay_rate_bits-1))
# TODO 
        if (delay != 0):
            if (fine_delay_i == 0) and (coarse_delay == 0):
                LOGGER.info('Requested delay is too small for this configuration (our resolution is too low). Setting delay to zero.')
            elif abs(fine_delay_i) > 2**(fine_delay_bits):
                raise RuntimeError('Internal logic error calculating fine delays.')
            elif abs(coarse_delay) > (2**(coarse_delay_bits)):
                raise RuntimeError('Requested coarse delay (%es) is out of range (+-%es).' % (float(coarse_delay)/self.sample_rate_hz, float(2**(coarse_delay_bits-1))/self.sample_rate_hz))
            else:
                LOGGER.debug('Delay actually set to %e seconds.' % act_delay)
        if (delay_rate != 0):
            if fine_delay_rate == 0:
                LOGGER.info('Requested delay rate too slow for this configuration. Setting delay rate to zero.')
            if (abs(fine_delay_rate) > 2**(fine_delay_rate_bits-1)):
                raise RuntimeError('Requested delay rate out of range (+-%e).' % (2**(bitshift_schedule-1)))
            else:
                LOGGER.debug('Delay rate actually set to %e seconds per second.' % act_delay_rate)

        if fringe_phase != 0:
            if fr_offset == 0:
                LOGGER.info('Requested fringe phase is too small for this configuration (we do not have enough resolution). Setting fringe phase to zero.')
            else:
                LOGGER.debug('Fringe offset actually set to %6.3f degrees.' % act_fringe_offset)

        if fringe_rate != 0:
            if fr_rate == 0:
                LOGGER.info('Requested fringe rate is too slow for this configuration. Setting fringe rate to zero.')
            else:
                LOGGER.debug('Fringe rate actually set to %e Hz.' % act_fringe_rate)

        # get the current mcnt for this feng
#        mcnt_before = self.mcnt_current_get(ant_str)
#
#        # figure out the load time
#        if ld_time < 0:
#            # User did not ask for a specific time; load now!
#            # figure out the load-time mcnt:
#            mcnt_ld = int(mcnt_before + (self.config['mcnt_scale_factor'] * min_ld_time))
#            mcnt_ld = mcnt_ld + (self.config['mcnt_scale_factor'] * extra_wait_time)
#        else:
#            if (ld_time < (time.time() + min_ld_time)):
#                log_runtimeerror(self.syslogger, "Cannot load at a time in the past.")
#            mcnt_ld = self.mcnt_from_time(ld_time)

##        if (mcnt_ld < (mcnt_before + self.config['mcnt_scale_factor']*min_ld_time)):
##            log_runtimeerror(self.syslogger, "This works out to a loadtime in the past! Logic error :(")

        # setup the delays:
        coarse_delay_reg.write(coarse_delay = coarse_delay)
        LOGGER.debug("Set a coarse delay of %i clocks." % coarse_delay)

        # fine delay (LSbs) is fraction of a cycle * 2^15 (16 bits allocated, signed integer).
        # increment fine_delay by MSbs much every FPGA clock cycle shifted 2**20???
        fractional_delay_reg.write(fractional_delay = fine_delay_i)
	delay_delta_reg.write(fractional_delay = fine_delay_rate)
	LOGGER.debug("Wrote %4x to fractional_delay and %4x to delay_delta register" % (fine_delay_i, fine_delay_rate))

        # setup the fringe rotation
        # LSbs is offset as a fraction of a cycle in fix_16_15 (1 = pi radians ; -1 = -1radians).
        # MSbs is fringe rate as fractional increment to fr_offset per FPGA clock cycle as fix_16.15. FPGA divides this rate by 2**20 internally.
        phase_offset_reg.write(fractional_delay = fr_offset)
        phase_offset_delta_reg.write(fractional_delay = fr_rate)
        LOGGER.debug("Wrote %4x to phase_offset and %4x to phase_offset_delta register a0_fd%i."%(fr_offset,fr_rate))

# TODO change from immediate

#        # set the load time:
#        # MSb (load-it! bit) is pos-edge triggered.
#        self.ffpgas[ffpga_n].write_int('ld_time_lsw%i' % feng_input, (mcnt_ld&0xffffffff))
#        self.ffpgas[ffpga_n].write_int('ld_time_msw%i' % feng_input, (mcnt_ld>>32)&0x7fffffff)
#        self.ffpgas[ffpga_n].write_int('ld_time_msw%i' % feng_input, (mcnt_ld>>32)|(1<<31))
	cd_control0_reg.write(arm = 'pulse', load_immediate = 'pulse')
	fd_control0_reg.write(arm = 'pulse', load_immediate = 'pulse')

        if ld_check == False:
            return {
                'act_delay': act_delay,
                'act_fringe_offset': act_fringe_offset,
                'act_fringe_rate': act_fringe_rate,
                'act_delay_rate': act_delay_rate}

# TODO

#        # check that it loaded correctly
#        # wait until the time has elapsed
#        sleep_time = self.time_from_mcnt(mcnt_ld) - self.time_from_mcnt(mcnt_before) + network_latency_adjust
#        self.floggers[ffpga_n].debug('waiting %2.3f seconds (now: %i, ldtime: %i)' % (sleep_time, self.time_from_mcnt(mcnt_ld), self.time_from_mcnt(mcnt_before)))
#        print 'waiting %2.3f seconds (now: %i, ldtime: %i)' % (sleep_time, self.time_from_mcnt(mcnt_ld), self.time_from_mcnt(mcnt_before))
#        sys.stdout.flush()
#        time.sleep(sleep_time)

        # get the arm and load counts after the fact
        status_after = fd_status_reg.read()
        arm_count_after = status_after['arm_count']
        ld_count_after = status_after['load_count']
        LOGGER.info('BEFORE: arm_count(%10i) ld_count(%10i)' % (arm_count_before, ld_count_before, ))
        LOGGER.info('AFTER:  arm_count(%10i) ld_count(%10i)' % (arm_count_after, ld_count_after, ))

        # did the system arm?
        if (arm_count_before == arm_count_after):
            if arm_count_after == 0:
                raise RuntimeError('delay arm count stays zero. Load failed.')
            else:
                raise RuntimeError('arm count = %i. Load failed.' % (arm_count_after))

#        # did the system arm but not load?
#        if (ld_count_before >= ld_count_after):
#            mcnt_after = self.mcnt_current_get(ant_str)
#            print 'MCNT: before: %10i, target: %10i, after: %10i, after-target(%10i)' % (mcnt_before, mcnt_ld, mcnt_after, mcnt_after - mcnt_ld, )
#            print 'TIME: before: %10.3f, target: %10.3f, after: %10.3f, after-target(%10.3f)' % (self.time_from_mcnt(mcnt_before), self.time_from_mcnt(mcnt_ld), self.time_from_mcnt(mcnt_after), self.time_from_mcnt(mcnt_after - mcnt_ld), )
#            if mcnt_after > mcnt_ld:
#                log_runtimeerror(self.floggers[ffpga_n], 'We missed loading the registers by about %4.1f ms.' % ((mcnt_after - mcnt_ld)/self.config['mcnt_scale_factor']*1000.0))
#            else:
#                log_runtimeerror(self.floggers[ffpga_n], 'Ant %s (Feng %i on %s) did not load correctly for an unknown reason.' % (ant_str, feng_input, self.fsrvs[ffpga_n]))

        return {
            'act_delay': act_delay,
            'act_fringe_offset': act_fringe_offset,
            'act_fringe_rate': act_fringe_rate,
            'act_delay_rate': act_delay_rate}



'''
    def _get_fengine_fpga_config(self):

        # constants for accessing polarisation specific registers 'x' even, 'y' odd
        self.pol0_offset =  '%s' % (str(self.id*2))
        self.pol1_offset =  '%s' % (str(self.id*2+1))

        # default fft shift schedule
        self.config['fft_shift']                        = self.config_portal.get_int([ '%s '%self.descriptor, 'fft_shift'])

        # output data resolution after requantisation
        self.config['n_bits_output']                    = self.config_portal.get_int([ '%s '%self.descriptor, 'n_bits_output'])
        self.config['bin_pt_output']                    = self.config_portal.get_int([ '%s '%self.descriptor, 'bin_pt_output'])

        # equalisation (only necessary in FPGA based fengines)
        self.config['equalisation'] = {}
        # TODO this may not be constant across fengines (?)
        self.config['equalisation']['decimation']       = self.config_portal.get_int(['equalisation', 'decimation'])
        # TODO what is this?
        self.config['equalisation']['tolerance']        = self.config_portal.get_float(['equalisation', 'tolerance'])
        # coeffs
        self.config['equalisation']['n_bytes_coeffs']   = self.config_portal.get_int(['equalisation', 'n_bytes_coeffs'])
        self.config['equalisation']['bin_pt_coeffs']    = self.config_portal.get_int(['equalisation', 'bin_pt_coeffs'])
        # default equalisation polynomials for polarisations
        self.config['equalisation']['poly0']            = self.config_portal.get_int_list([ '%s '%self.descriptor, 'poly0'])
        self.config['equalisation']['poly1']            = self.config_portal.get_int_list([ '%s '%self.descriptor, 'poly1'])

    def __getattribute__(self, name):
        """Overload __getattribute__ to make shortcuts for getting object data.
        """

        # fft_shift is same for all fengine_fpgas of this type on device
        # (overload in child class if this changes)
        if name == 'fft_shift':
            return self.host.device_by_name( '%sfft_shift'   %self.tag)
        # we can't access Shared BRAMs in the same way as we access registers
        # at the moment, so we access the name and use read/write
        elif name == 'eq0_name':
            return  '%seq  %s'  % (self.tag, self.pol0_offset)
        elif name == 'eq1_name':
            return  '%seq  %s'  % (self.tag, self.pol1_offset)
        # fengines transmit to multiple xengines. Each xengine processes a continuous band of
        # frequencies with the lowest numbered band from all antennas being processed by the first xengine
        # and so on. The xengines have IP addresses starting a txip_base and increasing linearly. Some xengines
        # may share IP addresses
        elif name == 'txip_base':
            return self.host.device_by_name( '%stxip_base  %s'  % (self.tag, self.offset))
        elif name == 'txport':
            return self.host.device_by_name( '%stxport  %s'  % (self.tag, self.offset))
        # two polarisations
        elif name == 'snap_adc0':
            return self.host.device_by_name( '%ssnap_adc  %s_ss' % (self.tag, self.pol0_offset))
        elif name == 'snap_adc1':
            return self.host.device_by_name( '%ssnap_adc  %s_ss' % (self.tag, self.pol1_offset))
        elif name == 'snap_quant0':
            return self.host.device_by_name( '%sadc_quant  %s_ss' % (self.tag, self.pol0_offset))
        elif name == 'snap_quant1':
            return self.host.device_by_name( '%sadc_quant  %s_ss' % (self.tag, self.pol1_offset))

        # if attribute name not here try parent class
        return EngineFpga.__getattribute__(self, name)

    ##############################################
    # Equalisation before re-quantisation stuff  #
    ##############################################

    def get_equalisation(self, pol_index):
        """ Get current equalisation values applied pre-quantisation
        """

        reg_name = getattr(self, 'eq  %s_name' % pol_index)
        n_chans = self.config['n_chans']
        decimation = self.config['equalisation']['decimation']
        n_coeffs = n_chans/decimation * 2

        n_bytes = self.config['equalisation']['n_bytes_coeffs']
        bin_pt = self.config['equalisation']['bin_pt_coeffs']

        #read raw bytes
        # we cant access brams like registers, so use old style read
        coeffs_raw = self.host.read(reg_name, n_coeffs*n_bytes)

        coeffs = self.str2float(coeffs_raw, n_bytes*8, bin_pt)

        #pad coeffs out by decimation factor
        coeffs_padded = numpy.reshape(numpy.tile(coeffs, [decimation, 1]), [1, n_chans], 'F')

        return coeffs_padded[0]

    def get_default_equalisation(self, pol_index):
        """ Get default equalisation settings
        """

        decimation = self.config['equalisation']['decimation']
        n_chans = self.config['n_chans']
        n_coeffs = n_chans/decimation

        poly = self.config['equalisation']['poly  %s'  % pol_index]
        eq_coeffs = numpy.polyval(poly, range(n_chans))[decimation/2::decimation]
        eq_coeffs = numpy.array(eq_coeffs, dtype=complex)

        if len(eq_coeffs) != n_coeffs:
            log_runtime_error(LOGGER, "Something's wrong. I have %i eq coefficients when I should have %i."  % (len(eq_coeffs), n_coeffs))
        return eq_coeffs

    def set_equalisation(self, pol_index, init_coeffs=None, init_poly=None, issue_spead=True):
        """ Set equalisation values to be applied pre-requantisation
        """

        reg_name = getattr(self, 'eq  %s_name' % pol_index)
        n_chans = self.config['n_chans']
        decimation = self.config['equalisation']['decimation']
        n_coeffs = n_chans / decimation

        if init_coeffs is None and init_poly is None:
            coeffs = self.get_default_equalisation(pol_index)
        elif len(init_coeffs) == n_coeffs:
            coeffs = init_coeffs
        elif len(init_coeffs) == n_chans:
            coeffs = init_coeffs[0::decimation]
            LOGGER.warn("You specified %i EQ coefficients but your system only supports %i actual values. Only writing every %ith value." % (n_chans ,n_coeffs, decimation))
        elif len(init_coeffs) > 0:
            log_runtime_error(LOGGER, 'You specified %i coefficients, but there are %i EQ coefficients required for this engine' % (len(init_coeffs), n_coeffs))
        else:
            coeffs = numpy.polyval(init_poly, range(n_chans))[decimation/2::decimation]
            coeffs = numpy.array(coeffs, dtype=complex)

        n_bytes = self.config['equalisation']['n_bytes_coeffs']
        bin_pt = self.config['equalisation']['bin_pt_coeffs']

        coeffs_str = self.float2str(coeffs, n_bytes*8, bin_pt)

        # finally write to the bram
        self.host.write(reg_name, coeffs_str)

'''<|MERGE_RESOLUTION|>--- conflicted
+++ resolved
@@ -104,7 +104,6 @@
         rxregs = get_gbe_data()
         time.sleep(_sleeptime)
         rxregs_new = get_gbe_data()
-<<<<<<< HEAD
         for gbe in [0, 1, 2, 3]:
             if rxregs_new['pktof_ctr%i' % gbe] != rxregs['pktof_ctr%i' % gbe]:
                 raise RuntimeError('F host %s packet overflow on interface gbe%i. %i -> %i' % (
@@ -122,37 +121,6 @@
         if rxregs_new['discard'] != rxregs['discard']:
             raise RuntimeError('F host %s discarding packets. %i -> %i' % (
                 self.host, rxregs_new['discard'], rxregs['discard']))
-=======
-        if rxregs_new['valid_arb'] == rxregs['valid_arb']:
-            LOGGER.error('F host %s arbiter is not counting packets. %i -> %i' %
-                         (self.host, rxregs_new['valid_arb'], rxregs['valid_arb']))
-            return False
-        if rxregs_new['valid_reord'] == rxregs['valid_reord']:
-            LOGGER.error('F host %s reorder is not counting packets. %i -> %i' %
-                         (self.host, rxregs_new['valid_reord'], rxregs['valid_reord']))
-            return False
-        if rxregs_new['mcnt_relock'] > rxregs['mcnt_relock']:
-            LOGGER.error('F host %s mcnt_relock is triggering. %i -> %i' %
-                         (self.host, rxregs_new['mcnt_relock'], rxregs['mcnt_relock']))
-            return False
-        for pol in [0, 1]:
-            if rxregs_new['re%i_cnt' % pol] > rxregs['re%i_cnt' % pol]:
-                LOGGER.error('F host %s pol %i reorder count error. %i -> %i' %
-                             (self.host, pol, rxregs_new['re%i_cnt' % pol], rxregs['re%i_cnt' % pol]))
-                return False
-            if rxregs_new['re%i_time' % pol] > rxregs['re%i_time' % pol]:
-                LOGGER.error('F host %s pol %i reorder time error. %i -> %i' %
-                             (self.host, pol, rxregs_new['re%i_time' % pol], rxregs['re%i_time' % pol]))
-                return False
-            if rxregs_new['re%i_tstep' % pol] > rxregs['re%i_tstep' % pol]:
-                LOGGER.error('F host %s pol %i timestep error. %i -> %i' %
-                             (self.host, pol, rxregs_new['re%i_tstep' % pol], rxregs['re%i_tstep' % pol]))
-                return False
-            if rxregs_new['timerror%i' % pol] > rxregs['timerror%i' % pol]:
-                LOGGER.error('F host %s pol %i time error? %i -> %i' %
-                             (self.host, pol, rxregs_new['timerror%i' % pol], rxregs['timerror%i' % pol]))
-                return False
->>>>>>> 2c41f2f0
         LOGGER.info('F host %s is reordering data okay.' % self.host)
         return True
 
