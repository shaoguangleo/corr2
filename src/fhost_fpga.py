--- conflicted
+++ resolved
@@ -31,19 +31,7 @@
         self.data = data
 
 
-<<<<<<< HEAD
-class InputNotFoundError(ValueError):
-    pass
-
-
-class DelaysUnsetError(Exception):
-    pass
-
-
-class DigitiserDataReceiver(FpgaHost):
-=======
 def delay_get_bitshift():
->>>>>>> 4a67d3eb
     """
 
     :return:
@@ -476,14 +464,6 @@
         :param feng_name: name of the fengine to get
         :return:
         """
-<<<<<<< HEAD
-        for src in self.data_sources:
-            if src.name == source_name:
-                return src
-        raise InputNotFoundError(
-            '{host}: source {src} not found on this host.'.format(
-                host=self.host, src=source_name))
-=======
         try:
             feng_index = int(feng_name)
         except ValueError:
@@ -497,7 +477,6 @@
                     return feng
         raise InputNotFoundError('{host}: Fengine {feng} not found on this '
                                  'host.'.format(host=self.host, feng=feng_name))
->>>>>>> 4a67d3eb
 
     def read_eq(self, input_name=None, eq_bram=None):
         """
@@ -612,104 +591,8 @@
             rv[feng.name] = actual_delay
         return rv
 
-<<<<<<< HEAD
-    def check_delays(self):
-        """
-        Check the delay error events
-        :return: True for all okay, False for errors present
-        """
-        okay = True
-        for src in self.data_sources:
-            okay = okay and (not src.delay.error.is_set())
-        return okay
-
-    def write_delays_all(self):
-        """
-        Goes through all offsets and writes delays with stored delay settings
-        """
-        act_vals = []
-
-        for src in self.data_sources:
-            act_val = self.write_delay(source=src)
-            act_vals.append(act_val)
-        return act_vals
-
-    @staticmethod
-    def _write_delay_delay(infostr, bitshift, delay_reg, delay_delta_reg,
-                           delay, delay_delta):
-        """
-        Do the delta delay portion of write_delay
-        :return:
-        """
-        # TODO check register parameters to get delay range
-
-        reg_info = delay_reg.block_info
-        reg_bw = int(parse_slx_params(reg_info['bitwidths'])[0])
-        reg_bp = int(parse_slx_params(reg_info['bin_pts'])[0])
-        max_delay = 2**(reg_bw - reg_bp) - 1/float(2**reg_bp)
-
-        LOGGER.info('%s attempting initial delay of %f samples.' %
-                    (infostr, delay))
-        if delay < 0:
-            LOGGER.warn('%s smallest delay is 0, setting to zero' % infostr)
-            delay = 0
-        elif delay > max_delay:
-            LOGGER.warn('%s largest possible delay is %f data samples' % (
-                infostr, max_delay))
-            delay = max_delay
-        LOGGER.info('%s setting delay to %f data samples' % (infostr, delay))
-        try:
-            delay_reg.write(initial=delay)
-        except ValueError as e:
-            _err = '%s writing initial delay range delay(%.8e), error - %s' % (
-                infostr, delay, e.message)
-            LOGGER.error(_err)
-            raise ValueError(_err)
-
-        # shift up by amount shifted down by on fpga
-        delta_delay_shifted = float(delay_delta) * bitshift
-        dds = delta_delay_shifted
-        dd = dds / bitshift
-
-        LOGGER.info('%s attempting delay delta to %e (%e after shift)' %
-                    (infostr, delay_delta, delta_delay_shifted))
-        reg_info = delay_delta_reg.block_info
-        reg_bp = int(parse_slx_params(reg_info['bin_pts'])[0])
-
-        max_positive_delta_delay = 1 - 1/float(2**reg_bp)
-        max_negative_delta_delay = -1 + 1/float(2**reg_bp)
-        if delta_delay_shifted > max_positive_delta_delay:
-            dds = max_positive_delta_delay
-            dd = dds / bitshift
-            LOGGER.warn('%s largest possible positive delay delta '
-                        'is %e data samples/sample' % (infostr, dd))
-            LOGGER.warn('%s setting delay delta to %e data '
-                        'samples/sample (%e after shift)' %
-                        (infostr, dd, dds))
-        elif delta_delay_shifted < max_negative_delta_delay:
-            dds = max_negative_delta_delay
-            dd = dds / bitshift
-            LOGGER.warn('%s largest possible negative delay delta is %e '
-                        'data samples/sample' % (infostr, dd))
-            LOGGER.warn('%s setting delay delta to %e data samples/sample '
-                        '(%e after shift)' % (infostr, dd, dds))
-        LOGGER.info('%s writing delay delta to %e (%e after shift)' %
-                    (infostr, dd, dds))
-        try:
-            delay_delta_reg.write(delta=dds)
-        except ValueError as e:
-            _err = '%s writing delay delta (%.8e), error - %s' % \
-                   (infostr, dds, e.message)
-            LOGGER.error(_err)
-            raise ValueError(_err)
-
-    @staticmethod
-    def _write_delay_phase(infostr, bitshift, phase_reg, phase_offset,
-                           phase_offset_delta):
-=======
     def delays_set(self, input_name, load_mcnt=None, delay=None,
                    delay_rate=None, phase=None, phase_rate=None):
->>>>>>> 4a67d3eb
         """
         Set the delay for a given input.
         :param input_name: the name of the input for which to set the delays
