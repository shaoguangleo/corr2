--- conflicted
+++ resolved
@@ -599,8 +599,6 @@
         LOGGER.info('%s: QDR okay.' % self.host)
         return True
 
-<<<<<<< HEAD
-=======
     def check_fft_overflow(self, wait_time=2e-3):
         """
         Checks if pfb counters on f-eng are not incrementing i.e. fft is not overflowing
@@ -618,198 +616,6 @@
         LOGGER.info('%s: PFB okay.' % self.host)
         return True
 
-#     def fr_delay_set(self, pol_id, delay=0, delay_rate=0, fringe_phase=0, fringe_rate=0, ld_time=-1, ld_check = True, extra_wait_time = 0):
-#         """
-#         Configures a given antenna to a delay in seconds using both the coarse and the fine delay. Also configures the fringe rotation components. This is a blocking call. \n
-#         By default, it will wait 'till load time and verify that things worked as expected. This check can be disabled by setting ld_check param to False. \n
-#         Load time is optional; if not specified, load ASAP.\n
-#         \t Fringe offset is in degrees.\n
-#         \t Fringe rate is in cycles per second (Hz).\n
-#         \t Delay is in seconds.\n
-#         \t Delay rate is in seconds per second.\n
-#         Notes: \n
-#         IS A ONCE-OFF UPDATE (no babysitting by software)\n"""
-#         #Fix to fine delay calc on 2010-11-19
-# 	if pol_id == 0:
-# 		fd_status_reg = self.registers.tl_fd0_status
-# 		fd_control_reg = self.registers.tl_fd0_control
-# 		fd_control0_reg = self.registers.tl_fd0_control0
-# 		cd_status_reg = self.registers.tl_cd0_status
-# 		cd_control_reg = self.registers.tl_cd0_control
-# 		cd_control0_reg = self.registers.tl_cd0_control0
-# 		coarse_delay_reg = self.registers.coarse_delay0
-# 		fractional_delay_reg = self.registers.fractional_delay0
-# 		delay_delta_reg = self.registers.delay_delta0
-# 		phase_offset_reg = self.registers.phase_offset0
-# 		phase_offset_delta_reg = self.registers.phase_offset_delta0
-# 	else:
-# 		fd_status_reg = self.registers.tl_fd1_status
-# 		fd_control_reg = self.registers.tl_fd1_control
-# 		fd_control0_reg = self.registers.tl_fd1_control0
-# 		cd_status_reg = self.registers.tl_cd1_status
-# 		cd_control_reg = self.registers.tl_cd1_control
-# 		cd_control0_reg = self.registers.tl_cd1_control0
-# 		coarse_delay_reg = self.registers.coarse_delay1
-# 		fractional_delay_reg = self.registers.fractional_delay1
-# 		delay_delta_reg = self.registers.delay_delta1
-# 		phase_offset_reg = self.registers.phase_offset1
-# 		phase_offset_delta_reg = self.registers.phase_offset_delta1
-#
-#         fine_delay_bits =       16
-#         coarse_delay_bits =     16
-#         fine_delay_rate_bits =  16
-#         fringe_offset_bits =    16
-#         fringe_rate_bits =      16
-#         bitshift_schedule =     23
-#         min_ld_time = 0.1 # assume we're able to set and check all the registers in 100ms
-#         network_latency_adjust = 0.015
-#
-#         # delays in terms of ADC clock cycles:
-#         delay_n = delay * self.sample_rate_hz                   # delay in clock cycles
-#         coarse_delay = int(delay_n)                             # delay in whole clock cycles #testing for rev370
-#         fine_delay = (delay_n-coarse_delay)                     # delay remainder. need a negative slope for positive delay
-#         fine_delay_i = int(fine_delay*(2**(fine_delay_bits)))   # 16 bits of signed data over range 0 to +pi
-#
-#         fine_delay_rate = int(float(delay_rate) * (2**(bitshift_schedule + fine_delay_rate_bits-1)))
-#
-#         # figure out the fringe as a fraction of a cycle
-#         fr_offset = int(fringe_phase/float(360) * (2**(fringe_offset_bits)))
-#         # figure out the fringe rate. Input is in cycles per second (Hz). 1) divide by brd clock rate to get cycles per clock. 2) multiply by 2**20
-# 	# TODO adc_demux_factor
-# 	feng_clk = (self.sample_rate_hz/8)
-#         fr_rate = int(float(fringe_rate) / feng_clk * (2**(bitshift_schedule + fringe_rate_bits-1)))
-#
-#         # read the arm and load counts - they must increment after the delay has been loaded
-# 	status = fd_status_reg.read()
-#         arm_count_before = status['arm_count']
-#         ld_count_before = status['load_count']
-#
-#         act_delay = (coarse_delay + float(fine_delay_i)/2**fine_delay_bits)/self.sample_rate_hz
-#         act_fringe_offset = float(fr_offset)/(2**fringe_offset_bits)*360
-#         act_fringe_rate = float(fr_rate)/(2**(fringe_rate_bits+bitshift_schedule-1))*feng_clk
-#         act_delay_rate = float(fine_delay_rate)/(2**(bitshift_schedule + fine_delay_rate_bits-1))
-# # TODO
-#         if (delay != 0):
-#             if (fine_delay_i == 0) and (coarse_delay == 0):
-#                 LOGGER.info('Requested delay is too small for this configuration (our resolution is too low). Setting delay to zero.')
-#             elif abs(fine_delay_i) > 2**(fine_delay_bits):
-#                 raise RuntimeError('Internal logic error calculating fine delays.')
-#             elif abs(coarse_delay) > (2**(coarse_delay_bits)):
-#                 raise RuntimeError('Requested coarse delay (%es) is out of range (+-%es).' % (float(coarse_delay)/self.sample_rate_hz, float(2**(coarse_delay_bits-1))/self.sample_rate_hz))
-#             else:
-#                 LOGGER.debug('Delay actually set to %e seconds.' % act_delay)
-#         if (delay_rate != 0):
-#             if fine_delay_rate == 0:
-#                 LOGGER.info('Requested delay rate too slow for this configuration. Setting delay rate to zero.')
-#             if (abs(fine_delay_rate) > 2**(fine_delay_rate_bits-1)):
-#                 raise RuntimeError('Requested delay rate out of range (+-%e).' % (2**(bitshift_schedule-1)))
-#             else:
-#                 LOGGER.debug('Delay rate actually set to %e seconds per second.' % act_delay_rate)
-#
-#         if fringe_phase != 0:
-#             if fr_offset == 0:
-#                 LOGGER.info('Requested fringe phase is too small for this configuration (we do not have enough resolution). Setting fringe phase to zero.')
-#             else:
-#                 LOGGER.debug('Fringe offset actually set to %6.3f degrees.' % act_fringe_offset)
-#
-#         if fringe_rate != 0:
-#             if fr_rate == 0:
-#                 LOGGER.info('Requested fringe rate is too slow for this configuration. Setting fringe rate to zero.')
-#             else:
-#                 LOGGER.debug('Fringe rate actually set to %e Hz.' % act_fringe_rate)
-#
-#         # get the current mcnt for this feng
-# #        mcnt_before = self.mcnt_current_get(ant_str)
-# #
-# #        # figure out the load time
-# #        if ld_time < 0:
-# #            # User did not ask for a specific time; load now!
-# #            # figure out the load-time mcnt:
-# #            mcnt_ld = int(mcnt_before + (self.config['mcnt_scale_factor'] * min_ld_time))
-# #            mcnt_ld = mcnt_ld + (self.config['mcnt_scale_factor'] * extra_wait_time)
-# #        else:
-# #            if (ld_time < (time.time() + min_ld_time)):
-# #                log_runtimeerror(self.syslogger, "Cannot load at a time in the past.")
-# #            mcnt_ld = self.mcnt_from_time(ld_time)
-#
-# ##        if (mcnt_ld < (mcnt_before + self.config['mcnt_scale_factor']*min_ld_time)):
-# ##            log_runtimeerror(self.syslogger, "This works out to a loadtime in the past! Logic error :(")
-#
-#         # setup the delays:
-#         coarse_delay_reg.write(coarse_delay = coarse_delay)
-#         LOGGER.debug("Set a coarse delay of %i clocks." % coarse_delay)
-#
-#         # fine delay (LSbs) is fraction of a cycle * 2^15 (16 bits allocated, signed integer).
-#         # increment fine_delay by MSbs much every FPGA clock cycle shifted 2**20???
-#         fractional_delay_reg.write(fractional_delay = fine_delay_i)
-# 	delay_delta_reg.write(fractional_delay = fine_delay_rate)
-# 	LOGGER.debug("Wrote %4x to fractional_delay and %4x to delay_delta register" % (fine_delay_i, fine_delay_rate))
-#
-#         # setup the fringe rotation
-#         # LSbs is offset as a fraction of a cycle in fix_16_15 (1 = pi radians ; -1 = -1radians).
-#         # MSbs is fringe rate as fractional increment to fr_offset per FPGA clock cycle as fix_16.15. FPGA divides this rate by 2**20 internally.
-#         phase_offset_reg.write(fractional_delay = fr_offset)
-#         phase_offset_delta_reg.write(fractional_delay = fr_rate)
-#         LOGGER.debug("Wrote %4x to phase_offset and %4x to phase_offset_delta register a0_fd%i."%(fr_offset,fr_rate))
-#
-# # TODO change from immediate
-#
-# #        # set the load time:
-# #        # MSb (load-it! bit) is pos-edge triggered.
-# #        self.ffpgas[ffpga_n].write_int('ld_time_lsw%i' % feng_input, (mcnt_ld&0xffffffff))
-# #        self.ffpgas[ffpga_n].write_int('ld_time_msw%i' % feng_input, (mcnt_ld>>32)&0x7fffffff)
-# #        self.ffpgas[ffpga_n].write_int('ld_time_msw%i' % feng_input, (mcnt_ld>>32)|(1<<31))
-# 	cd_control0_reg.write(arm = 'pulse', load_immediate = 'pulse')
-# 	fd_control0_reg.write(arm = 'pulse', load_immediate = 'pulse')
-#
-#         if ld_check == False:
-#             return {
-#                 'act_delay': act_delay,
-#                 'act_fringe_offset': act_fringe_offset,
-#                 'act_fringe_rate': act_fringe_rate,
-#                 'act_delay_rate': act_delay_rate}
-#
-# # TODO
-#
-# #        # check that it loaded correctly
-# #        # wait until the time has elapsed
-# #        sleep_time = self.time_from_mcnt(mcnt_ld) - self.time_from_mcnt(mcnt_before) + network_latency_adjust
-# #        self.floggers[ffpga_n].debug('waiting %2.3f seconds (now: %i, ldtime: %i)' % (sleep_time, self.time_from_mcnt(mcnt_ld), self.time_from_mcnt(mcnt_before)))
-# #        print 'waiting %2.3f seconds (now: %i, ldtime: %i)' % (sleep_time, self.time_from_mcnt(mcnt_ld), self.time_from_mcnt(mcnt_before))
-# #        sys.stdout.flush()
-# #        time.sleep(sleep_time)
-#
-#         # get the arm and load counts after the fact
-#         status_after = fd_status_reg.read()
-#         arm_count_after = status_after['arm_count']
-#         ld_count_after = status_after['load_count']
-#         LOGGER.info('BEFORE: arm_count(%10i) ld_count(%10i)' % (arm_count_before, ld_count_before, ))
-#         LOGGER.info('AFTER:  arm_count(%10i) ld_count(%10i)' % (arm_count_after, ld_count_after, ))
-#
-#         # did the system arm?
-#         if (arm_count_before == arm_count_after):
-#             if arm_count_after == 0:
-#                 raise RuntimeError('delay arm count stays zero. Load failed.')
-#             else:
-#                 raise RuntimeError('arm count = %i. Load failed.' % (arm_count_after))
-#
-# #        # did the system arm but not load?
-# #        if (ld_count_before >= ld_count_after):
-# #            mcnt_after = self.mcnt_current_get(ant_str)
-# #            print 'MCNT: before: %10i, target: %10i, after: %10i, after-target(%10i)' % (mcnt_before, mcnt_ld, mcnt_after, mcnt_after - mcnt_ld, )
-# #            print 'TIME: before: %10.3f, target: %10.3f, after: %10.3f, after-target(%10.3f)' % (self.time_from_mcnt(mcnt_before), self.time_from_mcnt(mcnt_ld), self.time_from_mcnt(mcnt_after), self.time_from_mcnt(mcnt_after - mcnt_ld), )
-# #            if mcnt_after > mcnt_ld:
-# #                log_runtimeerror(self.floggers[ffpga_n], 'We missed loading the registers by about %4.1f ms.' % ((mcnt_after - mcnt_ld)/self.config['mcnt_scale_factor']*1000.0))
-# #            else:
-# #                log_runtimeerror(self.floggers[ffpga_n], 'Ant %s (Feng %i on %s) did not load correctly for an unknown reason.' % (ant_str, feng_input, self.fsrvs[ffpga_n]))
-#
-#         return {
-#             'act_delay': act_delay,
-#             'act_fringe_offset': act_fringe_offset,
-#             'act_fringe_rate': act_fringe_rate,
-#             'act_delay_rate': act_delay_rate}
-
->>>>>>> bf457aaf
 '''
     def _get_fengine_fpga_config(self):
 
