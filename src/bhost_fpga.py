--- conflicted
+++ resolved
@@ -20,13 +20,6 @@
 
 LOGGER = logging.getLogger(__name__)
 
-<<<<<<< HEAD
-class FrequencyBeamformer(object):
-    def __init__(self, host_correlator, simulate=False, optimisations=True):
-        self.c = host_correlator
-
-        self.config = self.c.configd
-=======
 class FpgaBHost(FpgaHost):
     def __init__(self, host, katcp_port=7147, boffile=None,
                  connect=True, config=None,
@@ -36,7 +29,6 @@
         # if self.config is not None:
         #     self.bf_per_fpga = int(self.config['bf_be_per_fpga'])
         self.bf_per_fpga = 4
->>>>>>> 2ad4da82
         #  optimisations on writes (that currently expose bugs)
         self.optimisations = optimisations
         #  simulate operations (and output debug data).
@@ -47,26 +39,6 @@
         # self.spead_initialise()
         LOGGER.info('Beamformer created')
 
-<<<<<<< HEAD
-# -----------------------
-#  helper functions
-# -----------------------
-    # specifying many frequencies is redundant for MK case
-    # from corr.cn_conf.py
-    def _get_ant_mapping_list(self):
-        """
-        assign index to each antenna and each beam for that antenna
-        there's no current mapping or the mapping is bad... set default:
-        :return:
-        """
-        n_pols = 2  # hadrcoded for now self.config['pols']
-        n_inputs = int(self.config['fengine']['n_antennas'])*n_pols
-        ant_list = []
-        for a in range(int(self.config['fengine']['n_antennas'])):
-            for p in range(n_pols):
-                ant_list.append('%i%c' % (a, p))
-        return ant_list[0:n_inputs]
-=======
     @classmethod
     def from_config_source(cls, hostname, katcp_port, config_source):
         boffile = config_source['bitstream']
@@ -74,7 +46,6 @@
                    connect=True, config=config_source)
 
     # specifying many frequencies is redundant for MK case
->>>>>>> 2ad4da82
 
     def read_bf_config(self):
         """
@@ -84,185 +55,26 @@
         """
         return self.registers['bf_config'].read()['data']
 
-<<<<<<< HEAD
-    def get_beam_param(self, beams, param):
-        """
-        Read beam parameter (same for all antennas)
-        :param beams: string
-        :param param: location, name, centre_frequency, bandwidth, rx_meta_ip_str,
-                      rx_udp_ip_str, rx_udp_port
-        :return: values
-        """
-        values = []
-        beams = self.beams2beams(beams)
-        beam_indices = self.beam2index(beams)
-        if beam_indices == []:
-            raise LOGGER.error('Error locating beams function %s, line no %s\n'
-                               % (__name__, inspect.currentframe().f_lineno),
-                               LOGGER)
-        for beam_index in beam_indices:
-            values.append(self.config['beamformer']['bf_%s_beam%d'
-                                                    % (param, beam_index)])
-        # for single item
-        if len(values) == 1:
-            values = values[0]
-        return values
-=======
     def read_value_out(self):
         return self.registers.bf_value_out.read()['data']['reg']
 
     def read_value_in(self):
         return self.registers.bf_value_in.read()['data']['reg']
->>>>>>> 2ad4da82
 
     def write_value_in(self, value, blindwrite=False):
         """
         :param value:
         :return:
         """
-<<<<<<< HEAD
-        beams = self.beams2beams(beams)
-        # check vector lengths match up
-        if type(values) == list and len(values) != len(beams):
-            raise LOGGER.error('Beam vector must be same length as '
-                               'value vector if passing many values',
-                               'function %s, line no %s\n'
-                               % (__name__, inspect.currentframe().f_lineno),
-                               LOGGER)
-        beam_indices = self.beam2index(beams)
-        if len(beam_indices) == 0:
-            raise LOGGER.error('Error locating beams function %s, line no %s\n'
-                               % (__name__, inspect.currentframe().f_lineno),
-                               LOGGER)
-        for index, beam_index in enumerate(beam_indices):
-            if type(values) == list:
-                value = values[index]
-            else:
-                value = values
-            self.set_param('bf_%s_beam%d' % (param, beam_index), value)
-
-    def get_fpgas(self):
-        """
-        Get fpga names that host b-eng (for now x-eng)
-        :return: all_fpgas
-        """
-        # if doing dummy load (no correlator),
-        # use roach names as have not got fpgas yet
-        if self.simulate == True:
-            try:
-                all_fpgas = self.config['xengine']['hosts']
-                all_fpgas = all_fpgas.split(',')
-            except:
-                raise LOGGER.error('Error accessing self.c.xsrvs',
-                                   'function %s, line no %s\n'
-                                   % (__name__, inspect.currentframe().f_lineno),
-                                   LOGGER)
-        else:
-            try:
-                all_fpgas = self.c.xhosts
-            except:
-                raise LOGGER.error('Error accessing self.c.xsrvs',
-                                   'function %s, line no %s\n'
-                                   % (__name__, inspect.currentframe().f_lineno),
-                                   LOGGER)
-        return all_fpgas
-
-    def get_bfs(self):
-        """
-        get bf blocks per fpga
-        :return: all_bfs
-        """
-        all_bfs = range(int(self.config['beamformer']['bf_be_per_fpga']))
-        return all_bfs
-
-    def get_beams(self):
-        """
-        get a list of beam names in system (same for all antennas)
-        :return: all_beams
-        """
-        all_beams = []
-        # number of beams per beamformer
-        n_beams = int(self.config['beamformer']['bf_n_beams'])
-        for beam_index in range(n_beams):
-            all_beams.append(self.config['beamformer']['bf_name_beam%i' % beam_index])
-        return all_beams
-
-    def map_ant_to_input(self, beam, antennas=[]):
-        """
-        maps antenna strings specified to input to beamformer
-        gives index of antennas in the list of all_antennas
-        :param beam: 'i' or 'q'
-        :param ant_strs: ['0\x00', '0\x01', '1\x00', '1\x01', '2\x00', '2\x01', '3\x00', '3\x01']
-        :return: inputs
-        """
-        beam_ants = self.ants2ants(beam=beam, antennas=antennas)
-        ant_strs = self._get_ant_mapping_list()
-        inputs = []
-        for ant_str in beam_ants:
-            if self.simulate:
-                print 'finding index for %s' % ant_str
-            inputs.append(ant_strs.index(ant_str))
-        return inputs
-=======
         if blindwrite:
             self.registers.bf_value_in.blindwrite(reg=value)
         else:
             self.registers.bf_value_in.write(reg=value)
->>>>>>> 2ad4da82
 
     def read_beng_value_out(self, beng=0):
         """
-<<<<<<< HEAD
-        From antenna+polarisation list extract only the str for the beam
-        (expands all, None etc into valid antenna strings. Checks for valid antenna strings)
-        :param beam: string
-        :param ant_strs:
-        :return: ants
-        """
-        if antennas == None:
-            return []
-        beam = self.beams2beams(beams=beam)[0]
-        # construct a list of valid ant_strs for each beam, then check specified ants are in
-        if self.simulate:
-            print 'finding ants for beam %s' % beam
-        beam_ants = []
-        beam_idx = self.beam2index(beam)[0]
-        for ant_str in antennas:
-            if ord(ant_str[-1]) == beam_idx:
-                beam_ants.append(ant_str)
-        return beam_ants
-
-    def input2ants(self, beam, antennas=[]):
-        """
-
-        :param beam:
-        :param antennas:
-        :return:
-        """
-        if antennas == None:
-            return []
-        beam = self.beams2beams(beams=beam)[0]
-        # construct a list of valid ant_strs for each beam,
-        # then check specified ants are in
-        if self.simulate:
-            print 'finding ants for beam %s' % beam
-        beam_ants = []
-        beam_idx = self.beam2index(beam)[0]
-        for ant_str in antennas:
-            if ord(ant_str[-1]) == beam_idx:
-                beam_ants.append(int(ant_str[0]))
-        return beam_ants
-
-    def beams2beams(self, beams=[]):
-        """
-        expands all, None etc into valid beam names.
-        Checks for valid beam names
-        :param beams: ['i', 'q']
-        :return: new_beams
-=======
         Read value_out register from all b-engines
         :return:
->>>>>>> 2ad4da82
         """
         n_beng = self.bf_per_fpga
         # check if beng is in the range
@@ -274,86 +86,6 @@
                 self.write_beng(value=beng, blindwrite=True)
                 data = self.read_value_out()
         else:
-<<<<<<< HEAD
-            if type(beams) == str:
-                beams = [beams]
-            # weed out beam names that do not occur
-            for beam in beams:
-                try:
-                    all_beams.index(beam)
-                    new_beams.append(beam)
-                except:
-                    raise LOGGER.error('%s not found in our system'
-                                       % beam, 'function %s, line no %s\n'
-                                       % (__name__, inspect.currentframe().f_lineno),
-                                       LOGGER)
-        return new_beams
-
-    def beam2index(self, beams=[]):
-        """
-        returns index of beam with specified name
-        :param beams: 'i' or 'q' or all
-        :return: indices
-        """
-        indices = []
-        # expand all etc, check for valid names etc
-        all_beams = self.get_beams()
-        for beam in beams:
-            indices.append(all_beams.index(beam))
-        return indices
-
-    def get_bf_bandwidth(self):
-        """
-        Returns the bandwidth for one bf engine
-        :return: bf_bandwidth
-        """
-        bandwidth = self.config['fengine']['bandwidth']
-        bf_be_per_fpga = len(self.get_bfs())
-        n_fpgas = len(self.get_fpgas())
-        bf_bandwidth = float(bandwidth)/(bf_be_per_fpga*n_fpgas)
-        return bf_bandwidth
-
-    def get_bf_fft_bins(self):
-        """
-        Returns the number of fft bins for one bf engine
-        :return: bf_fft_bins
-        """
-        n_chans = int(self.config['fengine']['n_chans'])
-        bf_be_per_fpga = len(self.get_bfs())
-        n_fpgas = len(self.get_fpgas())
-        bf_fft_bins = n_chans/(bf_be_per_fpga*n_fpgas)
-        return bf_fft_bins
-
-    def get_fft_bin_bandwidth(self):
-        """
-        get bandwidth of single fft bin
-        :return: fft_bin_bandwidth
-        """
-        n_chans = int(self.config['fengine']['n_chans'])
-        bandwidth = int(self.config['fengine']['bandwidth'])
-        fft_bin_bandwidth = bandwidth/n_chans
-        return fft_bin_bandwidth
-
-    def beam2location(self, beams=[]):
-        """
-        returns location of beam with associated name or index
-        :param beams:
-        :return: locations
-        """
-        locations = []
-        beams = self.beams2beams(beams)
-        for beam in beams:
-            beam_location = self.get_beam_param(beam, 'location')
-            locations.append(beam_location)
-        return locations
-
-    def antenna2antenna_indices(self, beam, antennas=[]):
-        """
-        map antenna strings to inputs
-        :param beam:
-        :param ant_strs:
-        :return: antenna_indices
-=======
             raise LOGGER.error('Wrong b-eng index %i on host %s'
                                % (beng, self.host))
         return data
@@ -376,342 +108,9 @@
         'antenna' 'beng' 'frequency' 'read_destination'
         'stream' 'write_destination'
         :return: dictionary
->>>>>>> 2ad4da82
         """
         return self.registers['bf_control'].read()['data']
 
-<<<<<<< HEAD
-    def read_int_bf_config(self, device_name):
-        """
-        Reads data from all devices on all bfs in all fpgas associated with the frequencies specified
-        (config)
-        :param device_name: 'data_id', 'time_id'
-        :return: values
-        """
-        values = []
-        # get all unique fpgas
-        name = '%s_config_%s' % (self.config['beamformer']['bf_register_prefix'], device_name)
-            # pretend to read if no FPGA
-        if self.simulate == True:
-            print 'dummy read from %s:%s offset %i' % name
-        else:
-            try:
-                values = self.read_bf_config(param=device_name)
-            except:
-                raise LOGGER.error('Error reading from %s' % name,
-                                   'function %s, line no %s\n'
-                                   % (__name__, inspect.currentframe().f_lineno),
-                                   LOGGER)
-        return values
-
-    def read_int_bf_control(self, device_name):
-        """
-        Reads data from all devices on all bfs in all fpgas associated with the frequencies specified
-        (config)
-        :param device_name: 'antenna' 'beng' 'frequency' 'read_destination' 'stream' 'write_destination'
-        :return: values
-        """
-        values = []
-        # get all unique fpgas
-        name = '%s_control_%s' % (self.config['beamformer']['bf_register_prefix'], device_name)
-            # pretend to read if no FPGA
-        if self.simulate == True:
-            print 'dummy read from %s:%s offset %i' % name
-        else:
-            try:
-                values = self.read_bf_control(param=device_name)
-            except:
-                raise LOGGER.error('Error reading from %s' % name,
-                                   'function %s, line no %s\n' % (
-                                       __name__, inspect.currentframe().f_lineno),
-                                   LOGGER)
-        return values
-
-    def bf_control_lookup(self, destination):
-        """
-        Return write/read destination
-        :param destination:
-        :return: id
-        """
-        id_control = -1
-        if destination == 'duplicate':
-            id_control = 0
-        elif destination == 'calibrate':
-            id_control = 1
-        elif destination == 'steer':
-            id_control = 2
-        elif destination == 'combine':
-            id_control = 3
-        elif destination == 'visibility':
-            id_control = 4
-        elif destination == 'accumulate':
-            id_control = 5
-        elif destination == 'requantise':
-            id_control = 6
-        elif destination == 'filter':
-            id_control = 7
-        else:
-            raise LOGGER.error('Invalid destination: %s' % destination,
-                               'function %s, line no %s\n'
-                               % (__name__, inspect.currentframe().f_lineno),
-                               LOGGER)
-        return id_control
-
-    def bf_control_shift(self, id_control):
-        control = 0
-        control = control | (0x00000001 << id_control)
-        return control
-
-    def bf_read_int(self, beam, destination, antennas=None, blindwrite=True):
-        """
-        read from destination in the bf block for a particular beam
-        :param beam:
-        :param destination:
-        :param antennas:
-        :param frequencies:
-        :param blindwrite:
-        :return: values
-        """
-        if destination == 'calibrate':
-            if antennas == None:
-                raise LOGGER.error('Need to specify an antenna when writing '
-                                   'to calibrate block function %s, line no %s\n'
-                                   % (__name__, inspect.currentframe().f_lineno), LOGGER)
-        if destination == 'requantise':
-            if antennas != None:
-                raise LOGGER.error('Can''t specify antenna for requantise block',
-                                   'function %s, line no %s\n'
-                                   % (__name__, inspect.currentframe().f_lineno), LOGGER)
-        # loop over fpgas and set the registers
-        fpga_int = []
-        for bf in self.get_fpgas():
-            # get beam location
-            location = self.beam2location(beams=beam)[0]
-            # set beam (stream) based on location
-            self.write_stream(bf, value=int(location))
-            # set read/write destination
-            id_control = self.bf_control_lookup(destination)
-            control = self.bf_control_shift(id_control)
-            self.write_write_destination(bf, value=control)
-            # set antenna if needed
-            if antennas != None:
-                # check if ant string is correct
-                if self.ants2ants(beam=beam, antennas=antennas) != []:
-                    ant_n = self.input2ants(beam, antennas=[antennas])
-                    if len(ant_n) == 1:
-                        self.write_antenna(bf, value=ant_n[0], blindwrite=blindwrite)
-                    else:
-                        raise LOGGER.error('Need to specify a single antenna. '
-                                           'Got many. Function %s, line no %s\n'
-                                           % (__name__, inspect.currentframe().f_lineno),
-                                           LOGGER)
-                else:
-                    raise LOGGER.error('Need to specify a single antenna. '
-                                       'Got many. Function %s, line no %s\n'
-                                       % (__name__, inspect.currentframe().f_lineno),
-                                       LOGGER)
-            # loop over b-engs
-            beng_int = []
-            for beng in self.get_bfs():
-                # set beng
-                self.write_beng(bf, value=beng, blindwrite=blindwrite)
-                # triggering write
-                self.write_read_destination(bf, value=id_control)
-                # read value out
-                value_beng = self.read_value_out(bf)
-                beng_int.append(value_beng)
-            if beng_int.count(beng_int[0]) == len(beng_int):  # values are the same
-                fpga_int.append(beng_int[0])
-            else:
-                raise LOGGER.error('Problem: value_out on b-engines are not '
-                                   'the same. Function %s, line no %s\n'
-                                   % (__name__, inspect.currentframe().f_lineno),
-                                   LOGGER)
-        # check if values are the same
-        if fpga_int.count(fpga_int[0]) == len(fpga_int):
-            values = fpga_int[0]
-        else:
-            raise LOGGER.error('Problem: value_out on fpgas are not the same. '
-                               'Function %s, line no %s\n'
-                               % (__name__, inspect.currentframe().f_lineno),
-                               LOGGER)
-        # return single integer
-        return values
-
-    # TODO frequency
-    def bf_write_int(self, destination, data, beams=[],
-                     antennas=None, frequencies=[], blindwrite=True):
-        """
-        write to various destinations in the bf block for a particular beam
-        :param destination: 'calibrate', 'filter'
-        :param data:
-        :param beams:
-        :param antennas:
-        :param frequencies:
-        :param blindwrite:
-        :return:
-        """
-        if destination == 'calibrate':
-            if antennas == None:
-                raise LOGGER.error('Need to specify an antenna when writing '
-                                   'to calibrate block function %s, line no %s\n'
-                                   % (__name__, inspect.currentframe().f_lineno), LOGGER)
-            if frequencies == []:
-                raise LOGGER.error('Need to specify a frequency when writing to'
-                                   ' calibrate block function %s, line no %s\n'
-                                   % (__name__, inspect.currentframe().f_lineno), LOGGER)
-        if destination == 'requantise':
-            if antennas != None:
-                raise LOGGER.error('Can''t specify antenna for requantise block',
-                                   'function %s, line no %s\n'
-                                   % (__name__, inspect.currentframe().f_lineno), LOGGER)
-        # loop over fpgas and set the registers
-        for bf in self.get_fpgas():
-            # get beam location
-            location = self.beam2location(beams=beams)[0]
-            # set beam (stream) based on location
-            self.write_stream(bf, value=int(location))
-            # set read/write destination
-            id_control = self.bf_control_lookup(destination)
-            control = self.bf_control_shift(id_control)
-            self.write_write_destination(bf, value=control)
-            # set antenna if needed
-            if destination == 'calibrate':
-                # check if ant string is correct
-                if self.ants2ants(beam=beams, antennas=antennas) != []:
-                    ant_n = self.input2ants(beams, antennas=[antennas])
-                    if len(ant_n) == 1:
-                        self.write_antenna(bf, value=ant_n[0], blindwrite=blindwrite)
-                        # convert frequencies to list of fft_bins
-                        bandwidth = self.get_fft_bin_bandwidth()
-                        fft_bin = self.cf_bw2fft_bins(frequencies, bandwidth)[0]
-                        self.write_frequency(bf, value=fft_bin, blindwrite=blindwrite)
-                        self.write_value_in(bf, data)
-                    else:
-                        raise LOGGER.error('Need to specify a single antenna. '
-                                           'Got many. Function %s, line no %s\n'
-                                           % (__name__, inspect.currentframe().f_lineno),
-                                           LOGGER)
-                else:
-                    raise LOGGER.error('Need to specify a correct antenna string. '
-                                       'Wrong beam. Function %s, line no %s\n'
-                                       % (__name__, inspect.currentframe().f_lineno),
-                                       LOGGER)
-            if destination == 'duplicate' or destination == 'filter':
-                self.write_value_in(bf, data)
-            if destination == 'requantise':
-                bandwidth = self.get_fft_bin_bandwidth()
-                fft_bin = self.cf_bw2fft_bins(frequencies, bandwidth)[0]
-                self.write_frequency(bf, value=fft_bin, blindwrite=blindwrite)
-                self.write_value_in(bf, data)
-
-    def cf_bw2fft_bins(self, centre_frequency, bandwidth):
-        """
-        returns fft bins associated with provided centre_frequency and bandwidth
-        centre_frequency is assumed to be the centre of the 2^(N-1) fft bin
-        :param centre_frequency:
-        :param bandwidth:
-        :return: bins
-        """
-        max_bandwidth = float(self.config['fengine']['bandwidth'])
-        fft_bin_width = self.get_fft_bin_bandwidth()
-        centre_frequency = float(centre_frequency)
-        bandwidth = float(bandwidth)
-        # TODO spectral line mode systems??
-        if (centre_frequency-bandwidth/2) < 0 or \
-           (centre_frequency+bandwidth/2) > max_bandwidth or \
-           (centre_frequency-bandwidth/2) >= (centre_frequency+bandwidth/2):
-            raise LOGGER.error('Band specified not valid for our system',
-                               'function %s, line no %s\n'
-                               % (__name__, inspect.currentframe().f_lineno),
-                               LOGGER)
-        # get fft bin for edge frequencies
-        edge_bins = self.frequency2fft_bin(frequencies=[centre_frequency-bandwidth/2,
-                                                        centre_frequency+bandwidth/2-fft_bin_width])
-        bins = range(edge_bins[0], edge_bins[1]+1)
-        return bins
-
-    def cf_bw2cf_bw(self, centre_frequency, bandwidth):
-        """
-        converts specfied centre_frequency, bandwidth to values possible for our system
-        :param centre_frequency:
-        :param bandwidth:
-        :return: beam_centre_frequency, beam_bandwidth
-        """
-        bins = self.cf_bw2fft_bins(centre_frequency, bandwidth)
-        bfs = self.frequency2bf_index(fft_bins=bins, unique=True)
-        bf_bandwidth = self.get_bf_bandwidth()
-        # calculate start frequency accounting for frequency specified in centre of bin
-        start_frequency = min(bfs)*bf_bandwidth
-        beam_centre_frequency = start_frequency+bf_bandwidth*(float(len(bfs))/2)
-        beam_bandwidth = len(bfs) * bf_bandwidth
-        return beam_centre_frequency, beam_bandwidth
-
-    def read_bf_config(self, param=''):
-        """
-        Reads data from bf_config register from all x-eng
-        :param 'data_id', 'time_id'
-        :return: dictionary
-        """
-        bfs = self.get_fpgas()
-        param_values = []
-        for bf in bfs:
-            data = bf.registers['bf_config'].read()['data'][param]
-            param_values.append(data)
-        return param_values
-
-    def read_value_out(self, bf):
-        data = bf.registers.bf_value_out.read()['data']['reg']
-        return data
-
-    def write_value_in(self, bf, value):
-        data = bf.registers.bf_value_in.write(reg=value)
-        return data
-
-    def beng_value_out(self):
-        """
-        Read value_out register from all boards and all b-engines
-        :return:
-        """
-        n_beng = self.get_bfs()
-        bfs = self.get_fpgas()
-        data = []
-        for bf in bfs:
-            val = []
-            for beng in n_beng:
-                self.write_beng(bf, value=beng, blindwrite=True)  # iterate over b_eng
-                time.sleep(0.1)
-                val.append(self.read_value_out(bf))
-            if val.count(val[0]) == len(val):  # val_out are the same
-                data.append({'val_out': val})
-            else:
-                raise LOGGER.error('value_out associated with fpga and bfs '
-                                   'not the same function %s, line no %s\n'
-                                   % (__name__, inspect.currentframe().f_lineno),
-                                   LOGGER)
-        return data
-
-    def write_data_id(self, bf, value=0):
-        bf.registers['bf_config'].write(data_id=value)
-
-    def write_time_id(self, bf, value=0):
-        bf.registers['bf_config'].write(time_id=value)
-
-    def read_bf_control(self, param=''):
-        """
-        Reads data from bf_control register from all x-eng
-        :param 'antenna' 'beng' 'frequency' 'read_destination' 'stream' 'write_destination'
-        :return: dictionary
-        """
-        bfs = self.get_fpgas()
-        data_values = []
-        for bf in bfs:
-            data = bf.registers['bf_control'].read()['data'][param]
-            data_values.append(data)
-        return data_values
-
-    def write_beng(self, bf, value=0, blindwrite=False):
-=======
     def write_beng(self, value=0, blindwrite=False):
         """
         Write b-eng index
@@ -742,7 +141,6 @@
         :param blindwrite:
         :return:
         """
->>>>>>> 2ad4da82
         if blindwrite:
             self.registers['bf_control'].blindwrite(stream=value)
         else:
@@ -756,401 +154,21 @@
 
     def write_read_destination(self, value=0, blindwrite=False):
         if blindwrite:
-<<<<<<< HEAD
-            bf.registers['bf_control'].blindwrite(frequency=value)
-        else:
-            bf.registers['bf_control'].write(frequency=value)
-
-    def write_read_destination(self, bf, value=0):
-        bf.registers['bf_control'].write(read_destination=value)
-
-    def write_write_destination(self, bf, value=0):
-        bf.registers['bf_control'].write(write_destination=value)
-
-    def read_beam_config(self, param='', beams=[]):
-        """
-        Reads data from bf_config register from all x-eng
-        :param 'rst', 'beam_id' 'n_partitions'
-        :return: dictionary
-        """
-        bfs = self.get_fpgas()
-        beam_values = []
-        beam_indices = self.beam2index(beams)
-        for index in beam_indices:
-            param_values = []
-            for bf in bfs:
-                data = bf.registers['bf%d_config' % index].read()['data'][param]
-                param_values.append(data)
-            beam_values.append({'bf%d' % index: param_values})
-        return beam_values
-
-    def write_beam_rst(self, bf, value=0, beam=0):
-        bf.registers['bf%d_config' % beam].write(rst=value)
-
-    def write_beam_id(self, bf, value=0, beam=0):
-        bf.registers['bf%d_config' % beam].write(beam_id=value)
-
-    def write_beam_partitions(self, bf, value=0, beam=0):
-        bf.registers['bf%d_config' % beam].write(n_partitions=value)
-
-    def read_beam_offset(self, beams=[], beng=0):
-        """
-        Reads data from bf_config register from all x-eng
-        :param 'rst', 'beam_id' 'n_partitions'
-        :return: dictionary
-        """
-        bfs = self.get_fpgas()
-        beam_values = []
-        beam_indices = self.beam2index(beams)
-        for index in beam_indices:
-            param_values = []
-            for bf in bfs:
-                data = bf.registers['bf%d_partitions' % index].read()['data']['partition%d_offset' % beng]
-                param_values.append(data)
-            beam_values.append({'partition%d_offset' % index: param_values})
-        return beam_values
-
-    def write_beam_offset(self, bf, value=0, beam=0, beng=0):
-        if beng == 0:
-            bf.registers['bf%d_partitions' % beam].write(partition0_offset=value)
-        elif beng == 1:
-            bf.registers['bf%d_partitions' % beam].write(partition1_offset=value)
-        elif beng == 2:
-            bf.registers['bf%d_partitions' % beam].write(partition2_offset=value)
-        else:
-            bf.registers['bf%d_partitions' % beam].write(partition3_offset=value)
-
-# -----------------------------------
-#  Interface for standard operation
-# -----------------------------------
-
-    def initialise(self, beams=[], set_cal=True, config_output=True,
-                   send_spead=True):
-        """
-        Initialises the system and checks for errors.
-        :param set_cal:
-        :param config_output:
-        :param send_spead:
-        :return:
-        """
-        # disable all beams that are transmitting
-        for beam in beams:
-            if self.tx_status_get(beam):
-                self.tx_stop(beam)
-                LOGGER.info('Stopped beamformer %s' % beam)
-        # configure spead_meta data transmitter and spead data destination,
-        # don't issue related spead meta-data as will do in spead_issue_all
-        if config_output:
-            self.config_udp_output(beams, issue_spead=False)
-            self.config_meta_output(beams, issue_spead=False)
-        else:
-            LOGGER.info('Skipped output configuration of beamformer.')
-        if set_cal:
-            self.cal_set_all(beams, spead_issue=False)
-        else:
-            LOGGER.info('Skipped calibration config of beamformer.')
-        # if we set up calibration weights, then config has these already so don't
-        # read from fpga
-        if set_cal:
-            from_fpga = False
-=======
             self.registers['bf_control'].blindwrite(read_destination=value)
->>>>>>> 2ad4da82
         else:
             self.registers['bf_control'].write(read_destination=value)
 
-<<<<<<< HEAD
-    def tx_start(self, beams=[]):
-        """
-        Start outputting SPEAD products. Only works for systems with 10GbE output atm.
-        :param beams:
-        :return:
-        """
-        # NOTE that the order of the following operations is significant
-        # output from bfs will be enabled if any component frequencies are required
-        # loop over fpgas and set the registers
-        beam_indices = self.beam2index(beams)
-        for bf in self.get_fpgas():
-            for index in beam_indices:
-                # reset speadify blocks
-                beam = beams[index]
-                self.write_beam_rst(bf, value=1, beam=index)
-                # generate vector of values that will match the number of bfs in the list
-                self.write_beam_id(bf, value=0, beam=index)  # what value?
-                self.write_beam_partitions(bf, value=0, beam=index)  # what value?
-                # write offest
-                for beng in range(int(self.c.configd['beamformer']['bf_be_per_fpga'])):
-                    self.write_beam_offset(bf, value=0, beam=index, beng=beng)  # what value?
-                # lastly enable those parts
-                self.bf_write_int(destination='filter', data=1, beams=beam,
-                                  antennas=None, blindwrite=True)  # enables output
-                LOGGER.info('Output for %s started' % index)
-
-    def tx_stop(self, beams=[], spead_stop=True):
-        """
-        Stops outputting SPEAD data over 10GbE links for specified beams.
-        Sends SPEAD packets indicating end of stream if required
-        :param beams:
-        :param spead_stop:
-        :return:
-        """
-        # beams = self.beams2beams(beams)  # check if output of this fn is correct
-        for beam in beams:
-            # disable all bf outputs
-            self.bf_write_int(destination='filter', data=0, beams=beam, antennas=None)
-            LOGGER.info("Beamformer output paused for beam %s" % beam)
-            if spead_stop:
-                if self.simulate == True:
-                    print 'tx_stop: dummy ending SPEAD stream for beam %s' % beam
-                else:
-                    spead_tx = self.get_spead_tx(beam)
-                    spead_tx.send_halt()
-                    LOGGER.info("Sent SPEAD end-of-stream notification for beam %s" % beam)
-            else:
-                LOGGER.info("Did not send SPEAD end-of-stream notification for beam %s" % beam)
-
-    def tx_status_get(self, beam):
-        """
-        Returns boolean true/false if the beamformer is currently outputting data.
-        Currently only works on systems with 10GbE output.
-        :param beam:
-        :return:
-        """
-        # if simulating, no beam is enabled
-        if self.simulate:
-            return False
-        rv = True
-        LOGGER.info('10Ge output is currently %s' % ('enabled' if rv else 'disabled'))
-        # read output status of all beams (8 now)
-
-        mask = [self.bf_read_int(beam=beam, destination='filter', antennas=None)]
-        # look to see if any portion in enabled
-        if mask.count(1) != 0:
-            rv = rv
-=======
     def write_write_destination(self, value=0, blindwrite=False):
         if blindwrite:
             self.registers['bf_control'].blindwrite(write_destination=value)
->>>>>>> 2ad4da82
         else:
             self.registers['bf_control'].write(write_destination=value)
 
-<<<<<<< HEAD
-    def config_meta_output(self, beams=[], dest_ip_str=None,
-                           dest_port=None, issue_spead=True):
-        """
-        Configures the destination IP and port for SPEAD meta-data outputs. dest_port and
-        dest_ip are optional parameters to override the config file defaults.
-        :param beams:
-        :param dest_ip_str:
-        :param dest_port:
-        :param issue_spead:
-        :return:
-        """
-        # beams = self.beams2beams(beams)  # check if output of this fn is correct
-        for beam in beams:
-            if dest_ip_str == None:
-                rx_meta_ip_str = self.get_beam_param(beam, 'rx_meta_ip_str')
-            else:
-                rx_meta_ip_str = dest_ip_str
-                self.set_beam_param(beam, 'rx_meta_ip_str', dest_ip_str)
-                self.set_beam_param(beam, 'rx_meta_ip', struct.unpack('>L', socket.inet_aton(dest_ip_str))[0])
-
-            if dest_port == None:
-                rx_meta_port = int(self.get_beam_param(beam, 'rx_udp_port'))
-            else:
-                rx_meta_port = dest_port
-                self.set_beam_param(beam, 'rx_udp_port', dest_port)
-
-            self.spead_tx['bf_spead_tx_beam%i' % self.beam2index(beam)[0]] = \
-                spead.Transmitter(spead.TransportUDPtx(rx_meta_ip_str, rx_meta_port))
-            LOGGER.info("Destination for SPEAD meta data transmitter for beam %s changed. "
-                        "New destination IP = %s, port = %d" % (beam, rx_meta_ip_str, int(rx_meta_port)))
-            # reissue all SPEAD meta-data to new receiver
-            if issue_spead:
-                self.spead_issue_all(beam)
-
-    # no dest register
-    def config_udp_output(self, beams=[], frequencies=[],
-                          dest_ip_str=None, dest_port=None, issue_spead=True):
-        """
-        Configures the destination IP and port for B engine data outputs. dest_port and dest_ip
-        are optional parameters to override the config file defaults.
-        :param beams:
-        :param dest_ip_str:
-        :param dest_port:
-        :param issue_spead:
-        :return:
-        """
-        fft_bins = self.frequency2fft_bin(frequencies)
-        for beam in beams:
-            if dest_ip_str == None:
-                rx_udp_ip_str = self.get_beam_param(beam, 'rx_udp_ip_str')
-            else:
-                rx_udp_ip_str = dest_ip_str
-                self.set_beam_param(beam, 'rx_udp_ip_str', dest_ip_str)
-                self.set_beam_param(beam, 'rx_udp_ip', struct.unpack('>L', socket.inet_aton(dest_ip_str))[0])
-            if dest_port == None:
-                rx_udp_port = self.get_beam_param(beam, 'rx_udp_port')
-            else:
-                rx_udp_port = dest_port
-                self.set_beam_param(beam, 'rx_udp_port', dest_port)
-            beam_offset = int(self.get_beam_param(beam, 'location'))
-            dest_ip = struct.unpack('>L', socket.inet_aton(rx_udp_ip_str))[0]
-            # restart if currently transmitting
-            restart = self.tx_status_get(beam)
-            if restart:
-                self.tx_stop(beam)
-            # no dest register
-            self.write_int('dest', fft_bins=fft_bins, data=[dest_ip], offset=(beam_offset*2))
-            self.write_int('dest', fft_bins=fft_bins, data=[int(rx_udp_port)], offset=(beam_offset*2+1))
-            # each beam output from each beamformer group can be configured differently
-            LOGGER.info("Beam %s configured to output to %s:%i." % (beam, rx_udp_ip_str, int(rx_udp_port)))
-            if issue_spead:
-                self.spead_destination_meta_issue(beam)
-            if restart:
-                self.tx_start(beam)
-
-    def set_passband(self, beams=[], centre_frequency=None,
-                     bandwidth=None, spead_issue=True):
-        """
-        sets the centre frequency and/or bandwidth for the specified beams
-        :param beams:
-        :param centre_frequency:
-        :param bandwidth:
-        :param spead_issue:
-        :return:
-        """
-        # beams = self.beams2beams(beams)
-        for beam in beams:
-            # parameter checking
-            if centre_frequency == None:
-                cf = float(self.get_beam_param(beam, 'centre_frequency'))
-            else:
-                cf = centre_frequency
-            if bandwidth == None:
-                b = float(self.get_beam_param(beam, 'bandwidth'))
-            else:
-                b = bandwidth
-            cf_actual, b_actual = self.cf_bw2cf_bw(cf, b)
-            if centre_frequency != None:
-                self.set_beam_param(beam, 'centre_frequency', cf_actual)
-                LOGGER.info('Centre frequency for beam %s set to %i Hz' % (beam, cf_actual))
-            if bandwidth != None:
-                self.set_beam_param(beam, 'bandwidth', b_actual)
-                LOGGER.info('Bandwidth for beam %s set to %i Hz' % (beam, b_actual))
-            if centre_frequency != None or bandwidth != None:
-                # restart if currently transmitting
-                restart = self.tx_status_get(beam)
-                if restart:
-                    self.tx_stop(beam)
-                # issue related spead meta data
-                if spead_issue:
-                    self.spead_passband_meta_issue(beam)
-                if restart:
-                    LOGGER.info('Restarting beam %s with new passband parameters' % beam)
-                    self.tx_start(beam)
-
-    def get_passband(self, beam):
-        """
-        gets the centre frequency and bandwidth for the specified beam
-        :param beam:
-        :return:
-        """
-        # parameter checking
-        cf = self.get_beam_param(beam, 'centre_frequency')
-        b = self.get_beam_param(beam, 'bandwidth')
-        cf_actual, b_actual = self.cf_bw2cf_bw(cf, b)
-        return cf_actual, b_actual
-
-    def get_n_chans(self, beam):
-        """
-        gets the number of active channels for the specified beam
-        :param beam:
-        :return:
-        """
-        fft_bin_bandwidth = self.get_fft_bin_bandwidth()
-        cf, bw = self.get_passband(beam)
-        n_chans = int(bw/fft_bin_bandwidth)
-        return n_chans
-
-#   CALIBRATION
-
-    def cal_set_all(self, beams=[], antennas=[], init_poly=[],
-                    init_coeffs=[], spead_issue=True):
-        """
-        Initialise all antennas for all specified beams' calibration factors to given polynomial.
-        If no polynomial or coefficients are given, use defaults from config file.
-        :param beams:
-        :param init_poly:
-        :param init_coeffs:
-        :param spead_issue:
-        :return:
-        """
-        # beams = self.beams2beams(beams)
-        # go through all beams specified
-        for beam in beams:
-            # get all antenna input strings
-            ant_strs = self.ants2ants(beam, antennas=antennas)
-            # go through all antennas for beams
-            for ant_str in ant_strs:
-                self.cal_spectrum_set(beam=beam, antennas=ant_str, init_coeffs=init_coeffs,
-                                      init_poly=init_poly, spead_issue=False)
-            # issue spead packet only once all antennas are done, and don't read the values back (we have just set them)
-            if spead_issue:
-                self.spead_cal_meta_issue(beam, from_fpga=False)
-
-    def cal_default_get(self, beam, antennas=[]):
-        """
-        Fetches the default calibration configuration from the config file and returns
-        a list of the coefficients for a given beam and antenna.
-        :param beam:
-        :param ant_str:
-        :return:
-        """
-        n_coeffs = int(self.c.configd['fengine']['n_chans'])
-        input_n = self.map_ant_to_input(beam, antennas)
-        cal_default = self.c.configd['equalisation']['eq_default']
-        if cal_default == 'coeffs':
-            calibration = self.get_beam_param(beam, 'cal_coeffs_input%i'
-                                              % input_n)
-        elif cal_default == 'poly':
-            poly = []
-            for pol in range(len(input_n)):
-                poly.append(int(self.get_beam_param(beam, 'cal_poly_input%i'
-                                                    % input_n[pol])))
-            calibration = numpy.polyval(poly, range(n_coeffs))
-            if self.config['beamformer']['bf_cal_type'] == 'complex':
-                calibration = [cal+0*1j for cal in calibration]
-        else:
-            raise LOGGER.error('Your default beamformer calibration '
-                               'type, %s, is not understood.' % cal_default,
-                               'function %s, line no %s\n'
-                               % (__name__, inspect.currentframe().f_lineno),
-                               LOGGER)
-        if len(calibration) != n_coeffs:
-            raise LOGGER.error('Something\'s wrong. I have %i calibration '
-                               'coefficients when I should have %i.'
-                               % (len(calibration), n_coeffs),
-                               'function %s, line no %s\n'
-                               % (__name__, inspect.currentframe().f_lineno),
-                               LOGGER)
-        return calibration
-
-    def cal_default_set(self, beam, antennas, init_coeffs=[], init_poly=[]):
-        """
-        store current calibration settings in configuration
-        :param beam:
-        :param ant_str:
-        :param init_coeffs:
-        :param init_poly:
-=======
     def write_bf_control(self, value={}, blindwrite=False):
         """
 
         :param value:
         :param blindwrite:
->>>>>>> 2ad4da82
         :return:
         """
         if value == {} or None:  # set everything to zero
@@ -1161,19 +179,12 @@
             self.write_read_destination(value=0, blindwrite=blindwrite)
             self.write_write_destination(value=0, blindwrite=blindwrite)
         else:
-<<<<<<< HEAD
-            raise LOGGER.error('calibration settings are not sensical',
-                               'function %s, line no %s\n'
-                               % (__name__, inspect.currentframe().f_lineno),
-                               LOGGER)
-=======
             self.write_beng(value=value['beng'], blindwrite=blindwrite)
             self.write_antenna(value=value['antenna'], blindwrite=blindwrite)
             self.write_stream(value=value['stream'], blindwrite=blindwrite)
             self.write_frequency(value=value['frequency'], blindwrite=blindwrite)
             self.write_read_destination(value=value['read_destination'], blindwrite=blindwrite)
             self.write_write_destination(value=value['write_destination'], blindwrite=blindwrite)
->>>>>>> 2ad4da82
 
     def read_beam_config(self, beam=0):
         """
@@ -1187,28 +198,9 @@
         except AttributeError:
             LOGGER.error('Beam index %i out of range on host %s' % (beam, self.host))
 
-<<<<<<< HEAD
-    # TODO frequency
-    def cal_spectrum_get(self, beam, antennas=[], frequencies=[], from_fpga=True):
-        """
-        Retrieves the calibration settings currently programmed in all bengines
-        for the given beam and antenna. Returns an array of length n_chans.
-        :param beam:
-        :param ant_str:
-        :param from_fpga:
-        :return:
-        """
-        if from_fpga:
-            # read them directly from fpga
-            fpga_values = self.bf_read_int(beam=beam, destination='calibrate', antennas=antennas,
-                                           frequencies=frequencies)
-            float_values = self.cal_fpga2floats(fpga_values)
-            # float_values are not assigned here
-=======
     def write_beam_rst(self, value=0, beam=0, blindwrite=False):
         if blindwrite:
             self.registers['bf%d_config' % beam].blindwrite(rst=value)
->>>>>>> 2ad4da82
         else:
             self.registers['bf%d_config' % beam].write(rst=value)
 
@@ -1216,102 +208,6 @@
         if blindwrite:
             self.registers['bf%d_config' % beam].blindwrite(beam_id=value)
         else:
-<<<<<<< HEAD
-            raise LOGGER.error('Sorry, your beamformer calibration type '
-                               'is not supported. Expecting scalar or '
-                               'complex. function %s, line no %s\n'
-                               % (__name__, inspect.currentframe().f_lineno),
-                               LOGGER)
-        n_bits = int(self.config['beamformer']['bf_bits_out'])  # bf_cal_n_bits replaced
-        bin_pt = int(self.c.configd['fengine']['quant_format'].split('.')[1])  # not in the config file
-        whole_bits = n_bits-bin_pt
-        top = 2**(whole_bits-1)-1
-        bottom = -2**(whole_bits-1)
-        if max(numpy.real(data)) > top or min(numpy.real(data)) < bottom:
-            LOGGER.info('real calibration values out of range, will saturate')
-        if max(numpy.imag(data)) > top or min(numpy.imag(data)) < bottom:
-            LOGGER.info('imaginary calibration values out of range, will saturate')
-        # convert data
-        for datum in data:
-            datum_real = numpy.real(datum)
-            datum_imag = numpy.imag(datum)
-            # shift up for binary point
-            val_real = numpy.int32(datum_real * (2**bin_pt))
-            val_imag = numpy.int32(datum_imag * (2**bin_pt))
-            # pack real and imaginary values into 32 bit value
-            values.append((val_real << 16) | (val_imag & 0x0000FFFF))
-        return values
-
-    # TODO frequency
-    def cal_spectrum_set(self, beam, antennas=[], frequencies=[],
-                         init_coeffs=[], init_poly=[], spead_issue=True):
-        """
-        Set given beam and antenna calibration settings
-        to given co-efficients.
-        """
-        if self.simulate:
-            print 'setting spectrum for beam %s antenna %s' % (beam, antennas)
-        n_coeffs = self.config['fengine']['n_chans']
-        if init_coeffs == [] and init_poly == []:
-            coeffs = self.cal_default_get(beam=beam, antennas=antennas)
-        elif len(init_coeffs) == n_coeffs:
-            coeffs = init_coeffs
-            self.cal_default_set(beam, antennas, init_coeffs=init_coeffs)
-        elif len(init_coeffs) > 0:
-            raise LOGGER.error('You specified %i coefficients, but there '
-                               'are %i cal coefficients required for this design.'
-                               % (len(init_coeffs), n_coeffs),
-                               'function %s, line no %s\n'
-                               % (__name__, inspect.currentframe().f_lineno),
-                               LOGGER)
-        else:
-            coeffs = numpy.polyval(init_poly, range(n_coeffs))
-            self.cal_default_set(beam, antennas, init_poly=init_poly)
-            fpga_values = self.cal_floats2fpga(data=coeffs)
-            # write final vector to calibrate block
-            self.bf_write_int('calibrate', fpga_values, offset=0, beams=[beam], antennas=antennas,
-                              frequencies=frequencies)
-        if spead_issue:
-            self.spead_cal_meta_issue(beam, from_fpga=False)
-
-# -----------
-#   SPEAD
-# -----------
-
-    def spead_initialise(self):
-        """
-        creates spead transmitters that will be used by the beams in our system
-        :return:
-        """
-        self.spead_tx = dict()
-        # create a spead transmitter for every beam and store in config
-        beams = self.beams2beams(beams=['i', 'q'])  # hardcoded for now
-        for beam in beams:
-            ip_str = self.get_beam_param(beam, 'rx_meta_ip_str')
-            port = int(self.get_beam_param(beam, 'rx_udp_port'))
-            self.spead_tx['bf_spead_tx_beam%i' % self.beam2index(beam)[0]] = \
-                spead.Transmitter(spead.TransportUDPtx(ip_str, port))
-            LOGGER.info("Created spead transmitter for beam %s. Destination IP = %s, port = %d"
-                        % (beam, ip_str, int(port)))
-
-    def get_spead_tx(self, beam):
-        """
-
-        :param beam:
-        :return:
-        """
-        beam = self.beams2beams(beam)
-        beam_index = self.beam2index(beam)[0]
-        try:
-            spead_tx = self.spead_tx['bf_spead_tx_beam%i' % beam_index]
-        except:
-            raise LOGGER.error('Error locating SPEAD transmitter for '
-                               'beam %s' % beam,
-                               'function %s, line no %s\n'
-                               % (__name__, inspect.currentframe().f_lineno),
-                               LOGGER)
-        return spead_tx
-=======
             self.registers['bf%d_config' % beam].write(beam_id=value)
 
     def write_beam_partitions(self, value=0, beam=0, blindwrite=False):
@@ -1319,7 +215,6 @@
             self.registers['bf%d_config' % beam].blindwrite(n_partitions=value)
         else:
             self.registers['bf%d_config' % beam].write(n_partitions=value)
->>>>>>> 2ad4da82
 
     def write_beam_config(self, value={}, beam=0, blindwrite=True):
         if value == {} or None:  # set everything to zero
@@ -1331,303 +226,6 @@
             self.write_beam_id(value=value['beam_id'], beam=beam, blindwrite=blindwrite)
             self.write_beam_partitions(value=value['n_partitions'], beam=beam, blindwrite=blindwrite)
 
-<<<<<<< HEAD
-    def spead_labelling_issue(self, beams=[]):
-        """
-        Issues the SPEAD metadata packets describing the labelling/location/connections
-        of the system's analogue inputs.
-        :param beams:
-        :return:
-        """
-        # beams = self.beams2beams(beams)
-        spead_ig = spead.ItemGroup()
-        for beam in beams:
-            if self.simulate:
-                print 'Issuing labelling meta data for beam %s' % beam
-            self.send_spead_heap(beam, spead_ig)
-            LOGGER.info("Issued SPEAD metadata describing baseline labelling and input mapping for beam %s" % beam)
-
-    def spead_static_meta_issue(self, beams=[]):
-        """
-        Issues the SPEAD metadata packets containing the payload and options descriptors and unpack sequences.
-        :param beams:
-        :return:
-        """
-        # beams = self.beams2beams(beams)
-        # spead stuff that does not care about beam
-        spead_ig = spead.ItemGroup()
-        spead_ig.add_item(name="adc_clk",
-                          id=0x1007,
-                          description="Clock rate of ADC (samples per second).",
-                          shape=[],
-                          fmt=spead.mkfmt(('u', spead.ADDRSIZE)),
-                          init_val=self.c.configd['FxCorrelator']['sample_rate_hz'])
-        spead_ig.add_item(name="n_ants",
-                          id=0x100A,
-                          description="The total number of dual-pol antennas in the system.",
-                          shape=[],
-                          fmt=spead.mkfmt(('u', spead.ADDRSIZE)),
-                          init_val=self.c.configd['fengine']['n_antennas'])
-        spead_ig.add_item(name="n_bengs",
-                          id=0x100F,
-                          description="The total number of B engines in the system.",
-                          shape=[],
-                          fmt=spead.mkfmt(('u', spead.ADDRSIZE)),
-                          init_val=self.c.configd['beamformer']['bf_be_per_fpga']*len(self.get_fpgas()))
-        # 1015/1016 are taken (see time_metadata_issue below)
-        spead_ig.add_item(name="xeng_acc_len",
-                          id=0x101F,
-                          description="Number of spectra accumulated inside X engine. Determines minimum integration "
-                                      "time and user-configurable integration time stepsize. X-engine correlator "
-                                      "internals.",
-                          shape=[],
-                          fmt=spead.mkfmt(('u', spead.ADDRSIZE)),
-                          init_val=self.c.configd['xengine']['xeng_accumulation_len'])
-        spead_ig.add_item(name="requant_bits",
-                          id=0x1020,
-                          description="Number of bits after requantisation in the F engines (post FFT and any "
-                                      "phasing stages).",
-                          shape=[],
-                          fmt=spead.mkfmt(('u', spead.ADDRSIZE)),
-                          init_val=self.c.configd['fengine']['sample_bits'])
-        spead_ig.add_item(name="feng_pkt_len",
-                          id=0x1021,
-                          description="Payload size of 10GbE packet exchange between F and X engines in 64 bit words. "
-                                      "Usually equal to the number of spectra accumulated inside X engine. F-engine "
-                                      "correlator internals.",
-                          shape=[],
-                          fmt=spead.mkfmt(('u', spead.ADDRSIZE)),
-                          init_val=self.c.configd['fengine']['10gbe_pkt_len'])
-        spead_ig.add_item(name="feng_udp_port",
-                          id=0x1023,
-                          description="Destination UDP port for B engine data exchange.",
-                          shape=[],
-                          fmt=spead.mkfmt(('u', spead.ADDRSIZE)),
-                          init_val=self.c.configd['fengine']['10gbe_port'])
-        spead_ig.add_item(name="feng_start_ip",
-                          id=0x1025,
-                          description="F engine starting IP address.",
-                          shape=[],
-                          fmt=spead.mkfmt(('u', spead.ADDRSIZE)),
-                          init_val=self.c.configd['fengine']['10gbe_start_ip'])
-        # TODO ADD VERSION INFO!
-        spead_ig.add_item(name="b_per_fpga",
-                          id=0x1047,
-                          description="The number of b-engines per fpga.",
-                          shape=[],
-                          fmt=spead.mkfmt(('u', spead.ADDRSIZE)),
-                          init_val=self.c.configd['beamformer']['bf_be_per_fpga'])
-        # spead_ig.add_item(name="ddc_mix_freq",
-        #                   id=0x1043,
-        #                   description="Digital downconverter mixing freqency as a fraction of the ADC "
-        #                               "sampling frequency. eg: 0.25. Set to zero if no DDC is present.",
-        #                   shape=[],
-        #                   fmt=spead.mkfmt(('f', 64)),
-        #                   init_val=self.config[]['ddc_mix_freq'])  # not in ini file
-        spead_ig.add_item(name="adc_bits",
-                          id=0x1045,
-                          description="ADC quantisation (bits).",
-                          shape=[],
-                          fmt=spead.mkfmt(('u', spead.ADDRSIZE)),
-                          init_val=self.c.configd['fengine']['sample_bits'])
-        spead_ig.add_item(name="beng_out_bits_per_sample", id=0x1050,
-                          description="The number of bits per value in the beng output. Note that this "
-                                      "is for a single value, not the combined complex value size.",
-                          shape=[],
-                          fmt=spead.mkfmt(('u', spead.ADDRSIZE)),
-                          init_val=self.c.configd['beamformer']['bf_bits_out'])
-        spead_ig.add_item(name="fft_shift",
-                          id=0x101E,
-                          description="The FFT bitshift pattern. F-engine correlator internals.",
-                          shape=[],
-                          fmt=spead.mkfmt(('u', spead.ADDRSIZE)),
-                          init_val=self.c.configd['fengine']['fft_shift'])
-        # timestamp
-        spead_ig.add_item(name='timestamp',
-                          id=0x1600,
-                          description='Timestamp of start of this block of data. uint counting multiples '
-                                      'of ADC samples since last sync (sync_time, id=0x1027). Divide this number'
-                                      ' by timestamp_scale (id=0x1046) to get back to seconds since last sync '
-                                      'when this block of data started.',
-                          shape=[],
-                          fmt=spead.mkfmt(('u', spead.ADDRSIZE)),
-                          init_val=0)
-        for beam in beams:
-            if self.simulate:
-                print 'Issuing static meta data for beam %s' % beam
-            self.send_spead_heap(beam, spead_ig)
-            LOGGER.info("Issued static SPEAD metadata for beam %s" % beam)
-
-    def spead_destination_meta_issue(self, beams=[]):
-        """
-        Issues a SPEAD packet to notify the receiver of changes to destination
-        :param beams:
-        :return:
-        """
-        # beams = self.beams2beams(beams)
-        for beam in beams:
-            spead_ig = spead.ItemGroup()
-            spead_ig.add_item(name="rx_udp_port",
-                              id=0x1022,
-                              description="Destination UDP port for B engine output.",
-                              shape=[],
-                              fmt=spead.mkfmt(('u', spead.ADDRSIZE)),
-                              init_val=self.get_beam_param(beam, 'rx_udp_port'))
-            spead_ig.add_item(name="rx_udp_ip_str",
-                              id=0x1024,
-                              description="Destination IP address for B engine output UDP packets.",
-                              shape=[-1],
-                              fmt=spead.STR_FMT,
-                              init_val=self.get_beam_param(beam, 'rx_udp_ip_str'))
-            if self.simulate:
-                print 'Issuing destination meta data for beam %s' % beam
-                self.send_spead_heap(beam, spead_ig)
-                LOGGER.info("Issued destination SPEAD metadata for beam %s" % beam)
-
-    def spead_passband_meta_issue(self, beams=[]):
-        """
-        Issues a SPEAD packet to notify the receiver of changes to passband parameters
-        :param beams:
-        :return:
-        """
-        # beams = self.beams2beams(beams)
-        for beam in beams:
-            spead_ig = spead.ItemGroup()
-            cf, bw = self.get_passband(beam)
-            spead_ig.add_item(name="center_freq",
-                              id=0x1011,
-                              description="The center frequency of the output data in Hz, 64-bit IEEE "
-                                          "floating-point number.",
-                              shape=[],
-                              fmt=spead.mkfmt(('f', 64)),
-                              init_val=cf)
-            spead_ig.add_item(name="bandwidth",
-                              id=0x1013,
-                              description="The analogue bandwidth of the digitally processed signal in Hz.",
-                              shape=[],
-                              fmt=spead.mkfmt(('f', 64)),
-                              init_val=bw)
-            spead_ig.add_item(name="n_chans",
-                              id=0x1009,
-                              description="The total number of frequency channels present in the output data.",
-                              shape=[],
-                              fmt=spead.mkfmt(('u', spead.ADDRSIZE)),
-                              init_val=self.get_n_chans(beam))
-            # data item
-            beam_index = self.beam2index(beam)[0]
-            # id is 0xB + 12 least sig bits id of each beam
-            beam_data_id = 0xB000 | (beam_index & 0x00000FFF)
-            spead_ig.add_item(name=beam,
-                              id=beam_data_id,
-                              description="Raw data for bengines in the system. Frequencies are assembled from "
-                                          "lowest frequency to highest frequency. Frequencies come in blocks of "
-                                          "values in time order where the number of samples in a block is given "
-                                          "by xeng_acc_len (id 0x101F). Each value is a complex number -- "
-                                          "two (real and imaginary) signed integers.",
-                              ndarray=numpy.ndarray(shape=(self.get_n_chans(beam),
-                                                           int(self.config['xengine']['xeng_accumulation_len']), 2),
-                                                    dtype=numpy.int8))
-            if self.simulate:
-                print 'Issuing passband meta data for beam %s' % beam
-                self.send_spead_heap(beam, spead_ig)
-                LOGGER.info("Issued passband SPEAD metadata for beam %s" % beam)
-
-    def spead_time_meta_issue(self, beams=[]):
-        """
-        Issues a SPEAD packet to notify the receiver that we've resync'd the system, acc len has changed etc.
-        :param beams:
-        :return:
-        """
-        # beams = self.beams2beams(beams)
-        spead_ig = spead.ItemGroup()
-        # sync time
-        if self.simulate:
-            val = 0
-        else:
-            val = 0  # val = self.config[]['sync_time']
-        spead_ig.add_item(name='sync_time',
-                          id=0x1027,
-                          description="Time at which the system was last synchronised (armed and triggered "
-                                      "by a 1PPS) in seconds since the Unix Epoch.",
-                          shape=[],
-                          fmt=spead.mkfmt(('u', spead.ADDRSIZE)),
-                          init_val=val)
-        # scale factor for timestamp
-        spead_ig.add_item(name="scale_factor_timestamp",
-                          id=0x1046,
-                          description="Timestamp scaling factor. Divide the SPEAD data packet timestamp "
-                                      "by this number to get back to seconds since last sync.",
-                          shape=[],
-                          fmt=spead.mkfmt(('f', 64)))
-                          # init_val=self.config[]['spead_timestamp_scale_factor'])
-        for beam in beams:
-            ig = spead_ig
-            if self.simulate:
-                    print 'Issuing time meta data for beam %s' % beam
-            self.send_spead_heap(beam, ig)
-            LOGGER.info("Issued SPEAD timing metadata for beam %s" % beam)
-
-    def spead_eq_meta_issue(self, beams=[], antennas=[]):
-        """
-        Issues a SPEAD heap for the RF gain and EQ settings settings.
-        :param beams:
-        :return:
-        """
-        # beams = self.beams2beams(beams)
-        spead_ig = spead.ItemGroup()
-        # equaliser settings
-        for beam in beams:
-            for in_n in range(len(antennas)):
-                if self.simulate:
-                    vals = [[numpy.real(coeff), numpy.imag(coeff)] for coeff in self.eq_default_get(antennas, beam=beam)]
-                else:
-                    vals = [[numpy.real(coeff), numpy.imag(coeff)] for coeff in self.eq_spectrum_get(antennas)]
-                spead_ig.add_item(name="eq_coef_%s" % antennas[in_n],
-                                  id=0x1400+in_n,
-                                  description="The unitless per-channel digital scaling factors implemented "
-                                              "prior to requantisation, post-FFT, for input %s. Complex number "
-                                              "real, imag 32 bit integers." % antennas[in_n],
-                                  shape=[self.c.configd['fengine']['n_chans'], 2],
-                                  fmt=spead.mkfmt(('u', 32)),
-                                  init_val=vals)
-                if self.simulate:
-                    print 'Issuing equalisation and rf meta data for beam %s' % beam
-                self.send_spead_heap(beam, spead_ig)
-                LOGGER.info("Issued SPEAD EQ and RF metadata for beam %s" % beam)
-
-    # TODO frequency
-    def spead_cal_meta_issue(self, beams=[], antennas=[],
-                             frequencies=[], from_fpga=True):
-        """
-        Issues a SPEAD heap for the RF gain, EQ settings and calibration settings.
-        :param beams:
-        :param from_fpga:
-        :return:
-        """
-        # beams = self.beams2beams(beams)
-        spead_ig = spead.ItemGroup()
-        # override if simulating
-        if self.simulate:
-            from_fpga = False
-        for beam in beams:
-            ig = spead_ig
-            # calibration settings
-            for in_n in range(len(self.ants2ants(beam, antennas))):
-                vals = [[numpy.real(coeff), numpy.imag(coeff)] for coeff in
-                        self.cal_spectrum_get(beam, antennas, frequencies, from_fpga)]
-                ig.add_item(name="beamweight_input%s" % antennas[in_n],
-                            id=0x2000+in_n,
-                            description="The unitless per-channel digital scaling factors implemented prior to "
-                                        "combining antenna signals during beamforming for input %s. Complex number "
-                                        "real,imag 64 bit floats." % antennas[in_n],
-                            shape=[self.config['fengine']['n_chans'], 2],
-                            fmt=spead.mkfmt(('f', 64)),
-                            init_val=vals)
-            if self.simulate:
-                print 'Issuing calibration meta data for beam %s' % beam
-                self.send_spead_heap(beam, ig)
-                LOGGER.info("Issued SPEAD EQ metadata for beam %s" % beam)
-=======
     # might be hardcoded in the future
     def write_beam_offset(self, value=0, beam=0, beng=0):
         if beng == 0:
@@ -1638,7 +236,6 @@
             self.registers['bf%d_partitions' % beam].blindwrite(partition2_offset=value)
         else:
             self.registers['bf%d_partitions' % beam].blindwrite(partition3_offset=value)
->>>>>>> 2ad4da82
 
     def read_beam_offset(self, beam=0, beng=0):
         """
@@ -1646,389 +243,6 @@
         :param 'rst', 'beam_id' 'n_partitions'
         :return: dictionary
         """
-<<<<<<< HEAD
-        self.spead_static_meta_issue(beams=beams)
-        self.spead_passband_meta_issue(beams=beams)
-        self.spead_destination_meta_issue(beams=beams)
-        self.spead_time_meta_issue(beams=beams)
-        self.spead_eq_meta_issue(beams=beams)
-        self.spead_cal_meta_issue(beams=beams, from_fpga=from_fpga)
-        self.spead_labelling_issue(beams=beams)
-
-
-
-#  obsolete
-    # def set_param(self, param, value):
-    #     """
-    #     Set beamformer parameter value
-    #     :param param:
-    #     :param value:
-    #     :return:
-    #     """
-    #     try:
-    #         self.config['beamformer'][param] = value
-    #     except KeyError as ke:
-    #         LOGGER.error('set_param: error setting value of self.config[%s]' % ke)
-    #         raise
-    #     except Exception as err:
-    #         # Issues a message at the ERROR level and adds exception information to the log message
-    #         LOGGER.exception(err.__class__)
-    #         raise
-
-    #  obsolete
-    # def frequency2fpgas(self, frequencies=[], fft_bins=[], unique=False):
-    #     """
-    #     returns fpgas associated with frequencies specified. unique only returns unique fpgas
-    #     e.g. for 8 x-eng there are 4096 channels produced by the f-eng and 512 different freqs per x-eng
-    #     :param frequencies:
-    #     :param fft_bins:
-    #     :param unique:
-    #     :return: fpgas
-    #     """
-    #     fpgas = []
-    #     if len(fft_bins) == 0:
-    #         fft_bins = self.frequency2fft_bin(frequencies=frequencies)
-    #     all_fpgas = self.get_fpgas()
-    #     n_chans = self.config['fengine']['n_chans']
-    #     n_chans_per_fpga = int(n_chans)/len(all_fpgas)
-    #     prev_index = -1
-    #     for fft_bin in fft_bins:
-    #         index = numpy.int(fft_bin/n_chans_per_fpga)  # floor built in
-    #         if index < 0 or index > len(all_fpgas)-1:
-    #             raise LOGGER.error('FPGA index calculated out of range',
-    #                                'function %s, line no %s\n'
-    #                                % (__name__, inspect.currentframe().f_lineno),
-    #                                LOGGER)
-    #         if (unique == False) or index != prev_index:
-    #             fpgas.append(all_fpgas[index])
-    #         prev_index = index
-    #     return fpgas
-
-    #  obsolete
-    # def frequency2bf_label(self, frequencies=[], fft_bins=[], unique=False):
-    #     """
-    #     returns bf labels associated with the frequencies specified
-    #     :param frequencies:
-    #     :param fft_bins:
-    #     :param unique:
-    #     :return: bf_labels
-    #     """
-    #     if len(fft_bins) == 0:
-    #         fft_bins = self.frequency2fft_bin(frequencies=frequencies)
-    #     bf_labels = []
-    #     bf_be_per_fpga = len(self.get_bfs())
-    #     bf_indices = self.frequency2bf_index(frequencies, fft_bins, unique)
-    #     for bf_index in bf_indices:
-    #         bf_labels.append(numpy.mod(bf_index, bf_be_per_fpga))
-    #     return bf_labels
-
-    #  obsolete
-    # def frequency2bf_index(self, frequencies=[], fft_bins=[], unique=False):
-    #     """
-    #     returns bf indices associated with the frequencies specified
-    #     :param frequencies:
-    #     :param fft_bins:
-    #     :param unique:
-    #     :return: bf_indices
-    #     """
-    #     bf_indices = []
-    #     if len(fft_bins) == 0:
-    #         fft_bins = self.frequency2fft_bin(frequencies=frequencies)
-    #     n_fpgas = len(self.get_fpgas())  # x-eng
-    #     bf_be_per_fpga = len(self.get_bfs())
-    #     n_bfs = n_fpgas*bf_be_per_fpga  # total number of bfs
-    #     n_chans = int(self.config['fengine']['n_chans'])
-    #     n_chans_per_bf = n_chans/n_bfs
-    #     if max(fft_bins) > n_chans-1 or min(fft_bins) < 0:
-    #         raise LOGGER.error('FFT bin/s out of range', 'function %s, '
-    #                                                      'line no %s\n'
-    #                            % (__name__, inspect.currentframe().f_lineno),
-    #                            LOGGER)
-    #     for fft_bin in fft_bins:
-    #         bf_index = fft_bin/n_chans_per_bf
-    #         if unique == False or bf_indices.count(bf_index) == 0:
-    #             bf_indices.append(bf_index)
-    #     return bf_indices
-
-    #  obsolete
-    # def frequency2frequency_reg_index(self, frequencies=[], fft_bins=[]):
-    #     """
-    #     Returns list of values to write into frequency register corresponding to frequency specified
-    #     :param frequencies:
-    #     :param fft_bins:
-    #     :return: indices
-    #     """
-    #     indices = []
-    #     if len(fft_bins) == 0:
-    #         fft_bins = self.frequency2fft_bin(frequencies)
-    #     n_chans = int(self.config['fengine']['n_chans'])
-    #     bf_be_per_fpga = len(self.get_bfs())
-    #     n_fpgas = len(self.get_fpgas())
-    #     divisions = n_fpgas * bf_be_per_fpga
-    #     if max(fft_bins) > n_chans-1 or min(fft_bins) < 0:
-    #         raise LOGGER.error('FFT bin/s out of range',
-    #                            'function %s, line no %s\n'
-    #                            % (__name__, inspect.currentframe().f_lineno),
-    #                            LOGGER)
-    #     for fft_bin in fft_bins:
-    #         indices.append(numpy.mod(fft_bin, n_chans/divisions))
-    #     return indices
-
-    #  obsolete
-    # def frequency2fft_bin(self, frequencies=[]):
-    #     """
-    #     returns fft bin associated with specified frequencies
-    #     :param frequencies:
-    #     :return: fft_bins
-    #     """
-    #     fft_bins = []
-    #     n_chans = int(self.config['fengine']['n_chans'])
-    #     if frequencies == None:
-    #         fft_bins = []
-    #     elif frequencies == range(n_chans):
-    #         fft_bins = range(n_chans)
-    #     else:
-    #         bandwidth = float(self.config['fengine']['bandwidth'])
-    #         start_freq = 0
-    #         channel_width = bandwidth/n_chans
-    #         for frequency in frequencies:
-    #             frequency_normalised = numpy.mod((frequency-start_freq)+channel_width/2, bandwidth)
-    #             fft_bins.append(numpy.int(frequency_normalised/channel_width))  # conversion to int with truncation
-    #     return fft_bins
-
-    #  obsolete
-    # def fft_bin2frequency(self, fft_bins=[]):
-    #     """
-    #     returns a list of centre frequencies associated with the fft bins supplied
-    #     :param fft_bins:
-    #     :return: frequencies
-    #     """
-    #     frequencies = []
-    #     n_chans = int(self.config['fengine']['n_chans'])
-    #     if fft_bins == range(n_chans):
-    #         fft_bins = range(n_chans)
-    #     if type(fft_bins) == int:
-    #         fft_bins = [fft_bins]
-    #     if max(fft_bins) > n_chans or min(fft_bins) < 0:
-    #         raise LOGGER.error('fft_bins out of range 0 -> %d'
-    #                            % (n_chans-1), 'function %s, line no %s\n'
-    #                            % (__name__, inspect.currentframe().f_lineno),
-    #                            LOGGER)
-    #     bandwidth = int(self.config['fengine']['bandwidth'])
-    #     for fft_bin in fft_bins:
-    #         frequencies.append((float(fft_bin)/n_chans)*bandwidth)
-    #     return frequencies
-
-    #  obsolete
-    # def write_int(self, device_name, data, offset=0, frequencies=[],
-    #               fft_bins=[], blindwrite=False, beam=False):
-    #     """
-    #     Writes data to all devices on all bfs in all fpgas associated with the
-    #     frequencies specified
-    #     :param device_name:
-    #     :param data:
-    #     :param offset:
-    #     :param frequencies:
-    #     :param fft_bins:
-    #     :param blindwrite:
-    #     :return:
-    #     """
-    #     # TODO work this out properly
-    #     timeout = 1
-    #     # get all fpgas, bfs associated with frequencies specified
-    #     if len(fft_bins) == 0:
-    #         fft_bins = self.frequency2fft_bin(frequencies)
-    #     targets = self.frequency2fpga_bf(frequencies, fft_bins, unique=True)
-    #     if len(data) > 1 and len(targets) != len(data):
-    #
-    #         raise LOGGER.error('Many data but size (%d) does not match length of targets (%d)'
-    #                            % (len(data), len(targets)), 'function %s, line no %s\n'
-    #                            % (__name__, inspect.currentframe().f_lineno), LOGGER)
-    #     bf_register_prefix = self.config['beamformer']['bf_register_prefix']
-    #     # if optimisations are enabled and (same data, and multiple targets)
-    #     # write to all targets with the same register name
-    #     if self.optimisations and (len(data) == 1 and len(targets) > 1):
-    #         if self.simulate == True:
-    #             print 'optimisations on, single data item, writing in parallel'
-    #         n_bfs = len(self.get_bfs())
-    #         # run through all bfs
-    #         for bf_index in range(n_bfs):
-    #             fpgas = []
-    #             # generate register name
-    #             name = '%s%s_%s' % (bf_register_prefix, bf_index, device_name)
-    #             datum = struct.pack(">I", data[0])
-    #             # find all fpgas to be written to for this bf
-    #             for target in targets:
-    #                 if target['bf'] == bf_index:
-    #                     fpgas.append(target['fpga'])
-    #             if len(fpgas) != 0:
-    #                 if self.simulate == True:
-    #                     print 'dummy executing non-blocking request for write to %s on %d fpgas' % (name, len(fpgas))
-    #                 else:
-    #                     nottimedout, rv = utils.threaded_non_blocking_request(self.c.xhosts, timeout, 'write',
-    #                                                                           [name, offset*4, datum])
-    #                     if nottimedout == False:
-    #                         raise LOGGER.error('Timeout asynchronously writing 0x%.8x to %s on %d fpgas offset %i'
-    #                                            % (data[0], name, len(fpgas), offset), 'function %s, line no %s\n'
-    #                                            % (__name__, inspect.currentframe().f_lineno), LOGGER)
-    #                     for k, v in rv.items():
-    #                         if v['reply'] != 'ok':
-    #                             raise LOGGER.error('Got %s instead of ''ok'' when writing 0x%.8x to %s:%s offset %i'
-    #                                                % (v['reply'], data[0], k, name, offset), 'function %s, line no %s\n'
-    #                                                % (__name__, inspect.currentframe().f_lineno), LOGGER)
-    #     # optimisations off, or (many data, or a single target) so many separate writes
-    #     else:
-    #         if self.simulate == True:
-    #             print 'optimisations off or multiple items or single target'
-    #         for target_index in range(len(targets)):
-    #             if len(data) == 1 and len(targets) > 1:
-    #                 datum = data[0]
-    #             else:
-    #                 datum = data[target_index]
-    #             if datum < 0:
-    #                 # big-endian integer
-    #                 datum_str = struct.pack(">i", datum)
-    #             else:
-    #                 # big-endian unsigned integer
-    #                 datum_str = struct.pack(">I", datum)
-    #                 name = '%s%d_%s' % (bf_register_prefix, int(targets[target_index]['bf']), device_name)
-    #                 # name = '%s_%s' % (bf_register_prefix, device_name)
-    #             # pretend to write if no FPGA
-    #             if self.simulate == True:
-    #                 print 'dummy write of 0x%.8x to %s:%s offset %i' % (datum, targets[target_index]['fpga'],
-    #                                                                     name, offset)
-    #             else:
-    #                 try:
-    #                     if blindwrite:
-    #                         targets[target_index]['fpga'].blindwrite(device_name=name, data=datum_str, offset=offset*4)
-    #                     else:
-    #                         targets[target_index]['fpga'].write(device_name=name, data=datum_str, offset=offset*4)
-    #                 except:
-    #                     raise LOGGER.error('Error writing 0x%.8x to %s:%s offset %i'
-    #                                        % (datum, targets[target_index]['fpga'], name, offset*4),
-    #                                        'function %s, line no %s\n'
-    #                                        % (__name__, inspect.currentframe().f_lineno), LOGGER)
-    #
-    # #  obsolete
-    # def read_int(self, device_name, offset=0, frequencies=[], fft_bins=[]):
-    #     """
-    #     Reads data from all devices on all bfs in all fpgas associated with the frequencies specified
-    #     (less registers in new design - might be redundant as only 8 targets not 32)
-    #     :param device_name:
-    #     :param offset:
-    #     :param frequencies:
-    #     :param fft_bins:
-    #     :return: values
-    #     """
-    #     values = []
-    #     if len(fft_bins) == 0:
-    #         fft_bins = self.frequency2fft_bin(frequencies)
-    #     # get all unique fpgas, bfs associated with the specified frequencies
-    #     targets = self.frequency2fpga_bf(frequencies, fft_bins, unique=True)
-    #     for target_index, target in enumerate(targets):
-    #         name = '%s%s_%s' % (self.config['beamformer']['bf_register_prefix'], target['bf'], device_name)
-    #         # name = '%s_%s' % (self.config['beamformer']['bf_register_prefix'], device_name)
-    #         # pretend to read if no FPGA
-    #         if self.simulate == True:
-    #             print 'dummy read from %s:%s offset %i' % (target['fpga'], name, offset)
-    #         else:
-    #             try:
-    #                 values.append(target['fpga'].read_int(device_name=name))
-    #             except:
-    #                 raise LOGGER.error('Error reading from %s:%s offset %i' % (target['fpga'], name, offset),
-    #                                    'function %s, line no %s\n' % (__name__, inspect.currentframe().f_lineno),
-    #                                    LOGGER)
-    #     return values
-
-    #  obsolete
-    # def frequency2fpga_bf(self, frequencies=[], fft_bins=[], unique=False):
-    #     """
-    #     returns a list of dictionaries {fpga, beamformer_index} based on frequency.
-    #     unique gives only unique values
-    #     :param frequencies:
-    #     :param fft_bins:
-    #     :param unique:
-    #     :return: locations
-    #     """
-    #     locations = []
-    #     if len(fft_bins) == 0:
-    #         fft_bins = self.frequency2fft_bin(frequencies=frequencies)
-    #     if unique != True and unique != False:
-    #         raise LOGGER.error('unique must be True or False function %s, '
-    #                            'line no %s\n'
-    #                            % (__name__, inspect.currentframe().f_lineno),
-    #                            LOGGER)
-    #     if len(fft_bins) == 0:
-    #         fft_bins = self.frequency2fft_bin(frequencies)
-    #     fpgas = self.frequency2fpgas(fft_bins=fft_bins)
-    #     bfs = self.frequency2bf_label(fft_bins=fft_bins)
-    #     if len(fpgas) != len(bfs):
-    #         raise LOGGER.error('fpga and bfs associated with frequencies '
-    #                            'not the same length function %s, line no %s\n'
-    #                            % (__name__, inspect.currentframe().f_lineno),
-    #                            LOGGER)
-    #     else:
-    #         pfpga = []
-    #         pbf = []
-    #         for index in range(len(fpgas)):
-    #             fpga = fpgas[index]
-    #             bf = bfs[index]
-    #             if (unique == False) or (pfpga != fpga or pbf != bf):
-    #                 locations.append({'fpga': fpga, 'bf': bf})
-    #             pbf = bf
-    #             pfpga = fpga
-    #     return locations
-    #
-    # #  obsolete
-    # def beam_frequency2location_fpga_bf(self, beams=[],
-    #                                     frequencies=[], fft_bins=[], unique=False):
-    #     """
-    #     returns list of dictionaries {location, fpga, beamformer index} based on beam name, and frequency
-    #     :param beams:
-    #     :param frequencies:
-    #     :param fft_bins:
-    #     :param unique:
-    #     :return: locations
-    #     """
-    #     indices = []
-    #     # get beam locations
-    #     locations = self.beam2location(beams)
-    #     # get fpgas and bfs
-    #     fpgas_bfs = self.frequency2fpga_bf(frequencies, fft_bins, unique)
-    #     for location in locations:
-    #         for fpga_bf in fpgas_bfs:
-    #             fpga = fpga_bf['fpga']
-    #             bf = fpga_bf['bf']
-    #             indices.append({'location': location, 'fpga': fpga, 'bf': bf})
-    #     return indices
-
-    #  obsolete
-    # def get_enabled_fft_bins(self, beam):
-    #     """
-    #     Returns fft bins representing band that is enabled for beam
-    #     :param beam:
-    #     :return: bins
-    #     """
-    #     bins = []
-    #     cf = float(self.get_beam_param(beam, 'centre_frequency'))
-    #     bw = float(self.get_beam_param(beam, 'bandwidth'))
-    #     bins = self.cf_bw2fft_bins(cf, bw)
-    #     return bins
-    #
-    # #  obsolete
-    # def get_disabled_fft_bins(self, beam, frequencies=[]):
-    #     """
-    #     Returns fft bins representing band that is disabled for beam
-    #     :param beam:
-    #     :return:
-    #     """
-    #     all_bins = self.frequency2fft_bin(frequencies)
-    #     enabled_bins = self.get_enabled_fft_bins(beam)
-    #     for fft_bin in enabled_bins:
-    #         all_bins.remove(fft_bin)
-    #     return all_bins
-=======
         return self.registers['bf%d_partitions'
                               % beam].read()['data']['partition%d_offset'
                                                      % beng]
->>>>>>> 2ad4da82
