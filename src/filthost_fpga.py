__author__ = 'paulp'

import time
import logging

from host_fpga import FpgaHost
from data_source import DataSource

LOGGER = logging.getLogger(__name__)

def parse_sources(name_string, ip_string):
    """
    Parse lists of source name and IPs into a list of DataSource objects.
    :return:
    """
    source_names = name_string.strip().split(',')
    source_mcast = ip_string.strip().split(',')
    assert len(source_mcast) == len(source_names), (
        'Source names (%i) must be paired with multicast source '
        'addresses (%i)' % (len(source_names), len(source_mcast)))
    _sources = []
    source_ctr = 0
    for counter, address in enumerate(source_mcast):
        new_source = DataSource.from_mcast_string(address)
        new_source.name = source_names[counter]
        new_source.source_number = source_ctr
        _sources.append(new_source)
        if source_ctr > 0:
            assert new_source.ip_range == _sources[0].ip_range,\
                'DataSources have to offer the same IP range.'
        source_ctr += 1
    return _sources


class FpgaFilterHost(FpgaHost):
    """
    A Host, that hosts SNB filter engines, that is a CASPER KATCP FPGA.
    """
    def __init__(self, board_id, instrument_config):
        self._config = instrument_config['filter']
        self._instrument_config = instrument_config
        _katcp_port = int(self._instrument_config['FxCorrelator']['katcp_port'])
        _bof = self._config['bitstream']
        _hosts = self._config['hosts'].strip().split(',')
        FpgaHost.__init__(self, _hosts[board_id], katcp_port=_katcp_port, boffile=_bof, connect=True)
        self.board_id = board_id
        self.data_sources = []
        self.data_destinations = []

    def initialise(self):
        """
        Initialise this filter board once data from the digitiser is available.
        :return:
        """
        self.set_igmp_version(self._instrument_config['FxCorrelator']['igmp_version'])
        self._set_destinations()
        self._handle_sources()
        self.setup_rx()
        self._subscribe_to_source_data()
        if not self.check_rx():
            raise RuntimeError('Filter {} is not receiving data correctly.'.format(self.host))
        self.enable_tx()
        # TODO - check tx must not bail hard if the registers aren't there
        # if not self.check_tx_raw():
        #     raise RuntimeError('Filter {} is not transmitting data correctly.'.format(self.host))

    def enable_tx(self):
        """
        Enable transmission on this filter engine.
        :return:
        """
        self.registers.control.write(gbe_txen=True)
        LOGGER.info('Filter {} output enabled.'.format(self.host))

    def _set_destinations(self):
        """
        Set the destination for the filtered data, as configured
        :return:
        """

        _destinations_per_filter = 2  # eish, this is hardcoded for now...
        _destinations = parse_sources(name_string=self._instrument_config['fengine']['source_names'],
                                      ip_string=self._instrument_config['fengine']['source_mcast_ips'],)
        LOGGER.info('Assuming {} source items per filter board'.format(_destinations_per_filter))
        _offset = self.board_id * _destinations_per_filter
        self.data_destinations = []
        for _ctr in range(_offset, _offset + _destinations_per_filter):
            self.data_destinations.append(_destinations[_ctr])
            LOGGER.info('{}: assigning destination {} to host at position {}.'.format(
                self.host, _destinations[_ctr], _ctr,
            ))
        assert len(self.data_destinations) == _destinations_per_filter,\
            'Currently only 2 outputs are accepted for filter boards.'
        self.registers.gbe_iptx0.write_int(int(self.data_destinations[0].ip_address))
        self.registers.gbe_iptx1.write_int(int(self.data_destinations[1].ip_address))
        self.registers.gbe_porttx.write_int(self.data_destinations[0].port)

    def clear_status(self):
        """
        Clear the status registers and counters on this filter board
        :return:
        """
        self.registers.control.write(status_clr='pulse', gbe_cnt_rst='pulse', cnt_rst='pulse')

    def setup_rx(self):
        """
        Set up the RX side of the filter. 10gbe ports, etc.
        Check that the board is receiving data correctly.
        :return:
        """
        assert self.board_id > -1, 'The board ID cannot be -1, it must be zero or greater.'
        self.registers.control.write(gbe_txen=False)
        self.registers.control.write(gbe_rst=True)
        self.clear_status()
        _num_tengbes = len(self.tengbes)
        _ip_octets = [int(bit) for bit in self._config['10gbe_start_ip'].split('.')]
        _port = int(self._config['10gbe_port'])
        assert len(_ip_octets) == 4, 'That\'s an odd IP address: {}'.format(str(_ip_octets))
        _ip_base = _ip_octets[3] + (self.board_id * _num_tengbes)
        _ip_prefix = '%d.%d.%d.' % (_ip_octets[0], _ip_octets[1], _ip_octets[2])
        _mac_prefix = self._config['10gbe_macprefix']
        _mac_base = int(self._config['10gbe_macbase']) + (self.board_id * _num_tengbes)
        for _gbe in self.tengbes:
            this_mac = '%s%02x' % (_mac_prefix, _mac_base)
            this_ip = '%s%d' % (_ip_prefix, _ip_base)
            _gbe.setup(mac=this_mac, ipaddress=this_ip,
                       port=_port)
            LOGGER.info('filthost({}) gbe({}) MAC({}) IP({}) port({}) board({})'.format(
                self.host, _gbe.name, this_mac, this_ip, _port, self.board_id))
            _mac_base += 1
            _ip_base += 1
        for _gbe in self.tengbes:
            _gbe.tap_start(True)
        self.registers.control.write(gbe_rst=False)

    def _handle_sources(self):
        """
        Sort out sources for this filter host
        :return:
        """
        _sources = parse_sources(name_string=self._config['source_names'],
                                 ip_string=self._config['source_mcast_ips'])
        # assign the correct sources to this filter host
<<<<<<< HEAD
        #_source_offset =

        print _sources

        self.logger.info('done.')

    def subscribe_to_source_data(self):
=======
        _sources_per_filter = len(_sources) / len(self._config['hosts'].strip().split(','))
        LOGGER.info('Assuming {} source items per filter board'.format(_sources_per_filter))

        _source_offset = self.board_id * _sources_per_filter
        self.data_sources = []
        for _ctr in range(_source_offset, _source_offset + _sources_per_filter):
            self.data_sources.append(_sources[_ctr])
            LOGGER.info('{}: assigning source {} to host at position {}.'.format(
                self.host, _sources[_ctr], _ctr,
            ))

    def _subscribe_to_source_data(self):
>>>>>>> fd4f664e
        """
        Subscribe the multicast source data as configured.
        :return:
        """
        LOGGER.info('{} subscribing to filter datasources...'.format(
            self.host))
        gbe_ctr = 0
        for source in self.data_sources:
            if not source.is_multicast():
                LOGGER.info('\tsource address {} is not multicast?'.format(
                    str(source.ip_address)))
            else:
                rxaddr = str(source.ip_address)
                rxaddr_bits = rxaddr.split('.')
                rxaddr_base = int(rxaddr_bits[3])
                rxaddr_prefix = '%s.%s.%s.' % (rxaddr_bits[0], rxaddr_bits[1], rxaddr_bits[2])
<<<<<<< HEAD

    #// TODO - and now?

                if (len(self.tengbes) / self.f_per_fpga) != source.ip_range:
                    raise RuntimeError(
                        '10Gbe ports (%d) do not match sources IPs (%d)' %
                        (len(fhost.tengbes), source.ip_range))
                for ctr in range(0, source.ip_range):
                    gbename = fhost.tengbes.names()[gbe_ctr]
                    gbe = fhost.tengbes[gbename]
                    rxaddress = '%s%d' % (rxaddr_prefix, rxaddr_base + ctr)
                    self.logger.info('\t%s subscribing to address %s' % (gbe.name, rxaddress))
=======
                for _ctr in range(0, source.ip_range):
                    gbename = self.tengbes.names()[gbe_ctr]
                    gbe = self.tengbes[gbename]
                    rxaddress = '%s%d' % (rxaddr_prefix, rxaddr_base + _ctr)
                    LOGGER.info('\t{} subscribing to address {}'.format(
                        str(gbe.name), str(rxaddress),
                    ))
>>>>>>> fd4f664e
                    gbe.multicast_receive(rxaddress, 0)
                    gbe_ctr += 1
        LOGGER.info('done.')

    def host_okay(self):
        """
        Is this host/LRU okay?
        :return:
        """
        if not self.check_rx():
            return False
        LOGGER.info('Filter host {} host_okay() - TRUE.'.format(self.host))
        return True

    def check_rx_reorder(self):
        """
        Is this Filter host reordering received data correctly?
        :return:
        """
        def get_gbe_data():
            data = {}
            for pol in [0, 1]:
                reord_errors = self.registers['updebug_reord_err%i' % pol].read()['data']
                data['re%i_cnt' % pol] = reord_errors['cnt']
                data['re%i_time' % pol] = reord_errors['time']
                data['re%i_tstep' % pol] = reord_errors['timestep']
                data['timerror%i' % pol] = reord_errors['timestep']
            valid_cnt = self.registers.updebug_validcnt.read()['data']
            data['valid_arb'] = valid_cnt['arb']
            data['valid_reord'] = valid_cnt['reord']
            data['mcnt_relock'] = self.registers.mcnt_relock.read()['data']['reg']
            return data
        _sleeptime = 1
        rxregs = get_gbe_data()
        time.sleep(_sleeptime)
        rxregs_new = get_gbe_data()
        if rxregs_new['valid_arb'] == rxregs['valid_arb']:
            LOGGER.error('Filter host %s arbiter is not counting packets. %i -> %i' %
                         (self.host, rxregs_new['valid_arb'], rxregs['valid_arb']))
            return False
        if rxregs_new['valid_reord'] == rxregs['valid_reord']:
            LOGGER.error('Filter host %s reorder is not counting packets. %i -> %i' %
                         (self.host, rxregs_new['valid_reord'], rxregs['valid_reord']))
            return False
        if rxregs_new['mcnt_relock'] > rxregs['mcnt_relock']:
            LOGGER.error('Filter host %s mcnt_relock is triggering. %i -> %i' %
                         (self.host, rxregs_new['mcnt_relock'], rxregs['mcnt_relock']))
            return False
        for pol in [0, 1]:
            if rxregs_new['re%i_cnt' % pol] > rxregs['re%i_cnt' % pol]:
                LOGGER.error('Filter host %s pol %i reorder count error. %i -> %i' %
                             (self.host, pol, rxregs_new['re%i_cnt' % pol], rxregs['re%i_cnt' % pol]))
                return False
            if rxregs_new['re%i_time' % pol] > rxregs['re%i_time' % pol]:
                LOGGER.error('Filter host %s pol %i reorder time error. %i -> %i' %
                             (self.host, pol, rxregs_new['re%i_time' % pol], rxregs['re%i_time' % pol]))
                return False
            if rxregs_new['re%i_tstep' % pol] > rxregs['re%i_tstep' % pol]:
                LOGGER.error('Filter host %s pol %i timestep error. %i -> %i' %
                             (self.host, pol, rxregs_new['re%i_tstep' % pol], rxregs['re%i_tstep' % pol]))
                return False
            if rxregs_new['timerror%i' % pol] > rxregs['timerror%i' % pol]:
                LOGGER.error('Filter host %s pol %i time error? %i -> %i' %
                             (self.host, pol, rxregs_new['timerror%i' % pol], rxregs['timerror%i' % pol]))
                return False
        LOGGER.info('Filter host %s is reordering data okay.' % self.host)
        return True

    def read_spead_counters(self):
        """
        Read the SPEAD rx and error counters for this Filter host
        :return:
        """
        rv = []
        for core_ctr in range(0, len(self.tengbes)):
            counter = self.registers['updebug_sp_val%i' % core_ctr].read()['data']['reg']
            error = self.registers['updebug_sp_err%i' % core_ctr].read()['data']['reg']
            rv.append((counter, error))
        return rv

    def get_local_time(self):
        """
        Get the local timestamp of this board, received from the digitiser
        :return: time in samples since the digitiser epoch
        """
        first_msw = self.registers.local_time_msw.read()['data']['timestamp_msw']
        while self.registers.local_time_msw.read()['data']['timestamp_msw'] == first_msw:
            time.sleep(0.01)
        lsw = self.registers.local_time_lsw.read()['data']['timestamp_lsw']
        msw = self.registers.local_time_msw.read()['data']['timestamp_msw']
        assert msw == first_msw + 1  # if this fails the network is waaaaaaaay slow
        return (msw << 32) | lsw
<|MERGE_RESOLUTION|>--- conflicted
+++ resolved
@@ -77,7 +77,6 @@
         Set the destination for the filtered data, as configured
         :return:
         """
-
         _destinations_per_filter = 2  # eish, this is hardcoded for now...
         _destinations = parse_sources(name_string=self._instrument_config['fengine']['source_names'],
                                       ip_string=self._instrument_config['fengine']['source_mcast_ips'],)
@@ -141,15 +140,6 @@
         _sources = parse_sources(name_string=self._config['source_names'],
                                  ip_string=self._config['source_mcast_ips'])
         # assign the correct sources to this filter host
-<<<<<<< HEAD
-        #_source_offset =
-
-        print _sources
-
-        self.logger.info('done.')
-
-    def subscribe_to_source_data(self):
-=======
         _sources_per_filter = len(_sources) / len(self._config['hosts'].strip().split(','))
         LOGGER.info('Assuming {} source items per filter board'.format(_sources_per_filter))
 
@@ -162,7 +152,6 @@
             ))
 
     def _subscribe_to_source_data(self):
->>>>>>> fd4f664e
         """
         Subscribe the multicast source data as configured.
         :return:
@@ -179,20 +168,6 @@
                 rxaddr_bits = rxaddr.split('.')
                 rxaddr_base = int(rxaddr_bits[3])
                 rxaddr_prefix = '%s.%s.%s.' % (rxaddr_bits[0], rxaddr_bits[1], rxaddr_bits[2])
-<<<<<<< HEAD
-
-    #// TODO - and now?
-
-                if (len(self.tengbes) / self.f_per_fpga) != source.ip_range:
-                    raise RuntimeError(
-                        '10Gbe ports (%d) do not match sources IPs (%d)' %
-                        (len(fhost.tengbes), source.ip_range))
-                for ctr in range(0, source.ip_range):
-                    gbename = fhost.tengbes.names()[gbe_ctr]
-                    gbe = fhost.tengbes[gbename]
-                    rxaddress = '%s%d' % (rxaddr_prefix, rxaddr_base + ctr)
-                    self.logger.info('\t%s subscribing to address %s' % (gbe.name, rxaddress))
-=======
                 for _ctr in range(0, source.ip_range):
                     gbename = self.tengbes.names()[gbe_ctr]
                     gbe = self.tengbes[gbename]
@@ -200,7 +175,6 @@
                     LOGGER.info('\t{} subscribing to address {}'.format(
                         str(gbe.name), str(rxaddress),
                     ))
->>>>>>> fd4f664e
                     gbe.multicast_receive(rxaddress, 0)
                     gbe_ctr += 1
         LOGGER.info('done.')
@@ -292,4 +266,4 @@
         lsw = self.registers.local_time_lsw.read()['data']['timestamp_lsw']
         msw = self.registers.local_time_msw.read()['data']['timestamp_msw']
         assert msw == first_msw + 1  # if this fails the network is waaaaaaaay slow
-        return (msw << 32) | lsw
+        return (msw << 32) | lsw