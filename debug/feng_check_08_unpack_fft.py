--- conflicted
+++ resolved
@@ -160,10 +160,6 @@
                 ctr += 1
         print 'and ended at %d %d samples later. All okay.' % (lasttime, ctr)
 elif False:
-<<<<<<< HEAD
-=======
-
->>>>>>> a84cef56
     import matplotlib.pyplot as pyplot
     from casperfpga.memory import bin2fp
     import numpy
@@ -319,16 +315,8 @@
                 # showdata = numpy.abs()
                 #showdata = showdata[len(showdata)/2:]
                 for ctr, _ in enumerate(showdata):
-<<<<<<< HEAD
-                    integrated_data[fpga][pol][ctr] += showdata[ctr]
-                loopctr += 1
-                max_at = integrated_data[fpga][pol].index(max(integrated_data[fpga][pol]))
-                mhz = (4096 - max_at) / 4096.0 * 856
-            print 'and ended %d samples later. All okay. max at %i = %.3fMhz' % (len(pol_samples), max_at, mhz)
-=======
                     idata[fpga][pol][ctr] += showdata[ctr]
             print 'and ended %d samples later. All okay.' % (len(pol_samples))
->>>>>>> a84cef56
         # actually draw the plots
         for fpga_ctr, intdata in enumerate(idata.values()):
             sub_plots[fpga_ctr].cla()
